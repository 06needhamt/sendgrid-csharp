<<<<<<< HEAD
﻿using System;
using NUnit.Framework;
using SendGrid.Helpers.Mail;
using System.Collections.Generic;
using System.Net;
using Newtonsoft.Json;
using System.Diagnostics;

namespace UnitTest
{

    [TestFixture]
    public class UnitTests
    {
        static string _apiKey = Environment.GetEnvironmentVariable("SENDGRID_APIKEY");
        static string host = "http://localhost:4010";
        public dynamic sg = new SendGrid.SendGridAPIClient(_apiKey, host);
        Process process = new Process();

        [TestFixtureSetUp]
        public void Init()
        {
            if (Environment.GetEnvironmentVariable("TRAVIS") != "true")
            {
                Trace.Listeners.Add(new TextWriterTraceListener(Console.Out));
                Trace.WriteLine("Starting Prism (~20 seconds)");

                ProcessStartInfo startInfo = new ProcessStartInfo();
                startInfo.WindowStyle = ProcessWindowStyle.Hidden;
                startInfo.FileName = "prism.exe";
                startInfo.Arguments = "run -s https://raw.githubusercontent.com/sendgrid/sendgrid-oai/master/oai_stoplight.json";
                process.StartInfo = startInfo;
                process.Start();
                System.Threading.Thread.Sleep(15000);
            }
            else
            {
                System.Threading.Thread.Sleep(15000);
            }
        }

        // Base case for sending an email
        [Test]
        public void TestHelloEmail()
        {
            Mail mail = new Mail();

            Email email = new Email();
            email.Address = "test@example.com";
            mail.From = email;

            Personalization personalization = new Personalization();
            email = new Email();
            email.Address = "test@example.com";
            personalization.AddTo(email);
            mail.AddPersonalization(personalization);

            mail.Subject = "Hello World from the SendGrid CSharp Library";

            Content content = new Content();
            content.Type = "text/plain";
            content.Value = "Textual content";
            mail.AddContent(content);
            content = new Content();
            content.Type = "text/html";
            content.Value = "<html><body>HTML content</body></html>";
            mail.AddContent(content);

            String ret = mail.Get();
            String final = JsonConvert.SerializeObject(JsonConvert.DeserializeObject(ret),
                                Formatting.None,
                                new JsonSerializerSettings { NullValueHandling = NullValueHandling.Ignore, DefaultValueHandling = DefaultValueHandling.Ignore });
            Assert.AreEqual(final, "{\"from\":{\"email\":\"test@example.com\"},\"subject\":\"Hello World from the SendGrid CSharp Library\",\"personalizations\":[{\"to\":[{\"email\":\"test@example.com\"}]}],\"content\":[{\"type\":\"text/plain\",\"value\":\"Textual content\"},{\"type\":\"text/html\",\"value\":\"<html><body>HTML content</body></html>\"}]}");
        }

        // All paramaters available for sending an email
        [Test]
        public void TestKitchenSink()
        {
            Mail mail = new Mail();

            Email email = new Email();
            email.Name = "Example User";
            email.Address = "test@example.com";
            mail.From = email;

            mail.Subject = "Hello World from the SendGrid CSharp Library";

            Personalization personalization = new Personalization();
            email = new Email();
            email.Name = "Example User";
            email.Address = "test@example.com";
            personalization.AddTo(email);
            email = new Email();
            email.Name = "Example User";
            email.Address = "test@example.com";
            personalization.AddCc(email);
            email = new Email();
            email.Name = "Example User";
            email.Address = "test@example.com";
            personalization.AddCc(email);
            email = new Email();
            email.Name = "Example User";
            email.Address = "test@example.com";
            personalization.AddBcc(email);
            email = new Email();
            email.Name = "Example User";
            email.Address = "test@example.com";
            personalization.AddBcc(email);
            personalization.Subject = "Thank you for signing up, %name%";
            personalization.AddHeader("X-Test", "True");
            personalization.AddHeader("X-Mock", "True");
            personalization.AddSubstitution("%name%", "Example User");
            personalization.AddSubstitution("%city%", "Denver");
            personalization.AddCustomArgs("marketing", "false");
            personalization.AddCustomArgs("transactional", "true");
            personalization.SendAt = 1461775051;
            mail.AddPersonalization(personalization);

            personalization = new Personalization();
            email = new Email();
            email.Name = "Example User";
            email.Address = "test@example.com";
            personalization.AddTo(email);
            email = new Email();
            email.Name = "Example User";
            email.Address = "test@example.com";
            personalization.AddCc(email);
            email = new Email();
            email.Name = "Example User";
            email.Address = "test@example.com";
            personalization.AddCc(email);
            email = new Email();
            email.Name = "Example User";
            email.Address = "test@example.com";
            personalization.AddBcc(email);
            email = new Email();
            email.Name = "Example User";
            email.Address = "test@example.com";
            personalization.AddBcc(email);
            personalization.Subject = "Thank you for signing up, %name%";
            personalization.AddHeader("X-Test", "True");
            personalization.AddHeader("X-Mock", "True");
            personalization.AddSubstitution("%name%", "Example User");
            personalization.AddSubstitution("%city%", "Denver");
            personalization.AddCustomArgs("marketing", "false");
            personalization.AddCustomArgs("transactional", "true");
            personalization.SendAt = 1461775051;
            mail.AddPersonalization(personalization);

            Content content = new Content();
            content.Type = "text/plain";
            content.Value = "Textual content";
            mail.AddContent(content);
            content = new Content();
            content.Type = "text/html";
            content.Value = "<html><body>HTML content</body></html>";
            mail.AddContent(content);
            content = new Content();
            content.Type = "text/calendar";
            content.Value = "Party Time!!";
            mail.AddContent(content);

            Attachment attachment = new Attachment();
            attachment.Content = "TG9yZW0gaXBzdW0gZG9sb3Igc2l0IGFtZXQsIGNvbnNlY3RldHVyIGFkaXBpc2NpbmcgZWxpdC4gQ3JhcyBwdW12";
            attachment.Type = "application/pdf";
            attachment.Filename = "balance_001.pdf";
            attachment.Disposition = "attachment";
            attachment.ContentId = "Balance Sheet";
            mail.AddAttachment(attachment);

            attachment = new Attachment();
            attachment.Content = "BwdW";
            attachment.Type = "image/png";
            attachment.Filename = "banner.png";
            attachment.Disposition = "inline";
            attachment.ContentId = "Banner";
            mail.AddAttachment(attachment);

            mail.TemplateId = "13b8f94f-bcae-4ec6-b752-70d6cb59f932";

            mail.AddHeader("X-Day", "Monday");
            mail.AddHeader("X-Month", "January");

            mail.AddSection("%section1", "Substitution for Section 1 Tag");
            mail.AddSection("%section2", "Substitution for Section 2 Tag");

            mail.AddCategory("customer");
            mail.AddCategory("vip");

            mail.AddCustomArgs("campaign", "welcome");
            mail.AddCustomArgs("sequence", "2");

            ASM asm = new ASM();
            asm.GroupId = 3;
            List<int> groups_to_display = new List<int>()
            {
                1, 4, 5
            };
            asm.GroupsToDisplay = groups_to_display;
            mail.Asm = asm;

            mail.SendAt = 1461775051;

            mail.SetIpPoolId = "23";

            // This must be a valid [batch ID](https://sendgrid.com/docs/API_Reference/SMTP_API/scheduling_parameters.html)
            // mail.BatchId = "some_batch_id";

            MailSettings mailSettings = new MailSettings();
            BCCSettings bccSettings = new BCCSettings();
            bccSettings.Enable = true;
            bccSettings.Email = "test@example.com";
            mailSettings.BccSettings = bccSettings;
            BypassListManagement bypassListManagement = new BypassListManagement();
            bypassListManagement.Enable = true;
            mailSettings.BypassListManagement = bypassListManagement;
            FooterSettings footerSettings = new FooterSettings();
            footerSettings.Enable = true;
            footerSettings.Text = "Some Footer Text";
            footerSettings.Html = "<bold>Some HTML Here</bold>";
            mailSettings.FooterSettings = footerSettings;
            SandboxMode sandboxMode = new SandboxMode();
            sandboxMode.Enable = true;
            mailSettings.SandboxMode = sandboxMode;
            SpamCheck spamCheck = new SpamCheck();
            spamCheck.Enable = true;
            spamCheck.Threshold = 1;
            spamCheck.PostToUrl = "https://gotchya.example.com";
            mailSettings.SpamCheck = spamCheck;
            mail.MailSettings = mailSettings;

            TrackingSettings trackingSettings = new TrackingSettings();
            ClickTracking clickTracking = new ClickTracking();
            clickTracking.Enable = true;
            clickTracking.EnableText = false;
            trackingSettings.ClickTracking = clickTracking;
            OpenTracking openTracking = new OpenTracking();
            openTracking.Enable = true;
            openTracking.SubstitutionTag = "Optional tag to replace with the open image in the body of the message";
            trackingSettings.OpenTracking = openTracking;
            SubscriptionTracking subscriptionTracking = new SubscriptionTracking();
            subscriptionTracking.Enable = true;
            subscriptionTracking.Text = "text to insert into the text/plain portion of the message";
            subscriptionTracking.Html = "<bold>HTML to insert into the text/html portion of the message</bold>";
            subscriptionTracking.SubstitutionTag = "text to insert into the text/plain portion of the message";
            trackingSettings.SubscriptionTracking = subscriptionTracking;
            Ganalytics ganalytics = new Ganalytics();
            ganalytics.Enable = true;
            ganalytics.UtmCampaign = "some campaign";
            ganalytics.UtmContent = "some content";
            ganalytics.UtmMedium = "some medium";
            ganalytics.UtmSource = "some source";
            ganalytics.UtmTerm = "some term";
            trackingSettings.Ganalytics = ganalytics;
            mail.TrackingSettings = trackingSettings;

            email = new Email();
            email.Address = "test@example.com";
            mail.ReplyTo = email;

            String ret = mail.Get();
            String final = JsonConvert.SerializeObject(JsonConvert.DeserializeObject(ret),
                                Formatting.None,
                                new JsonSerializerSettings { NullValueHandling = NullValueHandling.Ignore, DefaultValueHandling = DefaultValueHandling.Ignore });
            Assert.AreEqual(final, "{\"from\":{\"name\":\"Example User\",\"email\":\"test@example.com\"},\"subject\":\"Hello World from the SendGrid CSharp Library\",\"personalizations\":[{\"to\":[{\"name\":\"Example User\",\"email\":\"test@example.com\"}],\"cc\":[{\"name\":\"Example User\",\"email\":\"test@example.com\"},{\"name\":\"Example User\",\"email\":\"test@example.com\"}],\"bcc\":[{\"name\":\"Example User\",\"email\":\"test@example.com\"},{\"name\":\"Example User\",\"email\":\"test@example.com\"}],\"subject\":\"Thank you for signing up, %name%\",\"headers\":{\"X-Test\":\"True\",\"X-Mock\":\"True\"},\"substitutions\":{\"%name%\":\"Example User\",\"%city%\":\"Denver\"},\"custom_args\":{\"marketing\":\"false\",\"transactional\":\"true\"},\"send_at\":1461775051},{\"to\":[{\"name\":\"Example User\",\"email\":\"test@example.com\"}],\"cc\":[{\"name\":\"Example User\",\"email\":\"test@example.com\"},{\"name\":\"Example User\",\"email\":\"test@example.com\"}],\"bcc\":[{\"name\":\"Example User\",\"email\":\"test@example.com\"},{\"name\":\"Example User\",\"email\":\"test@example.com\"}],\"subject\":\"Thank you for signing up, %name%\",\"headers\":{\"X-Test\":\"True\",\"X-Mock\":\"True\"},\"substitutions\":{\"%name%\":\"Example User\",\"%city%\":\"Denver\"},\"custom_args\":{\"marketing\":\"false\",\"transactional\":\"true\"},\"send_at\":1461775051}],\"content\":[{\"type\":\"text/plain\",\"value\":\"Textual content\"},{\"type\":\"text/html\",\"value\":\"<html><body>HTML content</body></html>\"},{\"type\":\"text/calendar\",\"value\":\"Party Time!!\"}],\"attachments\":[{\"content\":\"TG9yZW0gaXBzdW0gZG9sb3Igc2l0IGFtZXQsIGNvbnNlY3RldHVyIGFkaXBpc2NpbmcgZWxpdC4gQ3JhcyBwdW12\",\"type\":\"application/pdf\",\"filename\":\"balance_001.pdf\",\"disposition\":\"attachment\",\"content_id\":\"Balance Sheet\"},{\"content\":\"BwdW\",\"type\":\"image/png\",\"filename\":\"banner.png\",\"disposition\":\"inline\",\"content_id\":\"Banner\"}],\"template_id\":\"13b8f94f-bcae-4ec6-b752-70d6cb59f932\",\"headers\":{\"X-Day\":\"Monday\",\"X-Month\":\"January\"},\"sections\":{\"%section1\":\"Substitution for Section 1 Tag\",\"%section2\":\"Substitution for Section 2 Tag\"},\"categories\":[\"customer\",\"vip\"],\"custom_args\":{\"campaign\":\"welcome\",\"sequence\":\"2\"},\"send_at\":1461775051,\"asm\":{\"group_id\":3,\"groups_to_display\":[1,4,5]},\"ip_pool_name\":\"23\",\"mail_settings\":{\"bcc\":{\"enable\":true,\"email\":\"test@example.com\"},\"bypass_list_management\":{\"enable\":true},\"footer\":{\"enable\":true,\"text\":\"Some Footer Text\",\"html\":\"<bold>Some HTML Here</bold>\"},\"sandbox_mode\":{\"enable\":true},\"spam_check\":{\"enable\":true,\"threshold\":1,\"post_to_url\":\"https://gotchya.example.com\"}},\"tracking_settings\":{\"click_tracking\":{\"enable\":true},\"open_tracking\":{\"enable\":true,\"substitution_tag\":\"Optional tag to replace with the open image in the body of the message\"},\"subscription_tracking\":{\"enable\":true,\"text\":\"text to insert into the text/plain portion of the message\",\"html\":\"<bold>HTML to insert into the text/html portion of the message</bold>\",\"substitution_tag\":\"text to insert into the text/plain portion of the message\"},\"ganalytics\":{\"enable\":true,\"utm_source\":\"some source\",\"utm_medium\":\"some medium\",\"utm_term\":\"some term\",\"utm_content\":\"some content\",\"utm_campaign\":\"some campaign\"}},\"reply_to\":{\"email\":\"test@example.com\"}}");
        }


        [Test]
        public async void test_access_settings_activity_get()
        {
            string queryParams = @"{
  'limit': 1
}";
            Dictionary<String, String> headers = new Dictionary<String, String>();
            headers.Clear();
            headers.Add("X-Mock", "200");
            dynamic response = await sg.client.access_settings.activity.get(queryParams: queryParams, requestHeaders: headers);
            Assert.AreEqual(response.StatusCode, HttpStatusCode.OK);
        }

        [Test]
        public async void test_access_settings_whitelist_post()
        {
            string data = @"{
  'ips': [
    {
      'ip': '192.168.1.1'
    }, 
    {
      'ip': '192.*.*.*'
    }, 
    {
      'ip': '192.168.1.3/32'
    }
  ]
}";
            Object json = JsonConvert.DeserializeObject<Object>(data);
            data = json.ToString();
            Dictionary<String, String> headers = new Dictionary<String, String>();
            headers.Clear();
            headers.Add("X-Mock", "201");
            dynamic response = await sg.client.access_settings.whitelist.post(requestBody: data, requestHeaders: headers);
            Assert.AreEqual(response.StatusCode, HttpStatusCode.Created);
        }

        [Test]
        public async void test_access_settings_whitelist_get()
        {
            Dictionary<String, String> headers = new Dictionary<String, String>();
            headers.Clear();
            headers.Add("X-Mock", "200");
            dynamic response = await sg.client.access_settings.whitelist.get(requestHeaders: headers);
            Assert.AreEqual(response.StatusCode, HttpStatusCode.OK);
        }

        [Test]
        public async void test_access_settings_whitelist_delete()
        {
            string data = @"{
  'ids': [
    1, 
    2, 
    3
  ]
}";
            Object json = JsonConvert.DeserializeObject<Object>(data);
            data = json.ToString();
            Dictionary<String, String> headers = new Dictionary<String, String>();
            headers.Clear();
            headers.Add("X-Mock", "204");
            dynamic response = await sg.client.access_settings.whitelist.delete(requestBody: data, requestHeaders: headers);
            Assert.AreEqual(response.StatusCode, HttpStatusCode.NoContent);
        }

        [Test]
        public async void test_access_settings_whitelist__rule_id__get()
        {
            var rule_id = "test_url_param";
            Dictionary<String, String> headers = new Dictionary<String, String>();
            headers.Clear();
            headers.Add("X-Mock", "200");
            dynamic response = await sg.client.access_settings.whitelist._(rule_id).get(requestHeaders: headers);
            Assert.AreEqual(response.StatusCode, HttpStatusCode.OK);
        }

        [Test]
        public async void test_access_settings_whitelist__rule_id__delete()
        {
            var rule_id = "test_url_param";
            Dictionary<String, String> headers = new Dictionary<String, String>();
            headers.Clear();
            headers.Add("X-Mock", "204");
            dynamic response = await sg.client.access_settings.whitelist._(rule_id).delete(requestHeaders: headers);
            Assert.AreEqual(response.StatusCode, HttpStatusCode.NoContent);
        }

        [Test]
        public async void test_alerts_post()
        {
            string data = @"{
  'email_to': 'example@example.com', 
  'frequency': 'daily', 
  'type': 'stats_notification'
}";
            Object json = JsonConvert.DeserializeObject<Object>(data);
            data = json.ToString();
            Dictionary<String, String> headers = new Dictionary<String, String>();
            headers.Clear();
            headers.Add("X-Mock", "201");
            dynamic response = await sg.client.alerts.post(requestBody: data, requestHeaders: headers);
            Assert.AreEqual(response.StatusCode, HttpStatusCode.Created);
        }

        [Test]
        public async void test_alerts_get()
        {
            Dictionary<String, String> headers = new Dictionary<String, String>();
            headers.Clear();
            headers.Add("X-Mock", "200");
            dynamic response = await sg.client.alerts.get(requestHeaders: headers);
            Assert.AreEqual(response.StatusCode, HttpStatusCode.OK);
        }

        [Test]
        public async void test_alerts__alert_id__patch()
        {
            string data = @"{
  'email_to': 'example@example.com'
}";
            Object json = JsonConvert.DeserializeObject<Object>(data);
            data = json.ToString();
            var alert_id = "test_url_param";
            Dictionary<String, String> headers = new Dictionary<String, String>();
            headers.Clear();
            headers.Add("X-Mock", "200");
            dynamic response = await sg.client.alerts._(alert_id).patch(requestBody: data, requestHeaders: headers);
            Assert.AreEqual(response.StatusCode, HttpStatusCode.OK);
        }

        [Test]
        public async void test_alerts__alert_id__get()
        {
            var alert_id = "test_url_param";
            Dictionary<String, String> headers = new Dictionary<String, String>();
            headers.Clear();
            headers.Add("X-Mock", "200");
            dynamic response = await sg.client.alerts._(alert_id).get(requestHeaders: headers);
            Assert.AreEqual(response.StatusCode, HttpStatusCode.OK);
        }

        [Test]
        public async void test_alerts__alert_id__delete()
        {
            var alert_id = "test_url_param";
            Dictionary<String, String> headers = new Dictionary<String, String>();
            headers.Clear();
            headers.Add("X-Mock", "204");
            dynamic response = await sg.client.alerts._(alert_id).delete(requestHeaders: headers);
            Assert.AreEqual(response.StatusCode, HttpStatusCode.NoContent);
        }

        [Test]
        public async void test_api_keys_post()
        {
            string data = @"{
  'name': 'My API Key', 
  'sample': 'data', 
  'scopes': [
    'mail.send', 
    'alerts.create', 
    'alerts.read'
  ]
}";
            Object json = JsonConvert.DeserializeObject<Object>(data);
            data = json.ToString();
            Dictionary<String, String> headers = new Dictionary<String, String>();
            headers.Clear();
            headers.Add("X-Mock", "201");
            dynamic response = await sg.client.api_keys.post(requestBody: data, requestHeaders: headers);
            Assert.AreEqual(response.StatusCode, HttpStatusCode.Created);
        }

        [Test]
        public async void test_api_keys_get()
        {
            string queryParams = @"{
  'limit': 1
}";
            Dictionary<String, String> headers = new Dictionary<String, String>();
            headers.Clear();
            headers.Add("X-Mock", "200");
            dynamic response = await sg.client.api_keys.get(queryParams: queryParams, requestHeaders: headers);
            Assert.AreEqual(response.StatusCode, HttpStatusCode.OK);
        }

        [Test]
        public async void test_api_keys__api_key_id__put()
        {
            string data = @"{
  'name': 'A New Hope', 
  'scopes': [
    'user.profile.read', 
    'user.profile.update'
  ]
}";
            Object json = JsonConvert.DeserializeObject<Object>(data);
            data = json.ToString();
            var api_key_id = "test_url_param";
            Dictionary<String, String> headers = new Dictionary<String, String>();
            headers.Clear();
            headers.Add("X-Mock", "200");
            dynamic response = await sg.client.api_keys._(api_key_id).put(requestBody: data, requestHeaders: headers);
            Assert.AreEqual(response.StatusCode, HttpStatusCode.OK);
        }

        [Test]
        public async void test_api_keys__api_key_id__patch()
        {
            string data = @"{
  'name': 'A New Hope'
}";
            Object json = JsonConvert.DeserializeObject<Object>(data);
            data = json.ToString();
            var api_key_id = "test_url_param";
            Dictionary<String, String> headers = new Dictionary<String, String>();
            headers.Clear();
            headers.Add("X-Mock", "200");
            dynamic response = await sg.client.api_keys._(api_key_id).patch(requestBody: data, requestHeaders: headers);
            Assert.AreEqual(response.StatusCode, HttpStatusCode.OK);
        }

        [Test]
        public async void test_api_keys__api_key_id__get()
        {
            var api_key_id = "test_url_param";
            Dictionary<String, String> headers = new Dictionary<String, String>();
            headers.Clear();
            headers.Add("X-Mock", "200");
            dynamic response = await sg.client.api_keys._(api_key_id).get(requestHeaders: headers);
            Assert.AreEqual(response.StatusCode, HttpStatusCode.OK);
        }

        [Test]
        public async void test_api_keys__api_key_id__delete()
        {
            var api_key_id = "test_url_param";
            Dictionary<String, String> headers = new Dictionary<String, String>();
            headers.Clear();
            headers.Add("X-Mock", "204");
            dynamic response = await sg.client.api_keys._(api_key_id).delete(requestHeaders: headers);
            Assert.AreEqual(response.StatusCode, HttpStatusCode.NoContent);
        }

        [Test]
        public async void test_asm_groups_post()
        {
            string data = @"{
  'description': 'Suggestions for products our users might like.', 
  'is_default': true, 
  'name': 'Product Suggestions'
}";
            Object json = JsonConvert.DeserializeObject<Object>(data);
            data = json.ToString();
            Dictionary<String, String> headers = new Dictionary<String, String>();
            headers.Clear();
            headers.Add("X-Mock", "201");
            dynamic response = await sg.client.asm.groups.post(requestBody: data, requestHeaders: headers);
            Assert.AreEqual(response.StatusCode, HttpStatusCode.Created);
        }

        [Test]
        public async void test_asm_groups_get()
        {
            string queryParams = @"{
  'id': 1
}";
            Dictionary<String, String> headers = new Dictionary<String, String>();
            headers.Clear();
            headers.Add("X-Mock", "200");
            dynamic response = await sg.client.asm.groups.get(queryParams: queryParams, requestHeaders: headers);
            Assert.AreEqual(response.StatusCode, HttpStatusCode.OK);
        }

        [Test]
        public async void test_asm_groups__group_id__patch()
        {
            string data = @"{
  'description': 'Suggestions for items our users might like.', 
  'id': 103, 
  'name': 'Item Suggestions'
}";
            Object json = JsonConvert.DeserializeObject<Object>(data);
            data = json.ToString();
            var group_id = "test_url_param";
            Dictionary<String, String> headers = new Dictionary<String, String>();
            headers.Clear();
            headers.Add("X-Mock", "201");
            dynamic response = await sg.client.asm.groups._(group_id).patch(requestBody: data, requestHeaders: headers);
            Assert.AreEqual(response.StatusCode, HttpStatusCode.Created);
        }

        [Test]
        public async void test_asm_groups__group_id__get()
        {
            var group_id = "test_url_param";
            Dictionary<String, String> headers = new Dictionary<String, String>();
            headers.Clear();
            headers.Add("X-Mock", "200");
            dynamic response = await sg.client.asm.groups._(group_id).get(requestHeaders: headers);
            Assert.AreEqual(response.StatusCode, HttpStatusCode.OK);
        }

        [Test]
        public async void test_asm_groups__group_id__delete()
        {
            var group_id = "test_url_param";
            Dictionary<String, String> headers = new Dictionary<String, String>();
            headers.Clear();
            headers.Add("X-Mock", "204");
            dynamic response = await sg.client.asm.groups._(group_id).delete(requestHeaders: headers);
            Assert.AreEqual(response.StatusCode, HttpStatusCode.NoContent);
        }

        [Test]
        public async void test_asm_groups__group_id__suppressions_post()
        {
            string data = @"{
  'recipient_emails': [
    'test1@example.com', 
    'test2@example.com'
  ]
}";
            Object json = JsonConvert.DeserializeObject<Object>(data);
            data = json.ToString();
            var group_id = "test_url_param";
            Dictionary<String, String> headers = new Dictionary<String, String>();
            headers.Clear();
            headers.Add("X-Mock", "201");
            dynamic response = await sg.client.asm.groups._(group_id).suppressions.post(requestBody: data, requestHeaders: headers);
            Assert.AreEqual(response.StatusCode, HttpStatusCode.Created);
        }

        [Test]
        public async void test_asm_groups__group_id__suppressions_get()
        {
            var group_id = "test_url_param";
            Dictionary<String, String> headers = new Dictionary<String, String>();
            headers.Clear();
            headers.Add("X-Mock", "200");
            dynamic response = await sg.client.asm.groups._(group_id).suppressions.get(requestHeaders: headers);
            Assert.AreEqual(response.StatusCode, HttpStatusCode.OK);
        }

        [Test]
        public async void test_asm_groups__group_id__suppressions_search_post()
        {
            string data = @"{
  'recipient_emails': [
    'exists1@example.com', 
    'exists2@example.com', 
    'doesnotexists@example.com'
  ]
}";
            Object json = JsonConvert.DeserializeObject<Object>(data);
            data = json.ToString();
            var group_id = "test_url_param";
            Dictionary<String, String> headers = new Dictionary<String, String>();
            headers.Clear();
            headers.Add("X-Mock", "200");
            dynamic response = await sg.client.asm.groups._(group_id).suppressions.search.post(requestBody: data, requestHeaders: headers);
            Assert.AreEqual(response.StatusCode, HttpStatusCode.OK);
        }

        [Test]
        public async void test_asm_groups__group_id__suppressions__email__delete()
        {
            var group_id = "test_url_param";
            var email = "test_url_param";
            Dictionary<String, String> headers = new Dictionary<String, String>();
            headers.Clear();
            headers.Add("X-Mock", "204");
            dynamic response = await sg.client.asm.groups._(group_id).suppressions._(email).delete(requestHeaders: headers);
            Assert.AreEqual(response.StatusCode, HttpStatusCode.NoContent);
        }

        [Test]
        public async void test_asm_suppressions_get()
        {
            Dictionary<String, String> headers = new Dictionary<String, String>();
            headers.Clear();
            headers.Add("X-Mock", "200");
            dynamic response = await sg.client.asm.suppressions.get(requestHeaders: headers);
            Assert.AreEqual(response.StatusCode, HttpStatusCode.OK);
        }

        [Test]
        public async void test_asm_suppressions_global_post()
        {
            string data = @"{
  'recipient_emails': [
    'test1@example.com', 
    'test2@example.com'
  ]
}";
            Object json = JsonConvert.DeserializeObject<Object>(data);
            data = json.ToString();
            Dictionary<String, String> headers = new Dictionary<String, String>();
            headers.Clear();
            headers.Add("X-Mock", "201");
            dynamic response = await sg.client.asm.suppressions.global.post(requestBody: data, requestHeaders: headers);
            Assert.AreEqual(response.StatusCode, HttpStatusCode.Created);
        }

        [Test]
        public async void test_asm_suppressions_global__email__get()
        {
            var email = "test_url_param";
            Dictionary<String, String> headers = new Dictionary<String, String>();
            headers.Clear();
            headers.Add("X-Mock", "200");
            dynamic response = await sg.client.asm.suppressions.global._(email).get(requestHeaders: headers);
            Assert.AreEqual(response.StatusCode, HttpStatusCode.OK);
        }

        [Test]
        public async void test_asm_suppressions_global__email__delete()
        {
            var email = "test_url_param";
            Dictionary<String, String> headers = new Dictionary<String, String>();
            headers.Clear();
            headers.Add("X-Mock", "204");
            dynamic response = await sg.client.asm.suppressions.global._(email).delete(requestHeaders: headers);
            Assert.AreEqual(response.StatusCode, HttpStatusCode.NoContent);
        }

        [Test]
        public async void test_asm_suppressions__email__get()
        {
            var email = "test_url_param";
            Dictionary<String, String> headers = new Dictionary<String, String>();
            headers.Clear();
            headers.Add("X-Mock", "200");
            dynamic response = await sg.client.asm.suppressions._(email).get(requestHeaders: headers);
            Assert.AreEqual(response.StatusCode, HttpStatusCode.OK);
        }

        [Test]
        public async void test_browsers_stats_get()
        {
            string queryParams = @"{
  'aggregated_by': 'day', 
  'browsers': 'test_string', 
  'end_date': '2016-04-01', 
  'limit': 'test_string', 
  'offset': 'test_string', 
  'start_date': '2016-01-01'
}";
            Dictionary<String, String> headers = new Dictionary<String, String>();
            headers.Clear();
            headers.Add("X-Mock", "200");
            dynamic response = await sg.client.browsers.stats.get(queryParams: queryParams, requestHeaders: headers);
            Assert.AreEqual(response.StatusCode, HttpStatusCode.OK);
        }

        [Test]
        public async void test_campaigns_post()
        {
            string data = @"{
  'categories': [
    'spring line'
  ], 
  'custom_unsubscribe_url': '', 
  'html_content': '<html><head><title></title></head><body><p>Check out our spring line!</p></body></html>', 
  'ip_pool': 'marketing', 
  'list_ids': [
    110, 
    124
  ], 
  'plain_content': 'Check out our spring line!', 
  'segment_ids': [
    110
  ], 
  'sender_id': 124451, 
  'subject': 'New Products for Spring!', 
  'suppression_group_id': 42, 
  'title': 'March Newsletter'
}";
            Object json = JsonConvert.DeserializeObject<Object>(data);
            data = json.ToString();
            Dictionary<String, String> headers = new Dictionary<String, String>();
            headers.Clear();
            headers.Add("X-Mock", "201");
            dynamic response = await sg.client.campaigns.post(requestBody: data, requestHeaders: headers);
            Assert.AreEqual(response.StatusCode, HttpStatusCode.Created);
        }

        [Test]
        public async void test_campaigns_get()
        {
            string queryParams = @"{
  'limit': 1, 
  'offset': 1
}";
            Dictionary<String, String> headers = new Dictionary<String, String>();
            headers.Clear();
            headers.Add("X-Mock", "200");
            dynamic response = await sg.client.campaigns.get(queryParams: queryParams, requestHeaders: headers);
            Assert.AreEqual(response.StatusCode, HttpStatusCode.OK);
        }

        [Test]
        public async void test_campaigns__campaign_id__patch()
        {
            string data = @"{
  'categories': [
    'summer line'
  ], 
  'html_content': '<html><head><title></title></head><body><p>Check out our summer line!</p></body></html>', 
  'plain_content': 'Check out our summer line!', 
  'subject': 'New Products for Summer!', 
  'title': 'May Newsletter'
}";
            Object json = JsonConvert.DeserializeObject<Object>(data);
            data = json.ToString();
            var campaign_id = "test_url_param";
            Dictionary<String, String> headers = new Dictionary<String, String>();
            headers.Clear();
            headers.Add("X-Mock", "200");
            dynamic response = await sg.client.campaigns._(campaign_id).patch(requestBody: data, requestHeaders: headers);
            Assert.AreEqual(response.StatusCode, HttpStatusCode.OK);
        }

        [Test]
        public async void test_campaigns__campaign_id__get()
        {
            var campaign_id = "test_url_param";
            Dictionary<String, String> headers = new Dictionary<String, String>();
            headers.Clear();
            headers.Add("X-Mock", "200");
            dynamic response = await sg.client.campaigns._(campaign_id).get(requestHeaders: headers);
            Assert.AreEqual(response.StatusCode, HttpStatusCode.OK);
        }

        [Test]
        public async void test_campaigns__campaign_id__delete()
        {
            var campaign_id = "test_url_param";
            Dictionary<String, String> headers = new Dictionary<String, String>();
            headers.Clear();
            headers.Add("X-Mock", "204");
            dynamic response = await sg.client.campaigns._(campaign_id).delete(requestHeaders: headers);
            Assert.AreEqual(response.StatusCode, HttpStatusCode.NoContent);
        }

        [Test]
        public async void test_campaigns__campaign_id__schedules_patch()
        {
            string data = @"{
  'send_at': 1489451436
}";
            Object json = JsonConvert.DeserializeObject<Object>(data);
            data = json.ToString();
            var campaign_id = "test_url_param";
            Dictionary<String, String> headers = new Dictionary<String, String>();
            headers.Clear();
            headers.Add("X-Mock", "200");
            dynamic response = await sg.client.campaigns._(campaign_id).schedules.patch(requestBody: data, requestHeaders: headers);
            Assert.AreEqual(response.StatusCode, HttpStatusCode.OK);
        }

        [Test]
        public async void test_campaigns__campaign_id__schedules_post()
        {
            string data = @"{
  'send_at': 1489771528
}";
            Object json = JsonConvert.DeserializeObject<Object>(data);
            data = json.ToString();
            var campaign_id = "test_url_param";
            Dictionary<String, String> headers = new Dictionary<String, String>();
            headers.Clear();
            headers.Add("X-Mock", "201");
            dynamic response = await sg.client.campaigns._(campaign_id).schedules.post(requestBody: data, requestHeaders: headers);
            Assert.AreEqual(response.StatusCode, HttpStatusCode.Created);
        }

        [Test]
        public async void test_campaigns__campaign_id__schedules_get()
        {
            var campaign_id = "test_url_param";
            Dictionary<String, String> headers = new Dictionary<String, String>();
            headers.Clear();
            headers.Add("X-Mock", "200");
            dynamic response = await sg.client.campaigns._(campaign_id).schedules.get(requestHeaders: headers);
            Assert.AreEqual(response.StatusCode, HttpStatusCode.OK);
        }

        [Test]
        public async void test_campaigns__campaign_id__schedules_delete()
        {
            var campaign_id = "test_url_param";
            Dictionary<String, String> headers = new Dictionary<String, String>();
            headers.Clear();
            headers.Add("X-Mock", "204");
            dynamic response = await sg.client.campaigns._(campaign_id).schedules.delete(requestHeaders: headers);
            Assert.AreEqual(response.StatusCode, HttpStatusCode.NoContent);
        }

        [Test]
        public async void test_campaigns__campaign_id__schedules_now_post()
        {
            var campaign_id = "test_url_param";
            Dictionary<String, String> headers = new Dictionary<String, String>();
            headers.Clear();
            headers.Add("X-Mock", "201");
            dynamic response = await sg.client.campaigns._(campaign_id).schedules.now.post(requestHeaders: headers);
            Assert.AreEqual(response.StatusCode, HttpStatusCode.Created);
        }

        [Test]
        public async void test_campaigns__campaign_id__schedules_test_post()
        {
            string data = @"{
  'to': 'your.email@example.com'
}";
            Object json = JsonConvert.DeserializeObject<Object>(data);
            data = json.ToString();
            var campaign_id = "test_url_param";
            Dictionary<String, String> headers = new Dictionary<String, String>();
            headers.Clear();
            headers.Add("X-Mock", "204");
            dynamic response = await sg.client.campaigns._(campaign_id).schedules.test.post(requestBody: data, requestHeaders: headers);
            Assert.AreEqual(response.StatusCode, HttpStatusCode.NoContent);
        }

        [Test]
        public async void test_categories_get()
        {
            string queryParams = @"{
  'category': 'test_string', 
  'limit': 1, 
  'offset': 1
}";
            Dictionary<String, String> headers = new Dictionary<String, String>();
            headers.Clear();
            headers.Add("X-Mock", "200");
            dynamic response = await sg.client.categories.get(queryParams: queryParams, requestHeaders: headers);
            Assert.AreEqual(response.StatusCode, HttpStatusCode.OK);
        }

        [Test]
        public async void test_categories_stats_get()
        {
            string queryParams = @"{
  'aggregated_by': 'day', 
  'categories': 'test_string', 
  'end_date': '2016-04-01', 
  'limit': 1, 
  'offset': 1, 
  'start_date': '2016-01-01'
}";
            Dictionary<String, String> headers = new Dictionary<String, String>();
            headers.Clear();
            headers.Add("X-Mock", "200");
            dynamic response = await sg.client.categories.stats.get(queryParams: queryParams, requestHeaders: headers);
            Assert.AreEqual(response.StatusCode, HttpStatusCode.OK);
        }

        [Test]
        public async void test_categories_stats_sums_get()
        {
            string queryParams = @"{
  'aggregated_by': 'day', 
  'end_date': '2016-04-01', 
  'limit': 1, 
  'offset': 1, 
  'sort_by_direction': 'asc', 
  'sort_by_metric': 'test_string', 
  'start_date': '2016-01-01'
}";
            Dictionary<String, String> headers = new Dictionary<String, String>();
            headers.Clear();
            headers.Add("X-Mock", "200");
            dynamic response = await sg.client.categories.stats.sums.get(queryParams: queryParams, requestHeaders: headers);
            Assert.AreEqual(response.StatusCode, HttpStatusCode.OK);
        }

        [Test]
        public async void test_clients_stats_get()
        {
            string queryParams = @"{
  'aggregated_by': 'day', 
  'end_date': '2016-04-01', 
  'start_date': '2016-01-01'
}";
            Dictionary<String, String> headers = new Dictionary<String, String>();
            headers.Clear();
            headers.Add("X-Mock", "200");
            dynamic response = await sg.client.clients.stats.get(queryParams: queryParams, requestHeaders: headers);
            Assert.AreEqual(response.StatusCode, HttpStatusCode.OK);
        }

        [Test]
        public async void test_clients__client_type__stats_get()
        {
            string queryParams = @"{
  'aggregated_by': 'day', 
  'end_date': '2016-04-01', 
  'start_date': '2016-01-01'
}";
            var client_type = "test_url_param";
            Dictionary<String, String> headers = new Dictionary<String, String>();
            headers.Clear();
            headers.Add("X-Mock", "200");
            dynamic response = await sg.client.clients._(client_type).stats.get(queryParams: queryParams, requestHeaders: headers);
            Assert.AreEqual(response.StatusCode, HttpStatusCode.OK);
        }

        [Test]
        public async void test_contactdb_custom_fields_post()
        {
            string data = @"{
  'name': 'pet', 
  'type': 'text'
}";
            Object json = JsonConvert.DeserializeObject<Object>(data);
            data = json.ToString();
            Dictionary<String, String> headers = new Dictionary<String, String>();
            headers.Clear();
            headers.Add("X-Mock", "201");
            dynamic response = await sg.client.contactdb.custom_fields.post(requestBody: data, requestHeaders: headers);
            Assert.AreEqual(response.StatusCode, HttpStatusCode.Created);
        }

        [Test]
        public async void test_contactdb_custom_fields_get()
        {
            Dictionary<String, String> headers = new Dictionary<String, String>();
            headers.Clear();
            headers.Add("X-Mock", "200");
            dynamic response = await sg.client.contactdb.custom_fields.get(requestHeaders: headers);
            Assert.AreEqual(response.StatusCode, HttpStatusCode.OK);
        }

        [Test]
        public async void test_contactdb_custom_fields__custom_field_id__get()
        {
            var custom_field_id = "test_url_param";
            Dictionary<String, String> headers = new Dictionary<String, String>();
            headers.Clear();
            headers.Add("X-Mock", "200");
            dynamic response = await sg.client.contactdb.custom_fields._(custom_field_id).get(requestHeaders: headers);
            Assert.AreEqual(response.StatusCode, HttpStatusCode.OK);
        }

        [Test]
        public async void test_contactdb_custom_fields__custom_field_id__delete()
        {
            var custom_field_id = "test_url_param";
            Dictionary<String, String> headers = new Dictionary<String, String>();
            headers.Clear();
            headers.Add("X-Mock", "202");
            dynamic response = await sg.client.contactdb.custom_fields._(custom_field_id).delete(requestHeaders: headers);
            Assert.AreEqual(response.StatusCode, HttpStatusCode.Accepted);
        }

        [Test]
        public async void test_contactdb_lists_post()
        {
            string data = @"{
  'name': 'your list name'
}";
            Object json = JsonConvert.DeserializeObject<Object>(data);
            data = json.ToString();
            Dictionary<String, String> headers = new Dictionary<String, String>();
            headers.Clear();
            headers.Add("X-Mock", "201");
            dynamic response = await sg.client.contactdb.lists.post(requestBody: data, requestHeaders: headers);
            Assert.AreEqual(response.StatusCode, HttpStatusCode.Created);
        }

        [Test]
        public async void test_contactdb_lists_get()
        {
            Dictionary<String, String> headers = new Dictionary<String, String>();
            headers.Clear();
            headers.Add("X-Mock", "200");
            dynamic response = await sg.client.contactdb.lists.get(requestHeaders: headers);
            Assert.AreEqual(response.StatusCode, HttpStatusCode.OK);
        }

        [Test]
        public async void test_contactdb_lists_delete()
        {
            string data = @"[
  1, 
  2, 
  3, 
  4
]";
            Object json = JsonConvert.DeserializeObject<Object>(data);
            data = json.ToString();
            Dictionary<String, String> headers = new Dictionary<String, String>();
            headers.Clear();
            headers.Add("X-Mock", "204");
            dynamic response = await sg.client.contactdb.lists.delete(requestBody: data, requestHeaders: headers);
            Assert.AreEqual(response.StatusCode, HttpStatusCode.NoContent);
        }

        [Test]
        public async void test_contactdb_lists__list_id__patch()
        {
            string data = @"{
  'name': 'newlistname'
}";
            Object json = JsonConvert.DeserializeObject<Object>(data);
            data = json.ToString();
            string queryParams = @"{
  'list_id': 1
}";
            var list_id = "test_url_param";
            Dictionary<String, String> headers = new Dictionary<String, String>();
            headers.Clear();
            headers.Add("X-Mock", "200");
            dynamic response = await sg.client.contactdb.lists._(list_id).patch(requestBody: data, queryParams: queryParams, requestHeaders: headers);
            Assert.AreEqual(response.StatusCode, HttpStatusCode.OK);
        }

        [Test]
        public async void test_contactdb_lists__list_id__get()
        {
            string queryParams = @"{
  'list_id': 1
}";
            var list_id = "test_url_param";
            Dictionary<String, String> headers = new Dictionary<String, String>();
            headers.Clear();
            headers.Add("X-Mock", "200");
            dynamic response = await sg.client.contactdb.lists._(list_id).get(queryParams: queryParams, requestHeaders: headers);
            Assert.AreEqual(response.StatusCode, HttpStatusCode.OK);
        }

        [Test]
        public async void test_contactdb_lists__list_id__delete()
        {
            string queryParams = @"{
  'delete_contacts': 'true'
}";
            var list_id = "test_url_param";
            Dictionary<String, String> headers = new Dictionary<String, String>();
            headers.Clear();
            headers.Add("X-Mock", "202");
            dynamic response = await sg.client.contactdb.lists._(list_id).delete(queryParams: queryParams, requestHeaders: headers);
            Assert.AreEqual(response.StatusCode, HttpStatusCode.Accepted);
        }

        [Test]
        public async void test_contactdb_lists__list_id__recipients_post()
        {
            string data = @"[
  'recipient_id1', 
  'recipient_id2'
]";
            Object json = JsonConvert.DeserializeObject<Object>(data);
            data = json.ToString();
            var list_id = "test_url_param";
            Dictionary<String, String> headers = new Dictionary<String, String>();
            headers.Clear();
            headers.Add("X-Mock", "201");
            dynamic response = await sg.client.contactdb.lists._(list_id).recipients.post(requestBody: data, requestHeaders: headers);
            Assert.AreEqual(response.StatusCode, HttpStatusCode.Created);
        }

        [Test]
        public async void test_contactdb_lists__list_id__recipients_get()
        {
            string queryParams = @"{
  'list_id': 1, 
  'page': 1, 
  'page_size': 1
}";
            var list_id = "test_url_param";
            Dictionary<String, String> headers = new Dictionary<String, String>();
            headers.Clear();
            headers.Add("X-Mock", "200");
            dynamic response = await sg.client.contactdb.lists._(list_id).recipients.get(queryParams: queryParams, requestHeaders: headers);
            Assert.AreEqual(response.StatusCode, HttpStatusCode.OK);
        }

        [Test]
        public async void test_contactdb_lists__list_id__recipients__recipient_id__post()
        {
            var list_id = "test_url_param";
            var recipient_id = "test_url_param";
            Dictionary<String, String> headers = new Dictionary<String, String>();
            headers.Clear();
            headers.Add("X-Mock", "201");
            dynamic response = await sg.client.contactdb.lists._(list_id).recipients._(recipient_id).post(requestHeaders: headers);
            Assert.AreEqual(response.StatusCode, HttpStatusCode.Created);
        }

        [Test]
        public async void test_contactdb_lists__list_id__recipients__recipient_id__delete()
        {
            string queryParams = @"{
  'list_id': 1, 
  'recipient_id': 1
}";
            var list_id = "test_url_param";
            var recipient_id = "test_url_param";
            Dictionary<String, String> headers = new Dictionary<String, String>();
            headers.Clear();
            headers.Add("X-Mock", "204");
            dynamic response = await sg.client.contactdb.lists._(list_id).recipients._(recipient_id).delete(queryParams: queryParams, requestHeaders: headers);
            Assert.AreEqual(response.StatusCode, HttpStatusCode.NoContent);
        }

        [Test]
        public async void test_contactdb_recipients_patch()
        {
            string data = @"[
  {
    'email': 'jones@example.com', 
    'first_name': 'Guy', 
    'last_name': 'Jones'
  }
]";
            Object json = JsonConvert.DeserializeObject<Object>(data);
            data = json.ToString();
            Dictionary<String, String> headers = new Dictionary<String, String>();
            headers.Clear();
            headers.Add("X-Mock", "201");
            dynamic response = await sg.client.contactdb.recipients.patch(requestBody: data, requestHeaders: headers);
            Assert.AreEqual(response.StatusCode, HttpStatusCode.Created);
        }

        [Test]
        public async void test_contactdb_recipients_post()
        {
            string data = @"[
  {
    'age': 25, 
    'email': 'example@example.com', 
    'first_name': '', 
    'last_name': 'User'
  }, 
  {
    'age': 25, 
    'email': 'example2@example.com', 
    'first_name': 'Example', 
    'last_name': 'User'
  }
]";
            Object json = JsonConvert.DeserializeObject<Object>(data);
            data = json.ToString();
            Dictionary<String, String> headers = new Dictionary<String, String>();
            headers.Clear();
            headers.Add("X-Mock", "201");
            dynamic response = await sg.client.contactdb.recipients.post(requestBody: data, requestHeaders: headers);
            Assert.AreEqual(response.StatusCode, HttpStatusCode.Created);
        }

        [Test]
        public async void test_contactdb_recipients_get()
        {
            string queryParams = @"{
  'page': 1, 
  'page_size': 1
}";
            Dictionary<String, String> headers = new Dictionary<String, String>();
            headers.Clear();
            headers.Add("X-Mock", "200");
            dynamic response = await sg.client.contactdb.recipients.get(queryParams: queryParams, requestHeaders: headers);
            Assert.AreEqual(response.StatusCode, HttpStatusCode.OK);
        }

        [Test]
        public async void test_contactdb_recipients_delete()
        {
            string data = @"[
  'recipient_id1', 
  'recipient_id2'
]";
            Object json = JsonConvert.DeserializeObject<Object>(data);
            data = json.ToString();
            Dictionary<String, String> headers = new Dictionary<String, String>();
            headers.Clear();
            headers.Add("X-Mock", "200");
            dynamic response = await sg.client.contactdb.recipients.delete(requestBody: data, requestHeaders: headers);
            Assert.AreEqual(response.StatusCode, HttpStatusCode.OK);
        }

        [Test]
        public async void test_contactdb_recipients_billable_count_get()
        {
            Dictionary<String, String> headers = new Dictionary<String, String>();
            headers.Clear();
            headers.Add("X-Mock", "200");
            dynamic response = await sg.client.contactdb.recipients.billable_count.get(requestHeaders: headers);
            Assert.AreEqual(response.StatusCode, HttpStatusCode.OK);
        }

        [Test]
        public async void test_contactdb_recipients_count_get()
        {
            Dictionary<String, String> headers = new Dictionary<String, String>();
            headers.Clear();
            headers.Add("X-Mock", "200");
            dynamic response = await sg.client.contactdb.recipients.count.get(requestHeaders: headers);
            Assert.AreEqual(response.StatusCode, HttpStatusCode.OK);
        }

        [Test]
        public async void test_contactdb_recipients_search_get()
        {
            string queryParams = @"{
  '{field_name}': 'test_string'
}";
            Dictionary<String, String> headers = new Dictionary<String, String>();
            headers.Clear();
            headers.Add("X-Mock", "200");
            dynamic response = await sg.client.contactdb.recipients.search.get(queryParams: queryParams, requestHeaders: headers);
            Assert.AreEqual(response.StatusCode, HttpStatusCode.OK);
        }

        [Test]
        public async void test_contactdb_recipients__recipient_id__get()
        {
            var recipient_id = "test_url_param";
            Dictionary<String, String> headers = new Dictionary<String, String>();
            headers.Clear();
            headers.Add("X-Mock", "200");
            dynamic response = await sg.client.contactdb.recipients._(recipient_id).get(requestHeaders: headers);
            Assert.AreEqual(response.StatusCode, HttpStatusCode.OK);
        }

        [Test]
        public async void test_contactdb_recipients__recipient_id__delete()
        {
            var recipient_id = "test_url_param";
            Dictionary<String, String> headers = new Dictionary<String, String>();
            headers.Clear();
            headers.Add("X-Mock", "204");
            dynamic response = await sg.client.contactdb.recipients._(recipient_id).delete(requestHeaders: headers);
            Assert.AreEqual(response.StatusCode, HttpStatusCode.NoContent);
        }

        [Test]
        public async void test_contactdb_recipients__recipient_id__lists_get()
        {
            var recipient_id = "test_url_param";
            Dictionary<String, String> headers = new Dictionary<String, String>();
            headers.Clear();
            headers.Add("X-Mock", "200");
            dynamic response = await sg.client.contactdb.recipients._(recipient_id).lists.get(requestHeaders: headers);
            Assert.AreEqual(response.StatusCode, HttpStatusCode.OK);
        }

        [Test]
        public async void test_contactdb_reserved_fields_get()
        {
            Dictionary<String, String> headers = new Dictionary<String, String>();
            headers.Clear();
            headers.Add("X-Mock", "200");
            dynamic response = await sg.client.contactdb.reserved_fields.get(requestHeaders: headers);
            Assert.AreEqual(response.StatusCode, HttpStatusCode.OK);
        }

        [Test]
        public async void test_contactdb_segments_post()
        {
            string data = @"{
  'conditions': [
    {
      'and_or': '', 
      'field': 'last_name', 
      'operator': 'eq', 
      'value': 'Miller'
    }, 
    {
      'and_or': 'and', 
      'field': 'last_clicked', 
      'operator': 'gt', 
      'value': '01/02/2015'
    }, 
    {
      'and_or': 'or', 
      'field': 'clicks.campaign_identifier', 
      'operator': 'eq', 
      'value': '513'
    }
  ], 
  'list_id': 4, 
  'name': 'Last Name Miller'
}";
            Object json = JsonConvert.DeserializeObject<Object>(data);
            data = json.ToString();
            Dictionary<String, String> headers = new Dictionary<String, String>();
            headers.Clear();
            headers.Add("X-Mock", "200");
            dynamic response = await sg.client.contactdb.segments.post(requestBody: data, requestHeaders: headers);
            Assert.AreEqual(response.StatusCode, HttpStatusCode.OK);
        }

        [Test]
        public async void test_contactdb_segments_get()
        {
            Dictionary<String, String> headers = new Dictionary<String, String>();
            headers.Clear();
            headers.Add("X-Mock", "200");
            dynamic response = await sg.client.contactdb.segments.get(requestHeaders: headers);
            Assert.AreEqual(response.StatusCode, HttpStatusCode.OK);
        }

        [Test]
        public async void test_contactdb_segments__segment_id__patch()
        {
            string data = @"{
  'conditions': [
    {
      'and_or': '', 
      'field': 'last_name', 
      'operator': 'eq', 
      'value': 'Miller'
    }
  ], 
  'list_id': 5, 
  'name': 'The Millers'
}";
            Object json = JsonConvert.DeserializeObject<Object>(data);
            data = json.ToString();
            string queryParams = @"{
  'segment_id': 'test_string'
}";
            var segment_id = "test_url_param";
            Dictionary<String, String> headers = new Dictionary<String, String>();
            headers.Clear();
            headers.Add("X-Mock", "200");
            dynamic response = await sg.client.contactdb.segments._(segment_id).patch(requestBody: data, queryParams: queryParams, requestHeaders: headers);
            Assert.AreEqual(response.StatusCode, HttpStatusCode.OK);
        }

        [Test]
        public async void test_contactdb_segments__segment_id__get()
        {
            string queryParams = @"{
  'segment_id': 1
}";
            var segment_id = "test_url_param";
            Dictionary<String, String> headers = new Dictionary<String, String>();
            headers.Clear();
            headers.Add("X-Mock", "200");
            dynamic response = await sg.client.contactdb.segments._(segment_id).get(queryParams: queryParams, requestHeaders: headers);
            Assert.AreEqual(response.StatusCode, HttpStatusCode.OK);
        }

        [Test]
        public async void test_contactdb_segments__segment_id__delete()
        {
            string queryParams = @"{
  'delete_contacts': 'true'
}";
            var segment_id = "test_url_param";
            Dictionary<String, String> headers = new Dictionary<String, String>();
            headers.Clear();
            headers.Add("X-Mock", "204");
            dynamic response = await sg.client.contactdb.segments._(segment_id).delete(queryParams: queryParams, requestHeaders: headers);
            Assert.AreEqual(response.StatusCode, HttpStatusCode.NoContent);
        }

        [Test]
        public async void test_contactdb_segments__segment_id__recipients_get()
        {
            string queryParams = @"{
  'page': 1, 
  'page_size': 1
}";
            var segment_id = "test_url_param";
            Dictionary<String, String> headers = new Dictionary<String, String>();
            headers.Clear();
            headers.Add("X-Mock", "200");
            dynamic response = await sg.client.contactdb.segments._(segment_id).recipients.get(queryParams: queryParams, requestHeaders: headers);
            Assert.AreEqual(response.StatusCode, HttpStatusCode.OK);
        }

        [Test]
        public async void test_devices_stats_get()
        {
            string queryParams = @"{
  'aggregated_by': 'day', 
  'end_date': '2016-04-01', 
  'limit': 1, 
  'offset': 1, 
  'start_date': '2016-01-01'
}";
            Dictionary<String, String> headers = new Dictionary<String, String>();
            headers.Clear();
            headers.Add("X-Mock", "200");
            dynamic response = await sg.client.devices.stats.get(queryParams: queryParams, requestHeaders: headers);
            Assert.AreEqual(response.StatusCode, HttpStatusCode.OK);
        }

        [Test]
        public async void test_geo_stats_get()
        {
            string queryParams = @"{
  'aggregated_by': 'day', 
  'country': 'US', 
  'end_date': '2016-04-01', 
  'limit': 1, 
  'offset': 1, 
  'start_date': '2016-01-01'
}";
            Dictionary<String, String> headers = new Dictionary<String, String>();
            headers.Clear();
            headers.Add("X-Mock", "200");
            dynamic response = await sg.client.geo.stats.get(queryParams: queryParams, requestHeaders: headers);
            Assert.AreEqual(response.StatusCode, HttpStatusCode.OK);
        }

        [Test]
        public async void test_ips_get()
        {
            string queryParams = @"{
  'exclude_whitelabels': 'true', 
  'ip': 'test_string', 
  'limit': 1, 
  'offset': 1, 
  'subuser': 'test_string'
}";
            Dictionary<String, String> headers = new Dictionary<String, String>();
            headers.Clear();
            headers.Add("X-Mock", "200");
            dynamic response = await sg.client.ips.get(queryParams: queryParams, requestHeaders: headers);
            Assert.AreEqual(response.StatusCode, HttpStatusCode.OK);
        }

        [Test]
        public async void test_ips_assigned_get()
        {
            Dictionary<String, String> headers = new Dictionary<String, String>();
            headers.Clear();
            headers.Add("X-Mock", "200");
            dynamic response = await sg.client.ips.assigned.get(requestHeaders: headers);
            Assert.AreEqual(response.StatusCode, HttpStatusCode.OK);
        }

        [Test]
        public async void test_ips_pools_post()
        {
            string data = @"{
  'name': 'marketing'
}";
            Object json = JsonConvert.DeserializeObject<Object>(data);
            data = json.ToString();
            Dictionary<String, String> headers = new Dictionary<String, String>();
            headers.Clear();
            headers.Add("X-Mock", "200");
            dynamic response = await sg.client.ips.pools.post(requestBody: data, requestHeaders: headers);
            Assert.AreEqual(response.StatusCode, HttpStatusCode.OK);
        }

        [Test]
        public async void test_ips_pools_get()
        {
            Dictionary<String, String> headers = new Dictionary<String, String>();
            headers.Clear();
            headers.Add("X-Mock", "200");
            dynamic response = await sg.client.ips.pools.get(requestHeaders: headers);
            Assert.AreEqual(response.StatusCode, HttpStatusCode.OK);
        }

        [Test]
        public async void test_ips_pools__pool_name__put()
        {
            string data = @"{
  'name': 'new_pool_name'
}";
            Object json = JsonConvert.DeserializeObject<Object>(data);
            data = json.ToString();
            var pool_name = "test_url_param";
            Dictionary<String, String> headers = new Dictionary<String, String>();
            headers.Clear();
            headers.Add("X-Mock", "200");
            dynamic response = await sg.client.ips.pools._(pool_name).put(requestBody: data, requestHeaders: headers);
            Assert.AreEqual(response.StatusCode, HttpStatusCode.OK);
        }

        [Test]
        public async void test_ips_pools__pool_name__get()
        {
            var pool_name = "test_url_param";
            Dictionary<String, String> headers = new Dictionary<String, String>();
            headers.Clear();
            headers.Add("X-Mock", "200");
            dynamic response = await sg.client.ips.pools._(pool_name).get(requestHeaders: headers);
            Assert.AreEqual(response.StatusCode, HttpStatusCode.OK);
        }

        [Test]
        public async void test_ips_pools__pool_name__delete()
        {
            var pool_name = "test_url_param";
            Dictionary<String, String> headers = new Dictionary<String, String>();
            headers.Clear();
            headers.Add("X-Mock", "204");
            dynamic response = await sg.client.ips.pools._(pool_name).delete(requestHeaders: headers);
            Assert.AreEqual(response.StatusCode, HttpStatusCode.NoContent);
        }

        [Test]
        public async void test_ips_pools__pool_name__ips_post()
        {
            string data = @"{
  'ip': '0.0.0.0'
}";
            Object json = JsonConvert.DeserializeObject<Object>(data);
            data = json.ToString();
            var pool_name = "test_url_param";
            Dictionary<String, String> headers = new Dictionary<String, String>();
            headers.Clear();
            headers.Add("X-Mock", "201");
            dynamic response = await sg.client.ips.pools._(pool_name).ips.post(requestBody: data, requestHeaders: headers);
            Assert.AreEqual(response.StatusCode, HttpStatusCode.Created);
        }

        [Test]
        public async void test_ips_pools__pool_name__ips__ip__delete()
        {
            var pool_name = "test_url_param";
            var ip = "test_url_param";
            Dictionary<String, String> headers = new Dictionary<String, String>();
            headers.Clear();
            headers.Add("X-Mock", "204");
            dynamic response = await sg.client.ips.pools._(pool_name).ips._(ip).delete(requestHeaders: headers);
            Assert.AreEqual(response.StatusCode, HttpStatusCode.NoContent);
        }

        [Test]
        public async void test_ips_warmup_post()
        {
            string data = @"{
  'ip': '0.0.0.0'
}";
            Object json = JsonConvert.DeserializeObject<Object>(data);
            data = json.ToString();
            Dictionary<String, String> headers = new Dictionary<String, String>();
            headers.Clear();
            headers.Add("X-Mock", "200");
            dynamic response = await sg.client.ips.warmup.post(requestBody: data, requestHeaders: headers);
            Assert.AreEqual(response.StatusCode, HttpStatusCode.OK);
        }

        [Test]
        public async void test_ips_warmup_get()
        {
            Dictionary<String, String> headers = new Dictionary<String, String>();
            headers.Clear();
            headers.Add("X-Mock", "200");
            dynamic response = await sg.client.ips.warmup.get(requestHeaders: headers);
            Assert.AreEqual(response.StatusCode, HttpStatusCode.OK);
        }

        [Test]
        public async void test_ips_warmup__ip_address__get()
        {
            var ip_address = "test_url_param";
            Dictionary<String, String> headers = new Dictionary<String, String>();
            headers.Clear();
            headers.Add("X-Mock", "200");
            dynamic response = await sg.client.ips.warmup._(ip_address).get(requestHeaders: headers);
            Assert.AreEqual(response.StatusCode, HttpStatusCode.OK);
        }

        [Test]
        public async void test_ips_warmup__ip_address__delete()
        {
            var ip_address = "test_url_param";
            Dictionary<String, String> headers = new Dictionary<String, String>();
            headers.Clear();
            headers.Add("X-Mock", "204");
            dynamic response = await sg.client.ips.warmup._(ip_address).delete(requestHeaders: headers);
            Assert.AreEqual(response.StatusCode, HttpStatusCode.NoContent);
        }

        [Test]
        public async void test_ips__ip_address__get()
        {
            var ip_address = "test_url_param";
            Dictionary<String, String> headers = new Dictionary<String, String>();
            headers.Clear();
            headers.Add("X-Mock", "200");
            dynamic response = await sg.client.ips._(ip_address).get(requestHeaders: headers);
            Assert.AreEqual(response.StatusCode, HttpStatusCode.OK);
        }

        [Test]
        public async void test_mail_batch_post()
        {
            Dictionary<String, String> headers = new Dictionary<String, String>();
            headers.Clear();
            headers.Add("X-Mock", "201");
            dynamic response = await sg.client.mail.batch.post(requestHeaders: headers);
            Assert.AreEqual(response.StatusCode, HttpStatusCode.Created);
        }

        [Test]
        public async void test_mail_batch__batch_id__get()
        {
            var batch_id = "test_url_param";
            Dictionary<String, String> headers = new Dictionary<String, String>();
            headers.Clear();
            headers.Add("X-Mock", "200");
            dynamic response = await sg.client.mail.batch._(batch_id).get(requestHeaders: headers);
            Assert.AreEqual(response.StatusCode, HttpStatusCode.OK);
        }

        [Test]
        public async void test_mail_send_post()
        {
            string data = @"{
  'asm': {
    'group_id': 1, 
    'groups_to_display': [
      1, 
      2, 
      3
    ]
  }, 
  'attachments': [
    {
      'content': '[BASE64 encoded content block here]', 
      'content_id': 'ii_139db99fdb5c3704', 
      'disposition': 'inline', 
      'filename': 'file1.jpg', 
      'name': 'file1', 
      'type': 'jpg'
    }
  ], 
  'batch_id': '[YOUR BATCH ID GOES HERE]', 
  'categories': [
    'category1', 
    'category2'
  ], 
  'content': [
    {
      'type': 'text/html', 
      'value': '<html><p>Hello, world!</p><img src=[CID GOES HERE]></img></html>'
    }
  ], 
  'custom_args': {
    'New Argument 1': 'New Value 1', 
    'activationAttempt': '1', 
    'customerAccountNumber': '[CUSTOMER ACCOUNT NUMBER GOES HERE]'
  }, 
  'from': {
    'email': 'sam.smith@example.com', 
    'name': 'Sam Smith'
  }, 
  'headers': {}, 
  'ip_pool_name': '[YOUR POOL NAME GOES HERE]', 
  'mail_settings': {
    'bcc': {
      'email': 'ben.doe@example.com', 
      'enable': true
    }, 
    'bypass_list_management': {
      'enable': true
    }, 
    'footer': {
      'enable': true, 
      'html': '<p>Thanks</br>The SendGrid Team</p>', 
      'text': 'Thanks,/n The SendGrid Team'
    }, 
    'sandbox_mode': {
      'enable': false
    }, 
    'spam_check': {
      'enable': true, 
      'post_to_url': 'http://example.com/compliance', 
      'threshold': 3
    }
  }, 
  'personalizations': [
    {
      'bcc': [
        {
          'email': 'sam.doe@example.com', 
          'name': 'Sam Doe'
        }
      ], 
      'cc': [
        {
          'email': 'jane.doe@example.com', 
          'name': 'Jane Doe'
        }
      ], 
      'custom_args': {
        'New Argument 1': 'New Value 1', 
        'activationAttempt': '1', 
        'customerAccountNumber': '[CUSTOMER ACCOUNT NUMBER GOES HERE]'
      }, 
      'headers': {
        'X-Accept-Language': 'en', 
        'X-Mailer': 'MyApp'
      }, 
      'send_at': 1409348513, 
      'subject': 'Hello, World!', 
      'substitutions': {
        'id': 'substitutions', 
        'type': 'object'
      }, 
      'to': [
        {
          'email': 'john.doe@example.com', 
          'name': 'John Doe'
        }
      ]
    }
  ], 
  'reply_to': {
    'email': 'sam.smith@example.com', 
    'name': 'Sam Smith'
  }, 
  'sections': {
    'section': {
      ':sectionName1': 'section 1 text', 
      ':sectionName2': 'section 2 text'
    }
  }, 
  'send_at': 1409348513, 
  'subject': 'Hello, World!', 
  'template_id': '[YOUR TEMPLATE ID GOES HERE]', 
  'tracking_settings': {
    'click_tracking': {
      'enable': true, 
      'enable_text': true
    }, 
    'ganalytics': {
      'enable': true, 
      'utm_campaign': '[NAME OF YOUR REFERRER SOURCE]', 
      'utm_content': '[USE THIS SPACE TO DIFFERENTIATE YOUR EMAIL FROM ADS]', 
      'utm_medium': '[NAME OF YOUR MARKETING MEDIUM e.g. email]', 
      'utm_name': '[NAME OF YOUR CAMPAIGN]', 
      'utm_term': '[IDENTIFY PAID KEYWORDS HERE]'
    }, 
    'open_tracking': {
      'enable': true, 
      'substitution_tag': '%opentrack'
    }, 
    'subscription_tracking': {
      'enable': true, 
      'html': 'If you would like to unsubscribe and stop receiving these emails <% clickhere %>.', 
      'substitution_tag': '<%click here%>', 
      'text': 'If you would like to unsubscribe and stop receiveing these emails <% click here %>.'
    }
  }
}";
            Object json = JsonConvert.DeserializeObject<Object>(data);
            data = json.ToString();
            Dictionary<String, String> headers = new Dictionary<String, String>();
            headers.Clear();
            headers.Add("X-Mock", "202");
            dynamic response = await sg.client.mail.send.post(requestBody: data, requestHeaders: headers);
            Assert.AreEqual(response.StatusCode, HttpStatusCode.Accepted);
        }

        [Test]
        public async void test_mail_settings_get()
        {
            string queryParams = @"{
  'limit': 1, 
  'offset': 1
}";
            Dictionary<String, String> headers = new Dictionary<String, String>();
            headers.Clear();
            headers.Add("X-Mock", "200");
            dynamic response = await sg.client.mail_settings.get(queryParams: queryParams, requestHeaders: headers);
            Assert.AreEqual(response.StatusCode, HttpStatusCode.OK);
        }

        [Test]
        public async void test_mail_settings_address_whitelist_patch()
        {
            string data = @"{
  'enabled': true, 
  'list': [
    'email1@example.com', 
    'example.com'
  ]
}";
            Object json = JsonConvert.DeserializeObject<Object>(data);
            data = json.ToString();
            Dictionary<String, String> headers = new Dictionary<String, String>();
            headers.Clear();
            headers.Add("X-Mock", "200");
            dynamic response = await sg.client.mail_settings.address_whitelist.patch(requestBody: data, requestHeaders: headers);
            Assert.AreEqual(response.StatusCode, HttpStatusCode.OK);
        }

        [Test]
        public async void test_mail_settings_address_whitelist_get()
        {
            Dictionary<String, String> headers = new Dictionary<String, String>();
            headers.Clear();
            headers.Add("X-Mock", "200");
            dynamic response = await sg.client.mail_settings.address_whitelist.get(requestHeaders: headers);
            Assert.AreEqual(response.StatusCode, HttpStatusCode.OK);
        }

        [Test]
        public async void test_mail_settings_bcc_patch()
        {
            string data = @"{
  'email': 'email@example.com', 
  'enabled': false
}";
            Object json = JsonConvert.DeserializeObject<Object>(data);
            data = json.ToString();
            Dictionary<String, String> headers = new Dictionary<String, String>();
            headers.Clear();
            headers.Add("X-Mock", "200");
            dynamic response = await sg.client.mail_settings.bcc.patch(requestBody: data, requestHeaders: headers);
            Assert.AreEqual(response.StatusCode, HttpStatusCode.OK);
        }

        [Test]
        public async void test_mail_settings_bcc_get()
        {
            Dictionary<String, String> headers = new Dictionary<String, String>();
            headers.Clear();
            headers.Add("X-Mock", "200");
            dynamic response = await sg.client.mail_settings.bcc.get(requestHeaders: headers);
            Assert.AreEqual(response.StatusCode, HttpStatusCode.OK);
        }

        [Test]
        public async void test_mail_settings_bounce_purge_patch()
        {
            string data = @"{
  'enabled': true, 
  'hard_bounces': 5, 
  'soft_bounces': 5
}";
            Object json = JsonConvert.DeserializeObject<Object>(data);
            data = json.ToString();
            Dictionary<String, String> headers = new Dictionary<String, String>();
            headers.Clear();
            headers.Add("X-Mock", "200");
            dynamic response = await sg.client.mail_settings.bounce_purge.patch(requestBody: data, requestHeaders: headers);
            Assert.AreEqual(response.StatusCode, HttpStatusCode.OK);
        }

        [Test]
        public async void test_mail_settings_bounce_purge_get()
        {
            Dictionary<String, String> headers = new Dictionary<String, String>();
            headers.Clear();
            headers.Add("X-Mock", "200");
            dynamic response = await sg.client.mail_settings.bounce_purge.get(requestHeaders: headers);
            Assert.AreEqual(response.StatusCode, HttpStatusCode.OK);
        }

        [Test]
        public async void test_mail_settings_footer_patch()
        {
            string data = @"{
  'enabled': true, 
  'html_content': '...', 
  'plain_content': '...'
}";
            Object json = JsonConvert.DeserializeObject<Object>(data);
            data = json.ToString();
            Dictionary<String, String> headers = new Dictionary<String, String>();
            headers.Clear();
            headers.Add("X-Mock", "200");
            dynamic response = await sg.client.mail_settings.footer.patch(requestBody: data, requestHeaders: headers);
            Assert.AreEqual(response.StatusCode, HttpStatusCode.OK);
        }

        [Test]
        public async void test_mail_settings_footer_get()
        {
            Dictionary<String, String> headers = new Dictionary<String, String>();
            headers.Clear();
            headers.Add("X-Mock", "200");
            dynamic response = await sg.client.mail_settings.footer.get(requestHeaders: headers);
            Assert.AreEqual(response.StatusCode, HttpStatusCode.OK);
        }

        [Test]
        public async void test_mail_settings_forward_bounce_patch()
        {
            string data = @"{
  'email': 'example@example.com', 
  'enabled': true
}";
            Object json = JsonConvert.DeserializeObject<Object>(data);
            data = json.ToString();
            Dictionary<String, String> headers = new Dictionary<String, String>();
            headers.Clear();
            headers.Add("X-Mock", "200");
            dynamic response = await sg.client.mail_settings.forward_bounce.patch(requestBody: data, requestHeaders: headers);
            Assert.AreEqual(response.StatusCode, HttpStatusCode.OK);
        }

        [Test]
        public async void test_mail_settings_forward_bounce_get()
        {
            Dictionary<String, String> headers = new Dictionary<String, String>();
            headers.Clear();
            headers.Add("X-Mock", "200");
            dynamic response = await sg.client.mail_settings.forward_bounce.get(requestHeaders: headers);
            Assert.AreEqual(response.StatusCode, HttpStatusCode.OK);
        }

        [Test]
        public async void test_mail_settings_forward_spam_patch()
        {
            string data = @"{
  'email': '', 
  'enabled': false
}";
            Object json = JsonConvert.DeserializeObject<Object>(data);
            data = json.ToString();
            Dictionary<String, String> headers = new Dictionary<String, String>();
            headers.Clear();
            headers.Add("X-Mock", "200");
            dynamic response = await sg.client.mail_settings.forward_spam.patch(requestBody: data, requestHeaders: headers);
            Assert.AreEqual(response.StatusCode, HttpStatusCode.OK);
        }

        [Test]
        public async void test_mail_settings_forward_spam_get()
        {
            Dictionary<String, String> headers = new Dictionary<String, String>();
            headers.Clear();
            headers.Add("X-Mock", "200");
            dynamic response = await sg.client.mail_settings.forward_spam.get(requestHeaders: headers);
            Assert.AreEqual(response.StatusCode, HttpStatusCode.OK);
        }

        [Test]
        public async void test_mail_settings_plain_content_patch()
        {
            string data = @"{
  'enabled': false
}";
            Object json = JsonConvert.DeserializeObject<Object>(data);
            data = json.ToString();
            Dictionary<String, String> headers = new Dictionary<String, String>();
            headers.Clear();
            headers.Add("X-Mock", "200");
            dynamic response = await sg.client.mail_settings.plain_content.patch(requestBody: data, requestHeaders: headers);
            Assert.AreEqual(response.StatusCode, HttpStatusCode.OK);
        }

        [Test]
        public async void test_mail_settings_plain_content_get()
        {
            Dictionary<String, String> headers = new Dictionary<String, String>();
            headers.Clear();
            headers.Add("X-Mock", "200");
            dynamic response = await sg.client.mail_settings.plain_content.get(requestHeaders: headers);
            Assert.AreEqual(response.StatusCode, HttpStatusCode.OK);
        }

        [Test]
        public async void test_mail_settings_spam_check_patch()
        {
            string data = @"{
  'enabled': true, 
  'max_score': 5, 
  'url': 'url'
}";
            Object json = JsonConvert.DeserializeObject<Object>(data);
            data = json.ToString();
            Dictionary<String, String> headers = new Dictionary<String, String>();
            headers.Clear();
            headers.Add("X-Mock", "200");
            dynamic response = await sg.client.mail_settings.spam_check.patch(requestBody: data, requestHeaders: headers);
            Assert.AreEqual(response.StatusCode, HttpStatusCode.OK);
        }

        [Test]
        public async void test_mail_settings_spam_check_get()
        {
            Dictionary<String, String> headers = new Dictionary<String, String>();
            headers.Clear();
            headers.Add("X-Mock", "200");
            dynamic response = await sg.client.mail_settings.spam_check.get(requestHeaders: headers);
            Assert.AreEqual(response.StatusCode, HttpStatusCode.OK);
        }

        [Test]
        public async void test_mail_settings_template_patch()
        {
            string data = @"{
  'enabled': true, 
  'html_content': '<% body %>'
}";
            Object json = JsonConvert.DeserializeObject<Object>(data);
            data = json.ToString();
            Dictionary<String, String> headers = new Dictionary<String, String>();
            headers.Clear();
            headers.Add("X-Mock", "200");
            dynamic response = await sg.client.mail_settings.template.patch(requestBody: data, requestHeaders: headers);
            Assert.AreEqual(response.StatusCode, HttpStatusCode.OK);
        }

        [Test]
        public async void test_mail_settings_template_get()
        {
            Dictionary<String, String> headers = new Dictionary<String, String>();
            headers.Clear();
            headers.Add("X-Mock", "200");
            dynamic response = await sg.client.mail_settings.template.get(requestHeaders: headers);
            Assert.AreEqual(response.StatusCode, HttpStatusCode.OK);
        }

        [Test]
        public async void test_mailbox_providers_stats_get()
        {
            string queryParams = @"{
  'aggregated_by': 'day', 
  'end_date': '2016-04-01', 
  'limit': 1, 
  'mailbox_providers': 'test_string', 
  'offset': 1, 
  'start_date': '2016-01-01'
}";
            Dictionary<String, String> headers = new Dictionary<String, String>();
            headers.Clear();
            headers.Add("X-Mock", "200");
            dynamic response = await sg.client.mailbox_providers.stats.get(queryParams: queryParams, requestHeaders: headers);
            Assert.AreEqual(response.StatusCode, HttpStatusCode.OK);
        }

        [Test]
        public async void test_partner_settings_get()
        {
            string queryParams = @"{
  'limit': 1, 
  'offset': 1
}";
            Dictionary<String, String> headers = new Dictionary<String, String>();
            headers.Clear();
            headers.Add("X-Mock", "200");
            dynamic response = await sg.client.partner_settings.get(queryParams: queryParams, requestHeaders: headers);
            Assert.AreEqual(response.StatusCode, HttpStatusCode.OK);
        }

        [Test]
        public async void test_partner_settings_new_relic_patch()
        {
            string data = @"{
  'enable_subuser_statistics': true, 
  'enabled': true, 
  'license_key': ''
}";
            Object json = JsonConvert.DeserializeObject<Object>(data);
            data = json.ToString();
            Dictionary<String, String> headers = new Dictionary<String, String>();
            headers.Clear();
            headers.Add("X-Mock", "200");
            dynamic response = await sg.client.partner_settings.new_relic.patch(requestBody: data, requestHeaders: headers);
            Assert.AreEqual(response.StatusCode, HttpStatusCode.OK);
        }

        [Test]
        public async void test_partner_settings_new_relic_get()
        {
            Dictionary<String, String> headers = new Dictionary<String, String>();
            headers.Clear();
            headers.Add("X-Mock", "200");
            dynamic response = await sg.client.partner_settings.new_relic.get(requestHeaders: headers);
            Assert.AreEqual(response.StatusCode, HttpStatusCode.OK);
        }

        [Test]
        public async void test_scopes_get()
        {
            Dictionary<String, String> headers = new Dictionary<String, String>();
            headers.Clear();
            headers.Add("X-Mock", "200");
            dynamic response = await sg.client.scopes.get(requestHeaders: headers);
            Assert.AreEqual(response.StatusCode, HttpStatusCode.OK);
        }

        [Test]
        public async void test_senders_post()
        {
            string data = @"{
  'address': '123 Elm St.', 
  'address_2': 'Apt. 456', 
  'city': 'Denver', 
  'country': 'United States', 
  'from': {
    'email': 'from@example.com', 
    'name': 'Example INC'
  }, 
  'nickname': 'My Sender ID', 
  'reply_to': {
    'email': 'replyto@example.com', 
    'name': 'Example INC'
  }, 
  'state': 'Colorado', 
  'zip': '80202'
}";
            Object json = JsonConvert.DeserializeObject<Object>(data);
            data = json.ToString();
            Dictionary<String, String> headers = new Dictionary<String, String>();
            headers.Clear();
            headers.Add("X-Mock", "201");
            dynamic response = await sg.client.senders.post(requestBody: data, requestHeaders: headers);
            Assert.AreEqual(response.StatusCode, HttpStatusCode.Created);
        }

        [Test]
        public async void test_senders_get()
        {
            Dictionary<String, String> headers = new Dictionary<String, String>();
            headers.Clear();
            headers.Add("X-Mock", "200");
            dynamic response = await sg.client.senders.get(requestHeaders: headers);
            Assert.AreEqual(response.StatusCode, HttpStatusCode.OK);
        }

        [Test]
        public async void test_senders__sender_id__patch()
        {
            string data = @"{
  'address': '123 Elm St.', 
  'address_2': 'Apt. 456', 
  'city': 'Denver', 
  'country': 'United States', 
  'from': {
    'email': 'from@example.com', 
    'name': 'Example INC'
  }, 
  'nickname': 'My Sender ID', 
  'reply_to': {
    'email': 'replyto@example.com', 
    'name': 'Example INC'
  }, 
  'state': 'Colorado', 
  'zip': '80202'
}";
            Object json = JsonConvert.DeserializeObject<Object>(data);
            data = json.ToString();
            var sender_id = "test_url_param";
            Dictionary<String, String> headers = new Dictionary<String, String>();
            headers.Clear();
            headers.Add("X-Mock", "200");
            dynamic response = await sg.client.senders._(sender_id).patch(requestBody: data, requestHeaders: headers);
            Assert.AreEqual(response.StatusCode, HttpStatusCode.OK);
        }

        [Test]
        public async void test_senders__sender_id__get()
        {
            var sender_id = "test_url_param";
            Dictionary<String, String> headers = new Dictionary<String, String>();
            headers.Clear();
            headers.Add("X-Mock", "200");
            dynamic response = await sg.client.senders._(sender_id).get(requestHeaders: headers);
            Assert.AreEqual(response.StatusCode, HttpStatusCode.OK);
        }

        [Test]
        public async void test_senders__sender_id__delete()
        {
            var sender_id = "test_url_param";
            Dictionary<String, String> headers = new Dictionary<String, String>();
            headers.Clear();
            headers.Add("X-Mock", "204");
            dynamic response = await sg.client.senders._(sender_id).delete(requestHeaders: headers);
            Assert.AreEqual(response.StatusCode, HttpStatusCode.NoContent);
        }

        [Test]
        public async void test_senders__sender_id__resend_verification_post()
        {
            var sender_id = "test_url_param";
            Dictionary<String, String> headers = new Dictionary<String, String>();
            headers.Clear();
            headers.Add("X-Mock", "204");
            dynamic response = await sg.client.senders._(sender_id).resend_verification.post(requestHeaders: headers);
            Assert.AreEqual(response.StatusCode, HttpStatusCode.NoContent);
        }

        [Test]
        public async void test_stats_get()
        {
            string queryParams = @"{
  'aggregated_by': 'day', 
  'end_date': '2016-04-01', 
  'limit': 1, 
  'offset': 1, 
  'start_date': '2016-01-01'
}";
            Dictionary<String, String> headers = new Dictionary<String, String>();
            headers.Clear();
            headers.Add("X-Mock", "200");
            dynamic response = await sg.client.stats.get(queryParams: queryParams, requestHeaders: headers);
            Assert.AreEqual(response.StatusCode, HttpStatusCode.OK);
        }

        [Test]
        public async void test_subusers_post()
        {
            string data = @"{
  'email': 'John@example.com', 
  'ips': [
    '1.1.1.1', 
    '2.2.2.2'
  ], 
  'password': 'johns_password', 
  'username': 'John@example.com'
}";
            Object json = JsonConvert.DeserializeObject<Object>(data);
            data = json.ToString();
            Dictionary<String, String> headers = new Dictionary<String, String>();
            headers.Clear();
            headers.Add("X-Mock", "200");
            dynamic response = await sg.client.subusers.post(requestBody: data, requestHeaders: headers);
            Assert.AreEqual(response.StatusCode, HttpStatusCode.OK);
        }

        [Test]
        public async void test_subusers_get()
        {
            string queryParams = @"{
  'limit': 1, 
  'offset': 1, 
  'username': 'test_string'
}";
            Dictionary<String, String> headers = new Dictionary<String, String>();
            headers.Clear();
            headers.Add("X-Mock", "200");
            dynamic response = await sg.client.subusers.get(queryParams: queryParams, requestHeaders: headers);
            Assert.AreEqual(response.StatusCode, HttpStatusCode.OK);
        }

        [Test]
        public async void test_subusers_reputations_get()
        {
            string queryParams = @"{
  'usernames': 'test_string'
}";
            Dictionary<String, String> headers = new Dictionary<String, String>();
            headers.Clear();
            headers.Add("X-Mock", "200");
            dynamic response = await sg.client.subusers.reputations.get(queryParams: queryParams, requestHeaders: headers);
            Assert.AreEqual(response.StatusCode, HttpStatusCode.OK);
        }

        [Test]
        public async void test_subusers_stats_get()
        {
            string queryParams = @"{
  'aggregated_by': 'day', 
  'end_date': '2016-04-01', 
  'limit': 1, 
  'offset': 1, 
  'start_date': '2016-01-01', 
  'subusers': 'test_string'
}";
            Dictionary<String, String> headers = new Dictionary<String, String>();
            headers.Clear();
            headers.Add("X-Mock", "200");
            dynamic response = await sg.client.subusers.stats.get(queryParams: queryParams, requestHeaders: headers);
            Assert.AreEqual(response.StatusCode, HttpStatusCode.OK);
        }

        [Test]
        public async void test_subusers_stats_monthly_get()
        {
            string queryParams = @"{
  'date': 'test_string', 
  'limit': 1, 
  'offset': 1, 
  'sort_by_direction': 'asc', 
  'sort_by_metric': 'test_string', 
  'subuser': 'test_string'
}";
            Dictionary<String, String> headers = new Dictionary<String, String>();
            headers.Clear();
            headers.Add("X-Mock", "200");
            dynamic response = await sg.client.subusers.stats.monthly.get(queryParams: queryParams, requestHeaders: headers);
            Assert.AreEqual(response.StatusCode, HttpStatusCode.OK);
        }

        [Test]
        public async void test_subusers_stats_sums_get()
        {
            string queryParams = @"{
  'aggregated_by': 'day', 
  'end_date': '2016-04-01', 
  'limit': 1, 
  'offset': 1, 
  'sort_by_direction': 'asc', 
  'sort_by_metric': 'test_string', 
  'start_date': '2016-01-01'
}";
            Dictionary<String, String> headers = new Dictionary<String, String>();
            headers.Clear();
            headers.Add("X-Mock", "200");
            dynamic response = await sg.client.subusers.stats.sums.get(queryParams: queryParams, requestHeaders: headers);
            Assert.AreEqual(response.StatusCode, HttpStatusCode.OK);
        }

        [Test]
        public async void test_subusers__subuser_name__patch()
        {
            string data = @"{
  'disabled': false
}";
            Object json = JsonConvert.DeserializeObject<Object>(data);
            data = json.ToString();
            var subuser_name = "test_url_param";
            Dictionary<String, String> headers = new Dictionary<String, String>();
            headers.Clear();
            headers.Add("X-Mock", "204");
            dynamic response = await sg.client.subusers._(subuser_name).patch(requestBody: data, requestHeaders: headers);
            Assert.AreEqual(response.StatusCode, HttpStatusCode.NoContent);
        }

        [Test]
        public async void test_subusers__subuser_name__delete()
        {
            var subuser_name = "test_url_param";
            Dictionary<String, String> headers = new Dictionary<String, String>();
            headers.Clear();
            headers.Add("X-Mock", "204");
            dynamic response = await sg.client.subusers._(subuser_name).delete(requestHeaders: headers);
            Assert.AreEqual(response.StatusCode, HttpStatusCode.NoContent);
        }

        [Test]
        public async void test_subusers__subuser_name__ips_put()
        {
            string data = @"[
  '127.0.0.1'
]";
            Object json = JsonConvert.DeserializeObject<Object>(data);
            data = json.ToString();
            var subuser_name = "test_url_param";
            Dictionary<String, String> headers = new Dictionary<String, String>();
            headers.Clear();
            headers.Add("X-Mock", "200");
            dynamic response = await sg.client.subusers._(subuser_name).ips.put(requestBody: data, requestHeaders: headers);
            Assert.AreEqual(response.StatusCode, HttpStatusCode.OK);
        }

        [Test]
        public async void test_subusers__subuser_name__monitor_put()
        {
            string data = @"{
  'email': 'example@example.com', 
  'frequency': 500
}";
            Object json = JsonConvert.DeserializeObject<Object>(data);
            data = json.ToString();
            var subuser_name = "test_url_param";
            Dictionary<String, String> headers = new Dictionary<String, String>();
            headers.Clear();
            headers.Add("X-Mock", "200");
            dynamic response = await sg.client.subusers._(subuser_name).monitor.put(requestBody: data, requestHeaders: headers);
            Assert.AreEqual(response.StatusCode, HttpStatusCode.OK);
        }

        [Test]
        public async void test_subusers__subuser_name__monitor_post()
        {
            string data = @"{
  'email': 'example@example.com', 
  'frequency': 50000
}";
            Object json = JsonConvert.DeserializeObject<Object>(data);
            data = json.ToString();
            var subuser_name = "test_url_param";
            Dictionary<String, String> headers = new Dictionary<String, String>();
            headers.Clear();
            headers.Add("X-Mock", "200");
            dynamic response = await sg.client.subusers._(subuser_name).monitor.post(requestBody: data, requestHeaders: headers);
            Assert.AreEqual(response.StatusCode, HttpStatusCode.OK);
        }

        [Test]
        public async void test_subusers__subuser_name__monitor_get()
        {
            var subuser_name = "test_url_param";
            Dictionary<String, String> headers = new Dictionary<String, String>();
            headers.Clear();
            headers.Add("X-Mock", "200");
            dynamic response = await sg.client.subusers._(subuser_name).monitor.get(requestHeaders: headers);
            Assert.AreEqual(response.StatusCode, HttpStatusCode.OK);
        }

        [Test]
        public async void test_subusers__subuser_name__monitor_delete()
        {
            var subuser_name = "test_url_param";
            Dictionary<String, String> headers = new Dictionary<String, String>();
            headers.Clear();
            headers.Add("X-Mock", "204");
            dynamic response = await sg.client.subusers._(subuser_name).monitor.delete(requestHeaders: headers);
            Assert.AreEqual(response.StatusCode, HttpStatusCode.NoContent);
        }

        [Test]
        public async void test_subusers__subuser_name__stats_monthly_get()
        {
            string queryParams = @"{
  'date': 'test_string', 
  'limit': 1, 
  'offset': 1, 
  'sort_by_direction': 'asc', 
  'sort_by_metric': 'test_string'
}";
            var subuser_name = "test_url_param";
            Dictionary<String, String> headers = new Dictionary<String, String>();
            headers.Clear();
            headers.Add("X-Mock", "200");
            dynamic response = await sg.client.subusers._(subuser_name).stats.monthly.get(queryParams: queryParams, requestHeaders: headers);
            Assert.AreEqual(response.StatusCode, HttpStatusCode.OK);
        }

        [Test]
        public async void test_suppression_blocks_get()
        {
            string queryParams = @"{
  'end_time': 1, 
  'limit': 1, 
  'offset': 1, 
  'start_time': 1
}";
            Dictionary<String, String> headers = new Dictionary<String, String>();
            headers.Clear();
            headers.Add("X-Mock", "200");
            dynamic response = await sg.client.suppression.blocks.get(queryParams: queryParams, requestHeaders: headers);
            Assert.AreEqual(response.StatusCode, HttpStatusCode.OK);
        }

        [Test]
        public async void test_suppression_blocks_delete()
        {
            string data = @"{
  'delete_all': false, 
  'emails': [
    'example1@example.com', 
    'example2@example.com'
  ]
}";
            Object json = JsonConvert.DeserializeObject<Object>(data);
            data = json.ToString();
            Dictionary<String, String> headers = new Dictionary<String, String>();
            headers.Clear();
            headers.Add("X-Mock", "204");
            dynamic response = await sg.client.suppression.blocks.delete(requestBody: data, requestHeaders: headers);
            Assert.AreEqual(response.StatusCode, HttpStatusCode.NoContent);
        }

        [Test]
        public async void test_suppression_blocks__email__get()
        {
            var email = "test_url_param";
            Dictionary<String, String> headers = new Dictionary<String, String>();
            headers.Clear();
            headers.Add("X-Mock", "200");
            dynamic response = await sg.client.suppression.blocks._(email).get(requestHeaders: headers);
            Assert.AreEqual(response.StatusCode, HttpStatusCode.OK);
        }

        [Test]
        public async void test_suppression_blocks__email__delete()
        {
            var email = "test_url_param";
            Dictionary<String, String> headers = new Dictionary<String, String>();
            headers.Clear();
            headers.Add("X-Mock", "204");
            dynamic response = await sg.client.suppression.blocks._(email).delete(requestHeaders: headers);
            Assert.AreEqual(response.StatusCode, HttpStatusCode.NoContent);
        }

        [Test]
        public async void test_suppression_bounces_get()
        {
            string queryParams = @"{
  'end_time': 1, 
  'start_time': 1
}";
            Dictionary<String, String> headers = new Dictionary<String, String>();
            headers.Clear();
            headers.Add("X-Mock", "200");
            dynamic response = await sg.client.suppression.bounces.get(queryParams: queryParams, requestHeaders: headers);
            Assert.AreEqual(response.StatusCode, HttpStatusCode.OK);
        }

        [Test]
        public async void test_suppression_bounces_delete()
        {
            string data = @"{
  'delete_all': true, 
  'emails': [
    'example@example.com', 
    'example2@example.com'
  ]
}";
            Object json = JsonConvert.DeserializeObject<Object>(data);
            data = json.ToString();
            Dictionary<String, String> headers = new Dictionary<String, String>();
            headers.Clear();
            headers.Add("X-Mock", "204");
            dynamic response = await sg.client.suppression.bounces.delete(requestBody: data, requestHeaders: headers);
            Assert.AreEqual(response.StatusCode, HttpStatusCode.NoContent);
        }

        [Test]
        public async void test_suppression_bounces__email__get()
        {
            var email = "test_url_param";
            Dictionary<String, String> headers = new Dictionary<String, String>();
            headers.Clear();
            headers.Add("X-Mock", "200");
            dynamic response = await sg.client.suppression.bounces._(email).get(requestHeaders: headers);
            Assert.AreEqual(response.StatusCode, HttpStatusCode.OK);
        }

        [Test]
        public async void test_suppression_bounces__email__delete()
        {
            string queryParams = @"{
  'email_address': 'example@example.com'
}";
            var email = "test_url_param";
            Dictionary<String, String> headers = new Dictionary<String, String>();
            headers.Clear();
            headers.Add("X-Mock", "204");
            dynamic response = await sg.client.suppression.bounces._(email).delete(queryParams: queryParams, requestHeaders: headers);
            Assert.AreEqual(response.StatusCode, HttpStatusCode.NoContent);
        }

        [Test]
        public async void test_suppression_invalid_emails_get()
        {
            string queryParams = @"{
  'end_time': 1, 
  'limit': 1, 
  'offset': 1, 
  'start_time': 1
}";
            Dictionary<String, String> headers = new Dictionary<String, String>();
            headers.Clear();
            headers.Add("X-Mock", "200");
            dynamic response = await sg.client.suppression.invalid_emails.get(queryParams: queryParams, requestHeaders: headers);
            Assert.AreEqual(response.StatusCode, HttpStatusCode.OK);
        }

        [Test]
        public async void test_suppression_invalid_emails_delete()
        {
            string data = @"{
  'delete_all': false, 
  'emails': [
    'example1@example.com', 
    'example2@example.com'
  ]
}";
            Object json = JsonConvert.DeserializeObject<Object>(data);
            data = json.ToString();
            Dictionary<String, String> headers = new Dictionary<String, String>();
            headers.Clear();
            headers.Add("X-Mock", "204");
            dynamic response = await sg.client.suppression.invalid_emails.delete(requestBody: data, requestHeaders: headers);
            Assert.AreEqual(response.StatusCode, HttpStatusCode.NoContent);
        }

        [Test]
        public async void test_suppression_invalid_emails__email__get()
        {
            var email = "test_url_param";
            Dictionary<String, String> headers = new Dictionary<String, String>();
            headers.Clear();
            headers.Add("X-Mock", "200");
            dynamic response = await sg.client.suppression.invalid_emails._(email).get(requestHeaders: headers);
            Assert.AreEqual(response.StatusCode, HttpStatusCode.OK);
        }

        [Test]
        public async void test_suppression_invalid_emails__email__delete()
        {
            var email = "test_url_param";
            Dictionary<String, String> headers = new Dictionary<String, String>();
            headers.Clear();
            headers.Add("X-Mock", "204");
            dynamic response = await sg.client.suppression.invalid_emails._(email).delete(requestHeaders: headers);
            Assert.AreEqual(response.StatusCode, HttpStatusCode.NoContent);
        }

        [Test]
        public async void test_suppression_spam_report__email__get()
        {
            var email = "test_url_param";
            Dictionary<String, String> headers = new Dictionary<String, String>();
            headers.Clear();
            headers.Add("X-Mock", "200");
            dynamic response = await sg.client.suppression.spam_report._(email).get(requestHeaders: headers);
            Assert.AreEqual(response.StatusCode, HttpStatusCode.OK);
        }

        [Test]
        public async void test_suppression_spam_report__email__delete()
        {
            var email = "test_url_param";
            Dictionary<String, String> headers = new Dictionary<String, String>();
            headers.Clear();
            headers.Add("X-Mock", "204");
            dynamic response = await sg.client.suppression.spam_report._(email).delete(requestHeaders: headers);
            Assert.AreEqual(response.StatusCode, HttpStatusCode.NoContent);
        }

        [Test]
        public async void test_suppression_spam_reports_get()
        {
            string queryParams = @"{
  'end_time': 1, 
  'limit': 1, 
  'offset': 1, 
  'start_time': 1
}";
            Dictionary<String, String> headers = new Dictionary<String, String>();
            headers.Clear();
            headers.Add("X-Mock", "200");
            dynamic response = await sg.client.suppression.spam_reports.get(queryParams: queryParams, requestHeaders: headers);
            Assert.AreEqual(response.StatusCode, HttpStatusCode.OK);
        }

        [Test]
        public async void test_suppression_spam_reports_delete()
        {
            string data = @"{
  'delete_all': false, 
  'emails': [
    'example1@example.com', 
    'example2@example.com'
  ]
}";
            Object json = JsonConvert.DeserializeObject<Object>(data);
            data = json.ToString();
            Dictionary<String, String> headers = new Dictionary<String, String>();
            headers.Clear();
            headers.Add("X-Mock", "204");
            dynamic response = await sg.client.suppression.spam_reports.delete(requestBody: data, requestHeaders: headers);
            Assert.AreEqual(response.StatusCode, HttpStatusCode.NoContent);
        }

        [Test]
        public async void test_suppression_unsubscribes_get()
        {
            string queryParams = @"{
  'end_time': 1, 
  'limit': 1, 
  'offset': 1, 
  'start_time': 1
}";
            Dictionary<String, String> headers = new Dictionary<String, String>();
            headers.Clear();
            headers.Add("X-Mock", "200");
            dynamic response = await sg.client.suppression.unsubscribes.get(queryParams: queryParams, requestHeaders: headers);
            Assert.AreEqual(response.StatusCode, HttpStatusCode.OK);
        }

        [Test]
        public async void test_templates_post()
        {
            string data = @"{
  'name': 'example_name'
}";
            Object json = JsonConvert.DeserializeObject<Object>(data);
            data = json.ToString();
            Dictionary<String, String> headers = new Dictionary<String, String>();
            headers.Clear();
            headers.Add("X-Mock", "201");
            dynamic response = await sg.client.templates.post(requestBody: data, requestHeaders: headers);
            Assert.AreEqual(response.StatusCode, HttpStatusCode.Created);
        }

        [Test]
        public async void test_templates_get()
        {
            Dictionary<String, String> headers = new Dictionary<String, String>();
            headers.Clear();
            headers.Add("X-Mock", "200");
            dynamic response = await sg.client.templates.get(requestHeaders: headers);
            Assert.AreEqual(response.StatusCode, HttpStatusCode.OK);
        }

        [Test]
        public async void test_templates__template_id__patch()
        {
            string data = @"{
  'name': 'new_example_name'
}";
            Object json = JsonConvert.DeserializeObject<Object>(data);
            data = json.ToString();
            var template_id = "test_url_param";
            Dictionary<String, String> headers = new Dictionary<String, String>();
            headers.Clear();
            headers.Add("X-Mock", "200");
            dynamic response = await sg.client.templates._(template_id).patch(requestBody: data, requestHeaders: headers);
            Assert.AreEqual(response.StatusCode, HttpStatusCode.OK);
        }

        [Test]
        public async void test_templates__template_id__get()
        {
            var template_id = "test_url_param";
            Dictionary<String, String> headers = new Dictionary<String, String>();
            headers.Clear();
            headers.Add("X-Mock", "200");
            dynamic response = await sg.client.templates._(template_id).get(requestHeaders: headers);
            Assert.AreEqual(response.StatusCode, HttpStatusCode.OK);
        }

        [Test]
        public async void test_templates__template_id__delete()
        {
            var template_id = "test_url_param";
            Dictionary<String, String> headers = new Dictionary<String, String>();
            headers.Clear();
            headers.Add("X-Mock", "204");
            dynamic response = await sg.client.templates._(template_id).delete(requestHeaders: headers);
            Assert.AreEqual(response.StatusCode, HttpStatusCode.NoContent);
        }

        [Test]
        public async void test_templates__template_id__versions_post()
        {
            string data = @"{
  'active': 1, 
  'html_content': '<%body%>', 
  'name': 'example_version_name', 
  'plain_content': '<%body%>', 
  'subject': '<%subject%>', 
  'template_id': 'ddb96bbc-9b92-425e-8979-99464621b543'
}";
            Object json = JsonConvert.DeserializeObject<Object>(data);
            data = json.ToString();
            var template_id = "test_url_param";
            Dictionary<String, String> headers = new Dictionary<String, String>();
            headers.Clear();
            headers.Add("X-Mock", "201");
            dynamic response = await sg.client.templates._(template_id).versions.post(requestBody: data, requestHeaders: headers);
            Assert.AreEqual(response.StatusCode, HttpStatusCode.Created);
        }

        [Test]
        public async void test_templates__template_id__versions__version_id__patch()
        {
            string data = @"{
  'active': 1, 
  'html_content': '<%body%>', 
  'name': 'updated_example_name', 
  'plain_content': '<%body%>', 
  'subject': '<%subject%>'
}";
            Object json = JsonConvert.DeserializeObject<Object>(data);
            data = json.ToString();
            var template_id = "test_url_param";
            var version_id = "test_url_param";
            Dictionary<String, String> headers = new Dictionary<String, String>();
            headers.Clear();
            headers.Add("X-Mock", "200");
            dynamic response = await sg.client.templates._(template_id).versions._(version_id).patch(requestBody: data, requestHeaders: headers);
            Assert.AreEqual(response.StatusCode, HttpStatusCode.OK);
        }

        [Test]
        public async void test_templates__template_id__versions__version_id__get()
        {
            var template_id = "test_url_param";
            var version_id = "test_url_param";
            Dictionary<String, String> headers = new Dictionary<String, String>();
            headers.Clear();
            headers.Add("X-Mock", "200");
            dynamic response = await sg.client.templates._(template_id).versions._(version_id).get(requestHeaders: headers);
            Assert.AreEqual(response.StatusCode, HttpStatusCode.OK);
        }

        [Test]
        public async void test_templates__template_id__versions__version_id__delete()
        {
            var template_id = "test_url_param";
            var version_id = "test_url_param";
            Dictionary<String, String> headers = new Dictionary<String, String>();
            headers.Clear();
            headers.Add("X-Mock", "204");
            dynamic response = await sg.client.templates._(template_id).versions._(version_id).delete(requestHeaders: headers);
            Assert.AreEqual(response.StatusCode, HttpStatusCode.NoContent);
        }

        [Test]
        public async void test_templates__template_id__versions__version_id__activate_post()
        {
            var template_id = "test_url_param";
            var version_id = "test_url_param";
            Dictionary<String, String> headers = new Dictionary<String, String>();
            headers.Clear();
            headers.Add("X-Mock", "200");
            dynamic response = await sg.client.templates._(template_id).versions._(version_id).activate.post(requestHeaders: headers);
            Assert.AreEqual(response.StatusCode, HttpStatusCode.OK);
        }

        [Test]
        public async void test_tracking_settings_get()
        {
            string queryParams = @"{
  'limit': 1, 
  'offset': 1
}";
            Dictionary<String, String> headers = new Dictionary<String, String>();
            headers.Clear();
            headers.Add("X-Mock", "200");
            dynamic response = await sg.client.tracking_settings.get(queryParams: queryParams, requestHeaders: headers);
            Assert.AreEqual(response.StatusCode, HttpStatusCode.OK);
        }

        [Test]
        public async void test_tracking_settings_click_patch()
        {
            string data = @"{
  'enabled': true
}";
            Object json = JsonConvert.DeserializeObject<Object>(data);
            data = json.ToString();
            Dictionary<String, String> headers = new Dictionary<String, String>();
            headers.Clear();
            headers.Add("X-Mock", "200");
            dynamic response = await sg.client.tracking_settings.click.patch(requestBody: data, requestHeaders: headers);
            Assert.AreEqual(response.StatusCode, HttpStatusCode.OK);
        }

        [Test]
        public async void test_tracking_settings_click_get()
        {
            Dictionary<String, String> headers = new Dictionary<String, String>();
            headers.Clear();
            headers.Add("X-Mock", "200");
            dynamic response = await sg.client.tracking_settings.click.get(requestHeaders: headers);
            Assert.AreEqual(response.StatusCode, HttpStatusCode.OK);
        }

        [Test]
        public async void test_tracking_settings_google_analytics_patch()
        {
            string data = @"{
  'enabled': true, 
  'utm_campaign': 'website', 
  'utm_content': '', 
  'utm_medium': 'email', 
  'utm_source': 'sendgrid.com', 
  'utm_term': ''
}";
            Object json = JsonConvert.DeserializeObject<Object>(data);
            data = json.ToString();
            Dictionary<String, String> headers = new Dictionary<String, String>();
            headers.Clear();
            headers.Add("X-Mock", "200");
            dynamic response = await sg.client.tracking_settings.google_analytics.patch(requestBody: data, requestHeaders: headers);
            Assert.AreEqual(response.StatusCode, HttpStatusCode.OK);
        }

        [Test]
        public async void test_tracking_settings_google_analytics_get()
        {
            Dictionary<String, String> headers = new Dictionary<String, String>();
            headers.Clear();
            headers.Add("X-Mock", "200");
            dynamic response = await sg.client.tracking_settings.google_analytics.get(requestHeaders: headers);
            Assert.AreEqual(response.StatusCode, HttpStatusCode.OK);
        }

        [Test]
        public async void test_tracking_settings_open_patch()
        {
            string data = @"{
  'enabled': true
}";
            Object json = JsonConvert.DeserializeObject<Object>(data);
            data = json.ToString();
            Dictionary<String, String> headers = new Dictionary<String, String>();
            headers.Clear();
            headers.Add("X-Mock", "200");
            dynamic response = await sg.client.tracking_settings.open.patch(requestBody: data, requestHeaders: headers);
            Assert.AreEqual(response.StatusCode, HttpStatusCode.OK);
        }

        [Test]
        public async void test_tracking_settings_open_get()
        {
            Dictionary<String, String> headers = new Dictionary<String, String>();
            headers.Clear();
            headers.Add("X-Mock", "200");
            dynamic response = await sg.client.tracking_settings.open.get(requestHeaders: headers);
            Assert.AreEqual(response.StatusCode, HttpStatusCode.OK);
        }

        [Test]
        public async void test_tracking_settings_subscription_patch()
        {
            string data = @"{
  'enabled': true, 
  'html_content': 'html content', 
  'landing': 'landing page html', 
  'plain_content': 'text content', 
  'replace': 'replacement tag', 
  'url': 'url'
}";
            Object json = JsonConvert.DeserializeObject<Object>(data);
            data = json.ToString();
            Dictionary<String, String> headers = new Dictionary<String, String>();
            headers.Clear();
            headers.Add("X-Mock", "200");
            dynamic response = await sg.client.tracking_settings.subscription.patch(requestBody: data, requestHeaders: headers);
            Assert.AreEqual(response.StatusCode, HttpStatusCode.OK);
        }

        [Test]
        public async void test_tracking_settings_subscription_get()
        {
            Dictionary<String, String> headers = new Dictionary<String, String>();
            headers.Clear();
            headers.Add("X-Mock", "200");
            dynamic response = await sg.client.tracking_settings.subscription.get(requestHeaders: headers);
            Assert.AreEqual(response.StatusCode, HttpStatusCode.OK);
        }

        [Test]
        public async void test_user_account_get()
        {
            Dictionary<String, String> headers = new Dictionary<String, String>();
            headers.Clear();
            headers.Add("X-Mock", "200");
            dynamic response = await sg.client.user.account.get(requestHeaders: headers);
            Assert.AreEqual(response.StatusCode, HttpStatusCode.OK);
        }

        [Test]
        public async void test_user_credits_get()
        {
            Dictionary<String, String> headers = new Dictionary<String, String>();
            headers.Clear();
            headers.Add("X-Mock", "200");
            dynamic response = await sg.client.user.credits.get(requestHeaders: headers);
            Assert.AreEqual(response.StatusCode, HttpStatusCode.OK);
        }

        [Test]
        public async void test_user_email_put()
        {
            string data = @"{
  'email': 'example@example.com'
}";
            Object json = JsonConvert.DeserializeObject<Object>(data);
            data = json.ToString();
            Dictionary<String, String> headers = new Dictionary<String, String>();
            headers.Clear();
            headers.Add("X-Mock", "200");
            dynamic response = await sg.client.user.email.put(requestBody: data, requestHeaders: headers);
            Assert.AreEqual(response.StatusCode, HttpStatusCode.OK);
        }

        [Test]
        public async void test_user_email_get()
        {
            Dictionary<String, String> headers = new Dictionary<String, String>();
            headers.Clear();
            headers.Add("X-Mock", "200");
            dynamic response = await sg.client.user.email.get(requestHeaders: headers);
            Assert.AreEqual(response.StatusCode, HttpStatusCode.OK);
        }

        [Test]
        public async void test_user_password_put()
        {
            string data = @"{
  'new_password': 'new_password', 
  'old_password': 'old_password'
}";
            Object json = JsonConvert.DeserializeObject<Object>(data);
            data = json.ToString();
            Dictionary<String, String> headers = new Dictionary<String, String>();
            headers.Clear();
            headers.Add("X-Mock", "200");
            dynamic response = await sg.client.user.password.put(requestBody: data, requestHeaders: headers);
            Assert.AreEqual(response.StatusCode, HttpStatusCode.OK);
        }

        [Test]
        public async void test_user_profile_patch()
        {
            string data = @"{
  'city': 'Orange', 
  'first_name': 'Example', 
  'last_name': 'User'
}";
            Object json = JsonConvert.DeserializeObject<Object>(data);
            data = json.ToString();
            Dictionary<String, String> headers = new Dictionary<String, String>();
            headers.Clear();
            headers.Add("X-Mock", "200");
            dynamic response = await sg.client.user.profile.patch(requestBody: data, requestHeaders: headers);
            Assert.AreEqual(response.StatusCode, HttpStatusCode.OK);
        }

        [Test]
        public async void test_user_profile_get()
        {
            Dictionary<String, String> headers = new Dictionary<String, String>();
            headers.Clear();
            headers.Add("X-Mock", "200");
            dynamic response = await sg.client.user.profile.get(requestHeaders: headers);
            Assert.AreEqual(response.StatusCode, HttpStatusCode.OK);
        }

        [Test]
        public async void test_user_scheduled_sends_post()
        {
            string data = @"{
  'batch_id': 'YOUR_BATCH_ID', 
  'status': 'pause'
}";
            Object json = JsonConvert.DeserializeObject<Object>(data);
            data = json.ToString();
            Dictionary<String, String> headers = new Dictionary<String, String>();
            headers.Clear();
            headers.Add("X-Mock", "201");
            dynamic response = await sg.client.user.scheduled_sends.post(requestBody: data, requestHeaders: headers);
            Assert.AreEqual(response.StatusCode, HttpStatusCode.Created);
        }

        [Test]
        public async void test_user_scheduled_sends_get()
        {
            Dictionary<String, String> headers = new Dictionary<String, String>();
            headers.Clear();
            headers.Add("X-Mock", "200");
            dynamic response = await sg.client.user.scheduled_sends.get(requestHeaders: headers);
            Assert.AreEqual(response.StatusCode, HttpStatusCode.OK);
        }

        [Test]
        public async void test_user_scheduled_sends__batch_id__patch()
        {
            string data = @"{
  'status': 'pause'
}";
            Object json = JsonConvert.DeserializeObject<Object>(data);
            data = json.ToString();
            var batch_id = "test_url_param";
            Dictionary<String, String> headers = new Dictionary<String, String>();
            headers.Clear();
            headers.Add("X-Mock", "204");
            dynamic response = await sg.client.user.scheduled_sends._(batch_id).patch(requestBody: data, requestHeaders: headers);
            Assert.AreEqual(response.StatusCode, HttpStatusCode.NoContent);
        }

        [Test]
        public async void test_user_scheduled_sends__batch_id__get()
        {
            var batch_id = "test_url_param";
            Dictionary<String, String> headers = new Dictionary<String, String>();
            headers.Clear();
            headers.Add("X-Mock", "200");
            dynamic response = await sg.client.user.scheduled_sends._(batch_id).get(requestHeaders: headers);
            Assert.AreEqual(response.StatusCode, HttpStatusCode.OK);
        }

        [Test]
        public async void test_user_scheduled_sends__batch_id__delete()
        {
            var batch_id = "test_url_param";
            Dictionary<String, String> headers = new Dictionary<String, String>();
            headers.Clear();
            headers.Add("X-Mock", "204");
            dynamic response = await sg.client.user.scheduled_sends._(batch_id).delete(requestHeaders: headers);
            Assert.AreEqual(response.StatusCode, HttpStatusCode.NoContent);
        }

        [Test]
        public async void test_user_settings_enforced_tls_patch()
        {
            string data = @"{
  'require_tls': true, 
  'require_valid_cert': false
}";
            Object json = JsonConvert.DeserializeObject<Object>(data);
            data = json.ToString();
            Dictionary<String, String> headers = new Dictionary<String, String>();
            headers.Clear();
            headers.Add("X-Mock", "200");
            dynamic response = await sg.client.user.settings.enforced_tls.patch(requestBody: data, requestHeaders: headers);
            Assert.AreEqual(response.StatusCode, HttpStatusCode.OK);
        }

        [Test]
        public async void test_user_settings_enforced_tls_get()
        {
            Dictionary<String, String> headers = new Dictionary<String, String>();
            headers.Clear();
            headers.Add("X-Mock", "200");
            dynamic response = await sg.client.user.settings.enforced_tls.get(requestHeaders: headers);
            Assert.AreEqual(response.StatusCode, HttpStatusCode.OK);
        }

        [Test]
        public async void test_user_username_put()
        {
            string data = @"{
  'username': 'test_username'
}";
            Object json = JsonConvert.DeserializeObject<Object>(data);
            data = json.ToString();
            Dictionary<String, String> headers = new Dictionary<String, String>();
            headers.Clear();
            headers.Add("X-Mock", "200");
            dynamic response = await sg.client.user.username.put(requestBody: data, requestHeaders: headers);
            Assert.AreEqual(response.StatusCode, HttpStatusCode.OK);
        }

        [Test]
        public async void test_user_username_get()
        {
            Dictionary<String, String> headers = new Dictionary<String, String>();
            headers.Clear();
            headers.Add("X-Mock", "200");
            dynamic response = await sg.client.user.username.get(requestHeaders: headers);
            Assert.AreEqual(response.StatusCode, HttpStatusCode.OK);
        }

        [Test]
        public async void test_user_webhooks_event_settings_patch()
        {
            string data = @"{
  'bounce': true, 
  'click': true, 
  'deferred': true, 
  'delivered': true, 
  'dropped': true, 
  'enabled': true, 
  'group_resubscribe': true, 
  'group_unsubscribe': true, 
  'open': true, 
  'processed': true, 
  'spam_report': true, 
  'unsubscribe': true, 
  'url': 'url'
}";
            Object json = JsonConvert.DeserializeObject<Object>(data);
            data = json.ToString();
            Dictionary<String, String> headers = new Dictionary<String, String>();
            headers.Clear();
            headers.Add("X-Mock", "200");
            dynamic response = await sg.client.user.webhooks._("event").settings.patch(requestBody: data, requestHeaders: headers);
            Assert.AreEqual(response.StatusCode, HttpStatusCode.OK);
        }

        [Test]
        public async void test_user_webhooks_event_settings_get()
        {
            Dictionary<String, String> headers = new Dictionary<String, String>();
            headers.Clear();
            headers.Add("X-Mock", "200");
            dynamic response = await sg.client.user.webhooks._("event").settings.get(requestHeaders: headers);
            Assert.AreEqual(response.StatusCode, HttpStatusCode.OK);
        }

        [Test]
        public async void test_user_webhooks_event_test_post()
        {
            string data = @"{
  'url': 'url'
}";
            Object json = JsonConvert.DeserializeObject<Object>(data);
            data = json.ToString();
            Dictionary<String, String> headers = new Dictionary<String, String>();
            headers.Clear();
            headers.Add("X-Mock", "204");
            dynamic response = await sg.client.user.webhooks._("event").test.post(requestBody: data, requestHeaders: headers);
            Assert.AreEqual(response.StatusCode, HttpStatusCode.NoContent);
        }

        [Test]
        public async void test_user_webhooks_parse_settings_post()
        {
            string data = @"{
  'hostname': 'myhostname.com', 
  'send_raw': false, 
  'spam_check': true, 
  'url': 'http://email.myhosthame.com'
}";
            Object json = JsonConvert.DeserializeObject<Object>(data);
            data = json.ToString();
            Dictionary<String, String> headers = new Dictionary<String, String>();
            headers.Clear();
            headers.Add("X-Mock", "201");
            dynamic response = await sg.client.user.webhooks.parse.settings.post(requestBody: data, requestHeaders: headers);
            Assert.AreEqual(response.StatusCode, HttpStatusCode.Created);
        }

        [Test]
        public async void test_user_webhooks_parse_settings_get()
        {
            Dictionary<String, String> headers = new Dictionary<String, String>();
            headers.Clear();
            headers.Add("X-Mock", "200");
            dynamic response = await sg.client.user.webhooks.parse.settings.get(requestHeaders: headers);
            Assert.AreEqual(response.StatusCode, HttpStatusCode.OK);
        }

        [Test]
        public async void test_user_webhooks_parse_settings__hostname__patch()
        {
            string data = @"{
  'send_raw': true, 
  'spam_check': false, 
  'url': 'http://newdomain.com/parse'
}";
            Object json = JsonConvert.DeserializeObject<Object>(data);
            data = json.ToString();
            var hostname = "test_url_param";
            Dictionary<String, String> headers = new Dictionary<String, String>();
            headers.Clear();
            headers.Add("X-Mock", "200");
            dynamic response = await sg.client.user.webhooks.parse.settings._(hostname).patch(requestBody: data, requestHeaders: headers);
            Assert.AreEqual(response.StatusCode, HttpStatusCode.OK);
        }

        [Test]
        public async void test_user_webhooks_parse_settings__hostname__get()
        {
            var hostname = "test_url_param";
            Dictionary<String, String> headers = new Dictionary<String, String>();
            headers.Clear();
            headers.Add("X-Mock", "200");
            dynamic response = await sg.client.user.webhooks.parse.settings._(hostname).get(requestHeaders: headers);
            Assert.AreEqual(response.StatusCode, HttpStatusCode.OK);
        }

        [Test]
        public async void test_user_webhooks_parse_settings__hostname__delete()
        {
            var hostname = "test_url_param";
            Dictionary<String, String> headers = new Dictionary<String, String>();
            headers.Clear();
            headers.Add("X-Mock", "204");
            dynamic response = await sg.client.user.webhooks.parse.settings._(hostname).delete(requestHeaders: headers);
            Assert.AreEqual(response.StatusCode, HttpStatusCode.NoContent);
        }

        [Test]
        public async void test_user_webhooks_parse_stats_get()
        {
            string queryParams = @"{
  'aggregated_by': 'day', 
  'end_date': '2016-04-01', 
  'limit': 'test_string', 
  'offset': 'test_string', 
  'start_date': '2016-01-01'
}";
            Dictionary<String, String> headers = new Dictionary<String, String>();
            headers.Clear();
            headers.Add("X-Mock", "200");
            dynamic response = await sg.client.user.webhooks.parse.stats.get(queryParams: queryParams, requestHeaders: headers);
            Assert.AreEqual(response.StatusCode, HttpStatusCode.OK);
        }

        [Test]
        public async void test_whitelabel_domains_post()
        {
            string data = @"{
  'automatic_security': false, 
  'custom_spf': true, 
  'default': true, 
  'domain': 'example.com', 
  'ips': [
    '192.168.1.1', 
    '192.168.1.2'
  ], 
  'subdomain': 'news', 
  'username': 'john@example.com'
}";
            Object json = JsonConvert.DeserializeObject<Object>(data);
            data = json.ToString();
            Dictionary<String, String> headers = new Dictionary<String, String>();
            headers.Clear();
            headers.Add("X-Mock", "201");
            dynamic response = await sg.client.whitelabel.domains.post(requestBody: data, requestHeaders: headers);
            Assert.AreEqual(response.StatusCode, HttpStatusCode.Created);
        }

        [Test]
        public async void test_whitelabel_domains_get()
        {
            string queryParams = @"{
  'domain': 'test_string', 
  'exclude_subusers': 'true', 
  'limit': 1, 
  'offset': 1, 
  'username': 'test_string'
}";
            Dictionary<String, String> headers = new Dictionary<String, String>();
            headers.Clear();
            headers.Add("X-Mock", "200");
            dynamic response = await sg.client.whitelabel.domains.get(queryParams: queryParams, requestHeaders: headers);
            Assert.AreEqual(response.StatusCode, HttpStatusCode.OK);
        }

        [Test]
        public async void test_whitelabel_domains_default_get()
        {
            Dictionary<String, String> headers = new Dictionary<String, String>();
            headers.Clear();
            headers.Add("X-Mock", "200");
            dynamic response = await sg.client.whitelabel.domains._("default").get(requestHeaders: headers);
            Assert.AreEqual(response.StatusCode, HttpStatusCode.OK);
        }

        [Test]
        public async void test_whitelabel_domains_subuser_get()
        {
            Dictionary<String, String> headers = new Dictionary<String, String>();
            headers.Clear();
            headers.Add("X-Mock", "200");
            dynamic response = await sg.client.whitelabel.domains.subuser.get(requestHeaders: headers);
            Assert.AreEqual(response.StatusCode, HttpStatusCode.OK);
        }

        [Test]
        public async void test_whitelabel_domains_subuser_delete()
        {
            Dictionary<String, String> headers = new Dictionary<String, String>();
            headers.Clear();
            headers.Add("X-Mock", "204");
            dynamic response = await sg.client.whitelabel.domains.subuser.delete(requestHeaders: headers);
            Assert.AreEqual(response.StatusCode, HttpStatusCode.NoContent);
        }

        [Test]
        public async void test_whitelabel_domains__domain_id__patch()
        {
            string data = @"{
  'custom_spf': true, 
  'default': false
}";
            Object json = JsonConvert.DeserializeObject<Object>(data);
            data = json.ToString();
            var domain_id = "test_url_param";
            Dictionary<String, String> headers = new Dictionary<String, String>();
            headers.Clear();
            headers.Add("X-Mock", "200");
            dynamic response = await sg.client.whitelabel.domains._(domain_id).patch(requestBody: data, requestHeaders: headers);
            Assert.AreEqual(response.StatusCode, HttpStatusCode.OK);
        }

        [Test]
        public async void test_whitelabel_domains__domain_id__get()
        {
            var domain_id = "test_url_param";
            Dictionary<String, String> headers = new Dictionary<String, String>();
            headers.Clear();
            headers.Add("X-Mock", "200");
            dynamic response = await sg.client.whitelabel.domains._(domain_id).get(requestHeaders: headers);
            Assert.AreEqual(response.StatusCode, HttpStatusCode.OK);
        }

        [Test]
        public async void test_whitelabel_domains__domain_id__delete()
        {
            var domain_id = "test_url_param";
            Dictionary<String, String> headers = new Dictionary<String, String>();
            headers.Clear();
            headers.Add("X-Mock", "204");
            dynamic response = await sg.client.whitelabel.domains._(domain_id).delete(requestHeaders: headers);
            Assert.AreEqual(response.StatusCode, HttpStatusCode.NoContent);
        }

        [Test]
        public async void test_whitelabel_domains__domain_id__subuser_post()
        {
            string data = @"{
  'username': 'jane@example.com'
}";
            Object json = JsonConvert.DeserializeObject<Object>(data);
            data = json.ToString();
            var domain_id = "test_url_param";
            Dictionary<String, String> headers = new Dictionary<String, String>();
            headers.Clear();
            headers.Add("X-Mock", "201");
            dynamic response = await sg.client.whitelabel.domains._(domain_id).subuser.post(requestBody: data, requestHeaders: headers);
            Assert.AreEqual(response.StatusCode, HttpStatusCode.Created);
        }

        [Test]
        public async void test_whitelabel_domains__id__ips_post()
        {
            string data = @"{
  'ip': '192.168.0.1'
}";
            Object json = JsonConvert.DeserializeObject<Object>(data);
            data = json.ToString();
            var id = "test_url_param";
            Dictionary<String, String> headers = new Dictionary<String, String>();
            headers.Clear();
            headers.Add("X-Mock", "200");
            dynamic response = await sg.client.whitelabel.domains._(id).ips.post(requestBody: data, requestHeaders: headers);
            Assert.AreEqual(response.StatusCode, HttpStatusCode.OK);
        }

        [Test]
        public async void test_whitelabel_domains__id__ips__ip__delete()
        {
            var id = "test_url_param";
            var ip = "test_url_param";
            Dictionary<String, String> headers = new Dictionary<String, String>();
            headers.Clear();
            headers.Add("X-Mock", "200");
            dynamic response = await sg.client.whitelabel.domains._(id).ips._(ip).delete(requestHeaders: headers);
            Assert.AreEqual(response.StatusCode, HttpStatusCode.OK);
        }

        [Test]
        public async void test_whitelabel_domains__id__validate_post()
        {
            var id = "test_url_param";
            Dictionary<String, String> headers = new Dictionary<String, String>();
            headers.Clear();
            headers.Add("X-Mock", "200");
            dynamic response = await sg.client.whitelabel.domains._(id).validate.post(requestHeaders: headers);
            Assert.AreEqual(response.StatusCode, HttpStatusCode.OK);
        }

        [Test]
        public async void test_whitelabel_ips_post()
        {
            string data = @"{
  'domain': 'example.com', 
  'ip': '192.168.1.1', 
  'subdomain': 'email'
}";
            Object json = JsonConvert.DeserializeObject<Object>(data);
            data = json.ToString();
            Dictionary<String, String> headers = new Dictionary<String, String>();
            headers.Clear();
            headers.Add("X-Mock", "201");
            dynamic response = await sg.client.whitelabel.ips.post(requestBody: data, requestHeaders: headers);
            Assert.AreEqual(response.StatusCode, HttpStatusCode.Created);
        }

        [Test]
        public async void test_whitelabel_ips_get()
        {
            string queryParams = @"{
  'ip': 'test_string', 
  'limit': 1, 
  'offset': 1
}";
            Dictionary<String, String> headers = new Dictionary<String, String>();
            headers.Clear();
            headers.Add("X-Mock", "200");
            dynamic response = await sg.client.whitelabel.ips.get(queryParams: queryParams, requestHeaders: headers);
            Assert.AreEqual(response.StatusCode, HttpStatusCode.OK);
        }

        [Test]
        public async void test_whitelabel_ips__id__get()
        {
            var id = "test_url_param";
            Dictionary<String, String> headers = new Dictionary<String, String>();
            headers.Clear();
            headers.Add("X-Mock", "200");
            dynamic response = await sg.client.whitelabel.ips._(id).get(requestHeaders: headers);
            Assert.AreEqual(response.StatusCode, HttpStatusCode.OK);
        }

        [Test]
        public async void test_whitelabel_ips__id__delete()
        {
            var id = "test_url_param";
            Dictionary<String, String> headers = new Dictionary<String, String>();
            headers.Clear();
            headers.Add("X-Mock", "204");
            dynamic response = await sg.client.whitelabel.ips._(id).delete(requestHeaders: headers);
            Assert.AreEqual(response.StatusCode, HttpStatusCode.NoContent);
        }

        [Test]
        public async void test_whitelabel_ips__id__validate_post()
        {
            var id = "test_url_param";
            Dictionary<String, String> headers = new Dictionary<String, String>();
            headers.Clear();
            headers.Add("X-Mock", "200");
            dynamic response = await sg.client.whitelabel.ips._(id).validate.post(requestHeaders: headers);
            Assert.AreEqual(response.StatusCode, HttpStatusCode.OK);
        }

        [Test]
        public async void test_whitelabel_links_post()
        {
            string data = @"{
  'default': true, 
  'domain': 'example.com', 
  'subdomain': 'mail'
}";
            Object json = JsonConvert.DeserializeObject<Object>(data);
            data = json.ToString();
            string queryParams = @"{
  'limit': 1, 
  'offset': 1
}";
            Dictionary<String, String> headers = new Dictionary<String, String>();
            headers.Clear();
            headers.Add("X-Mock", "201");
            dynamic response = await sg.client.whitelabel.links.post(requestBody: data, queryParams: queryParams, requestHeaders: headers);
            Assert.AreEqual(response.StatusCode, HttpStatusCode.Created);
        }

        [Test]
        public async void test_whitelabel_links_get()
        {
            string queryParams = @"{
  'limit': 1
}";
            Dictionary<String, String> headers = new Dictionary<String, String>();
            headers.Clear();
            headers.Add("X-Mock", "200");
            dynamic response = await sg.client.whitelabel.links.get(queryParams: queryParams, requestHeaders: headers);
            Assert.AreEqual(response.StatusCode, HttpStatusCode.OK);
        }

        [Test]
        public async void test_whitelabel_links_default_get()
        {
            string queryParams = @"{
  'domain': 'test_string'
}";
            Dictionary<String, String> headers = new Dictionary<String, String>();
            headers.Clear();
            headers.Add("X-Mock", "200");
            dynamic response = await sg.client.whitelabel.links._("default").get(queryParams: queryParams, requestHeaders: headers);
            Assert.AreEqual(response.StatusCode, HttpStatusCode.OK);
        }

        [Test]
        public async void test_whitelabel_links_subuser_get()
        {
            string queryParams = @"{
  'username': 'test_string'
}";
            Dictionary<String, String> headers = new Dictionary<String, String>();
            headers.Clear();
            headers.Add("X-Mock", "200");
            dynamic response = await sg.client.whitelabel.links.subuser.get(queryParams: queryParams, requestHeaders: headers);
            Assert.AreEqual(response.StatusCode, HttpStatusCode.OK);
        }

        [Test]
        public async void test_whitelabel_links_subuser_delete()
        {
            string queryParams = @"{
  'username': 'test_string'
}";
            Dictionary<String, String> headers = new Dictionary<String, String>();
            headers.Clear();
            headers.Add("X-Mock", "204");
            dynamic response = await sg.client.whitelabel.links.subuser.delete(queryParams: queryParams, requestHeaders: headers);
            Assert.AreEqual(response.StatusCode, HttpStatusCode.NoContent);
        }

        [Test]
        public async void test_whitelabel_links__id__patch()
        {
            string data = @"{
  'default': true
}";
            Object json = JsonConvert.DeserializeObject<Object>(data);
            data = json.ToString();
            var id = "test_url_param";
            Dictionary<String, String> headers = new Dictionary<String, String>();
            headers.Clear();
            headers.Add("X-Mock", "200");
            dynamic response = await sg.client.whitelabel.links._(id).patch(requestBody: data, requestHeaders: headers);
            Assert.AreEqual(response.StatusCode, HttpStatusCode.OK);
        }

        [Test]
        public async void test_whitelabel_links__id__get()
        {
            var id = "test_url_param";
            Dictionary<String, String> headers = new Dictionary<String, String>();
            headers.Clear();
            headers.Add("X-Mock", "200");
            dynamic response = await sg.client.whitelabel.links._(id).get(requestHeaders: headers);
            Assert.AreEqual(response.StatusCode, HttpStatusCode.OK);
        }

        [Test]
        public async void test_whitelabel_links__id__delete()
        {
            var id = "test_url_param";
            Dictionary<String, String> headers = new Dictionary<String, String>();
            headers.Clear();
            headers.Add("X-Mock", "204");
            dynamic response = await sg.client.whitelabel.links._(id).delete(requestHeaders: headers);
            Assert.AreEqual(response.StatusCode, HttpStatusCode.NoContent);
        }

        [Test]
        public async void test_whitelabel_links__id__validate_post()
        {
            var id = "test_url_param";
            Dictionary<String, String> headers = new Dictionary<String, String>();
            headers.Clear();
            headers.Add("X-Mock", "200");
            dynamic response = await sg.client.whitelabel.links._(id).validate.post(requestHeaders: headers);
            Assert.AreEqual(response.StatusCode, HttpStatusCode.OK);
        }

        [Test]
        public async void test_whitelabel_links__link_id__subuser_post()
        {
            string data = @"{
  'username': 'jane@example.com'
}";
            Object json = JsonConvert.DeserializeObject<Object>(data);
            data = json.ToString();
            var link_id = "test_url_param";
            Dictionary<String, String> headers = new Dictionary<String, String>();
            headers.Clear();
            headers.Add("X-Mock", "200");
            dynamic response = await sg.client.whitelabel.links._(link_id).subuser.post(requestBody: data, requestHeaders: headers);
            Assert.AreEqual(response.StatusCode, HttpStatusCode.OK);
        }

        [TestFixtureTearDown]
        public void Dispose()
        {
            if (Environment.GetEnvironmentVariable("TRAVIS") != "true")
            {
                process.Kill();
                Trace.WriteLine("Sutting Down Prism");
            }
        }

    }
}
=======
﻿using System;
using NUnit.Framework;
using SendGrid.Helpers.Mail;
using System.Collections.Generic;
using System.Net;
using Newtonsoft.Json;
using System.Diagnostics;

namespace UnitTest
{

    [TestFixture]
    public class UnitTests
    {
        static string _apiKey = Environment.GetEnvironmentVariable("SENDGRID_APIKEY");
        static string host = "http://localhost:4010";
        public dynamic sg = new SendGrid.SendGridAPIClient(_apiKey, host);
        Process process = new Process();

        [TestFixtureSetUp]
        public void Init()
        {
            if (Environment.GetEnvironmentVariable("TRAVIS") != "true")
            {
                Trace.Listeners.Add(new TextWriterTraceListener(Console.Out));
                Trace.WriteLine("Starting Prism (~20 seconds)");

                ProcessStartInfo startInfo = new ProcessStartInfo();
                startInfo.WindowStyle = ProcessWindowStyle.Hidden;
                startInfo.FileName = "prism.exe";
                startInfo.Arguments = "run -s https://raw.githubusercontent.com/sendgrid/sendgrid-oai/master/oai_stoplight.json";
                process.StartInfo = startInfo;
                process.Start();
                System.Threading.Thread.Sleep(15000);
            }
            else
            {
                System.Threading.Thread.Sleep(15000);
            }
        }

        // Base case for sending an email
        [Test]
        public void TestHelloEmail()
        {
            Mail mail = new Mail();

            Email email = new Email();
            email.Address = "test@example.com";
            mail.From = email;

            Personalization personalization = new Personalization();
            email = new Email();
            email.Address = "test@example.com";
            personalization.AddTo(email);
            mail.AddPersonalization(personalization);

            mail.Subject = "Hello World from the SendGrid CSharp Library";

            Content content = new Content();
            content.Type = "text/plain";
            content.Value = "Textual content";
            mail.AddContent(content);
            content = new Content();
            content.Type = "text/html";
            content.Value = "<html><body>HTML content</body></html>";
            mail.AddContent(content);

            String ret = mail.Get();
            String final = JsonConvert.SerializeObject(JsonConvert.DeserializeObject(ret),
                                Formatting.None,
                                new JsonSerializerSettings { NullValueHandling = NullValueHandling.Ignore, DefaultValueHandling = DefaultValueHandling.Include });
            Assert.AreEqual(final, "{\"from\":{\"email\":\"test@example.com\"},\"subject\":\"Hello World from the SendGrid CSharp Library\",\"personalizations\":[{\"to\":[{\"email\":\"test@example.com\"}]}],\"content\":[{\"type\":\"text/plain\",\"value\":\"Textual content\"},{\"type\":\"text/html\",\"value\":\"<html><body>HTML content</body></html>\"}]}");
        }

        // All paramaters available for sending an email
        [Test]
        public void TestKitchenSink()
        {
            Mail mail = new Mail();

            Email email = new Email();
            email.Name = "Example User";
            email.Address = "test@example.com";
            mail.From = email;

            mail.Subject = "Hello World from the SendGrid CSharp Library";

            Personalization personalization = new Personalization();
            email = new Email();
            email.Name = "Example User";
            email.Address = "test@example.com";
            personalization.AddTo(email);
            email = new Email();
            email.Name = "Example User";
            email.Address = "test@example.com";
            personalization.AddCc(email);
            email = new Email();
            email.Name = "Example User";
            email.Address = "test@example.com";
            personalization.AddCc(email);
            email = new Email();
            email.Name = "Example User";
            email.Address = "test@example.com";
            personalization.AddBcc(email);
            email = new Email();
            email.Name = "Example User";
            email.Address = "test@example.com";
            personalization.AddBcc(email);
            personalization.Subject = "Thank you for signing up, %name%";
            personalization.AddHeader("X-Test", "True");
            personalization.AddHeader("X-Mock", "True");
            personalization.AddSubstitution("%name%", "Example User");
            personalization.AddSubstitution("%city%", "Denver");
            personalization.AddCustomArgs("marketing", "false");
            personalization.AddCustomArgs("transactional", "true");
            personalization.SendAt = 1461775051;
            mail.AddPersonalization(personalization);

            personalization = new Personalization();
            email = new Email();
            email.Name = "Example User";
            email.Address = "test@example.com";
            personalization.AddTo(email);
            email = new Email();
            email.Name = "Example User";
            email.Address = "test@example.com";
            personalization.AddCc(email);
            email = new Email();
            email.Name = "Example User";
            email.Address = "test@example.com";
            personalization.AddCc(email);
            email = new Email();
            email.Name = "Example User";
            email.Address = "test@example.com";
            personalization.AddBcc(email);
            email = new Email();
            email.Name = "Example User";
            email.Address = "test@example.com";
            personalization.AddBcc(email);
            personalization.Subject = "Thank you for signing up, %name%";
            personalization.AddHeader("X-Test", "True");
            personalization.AddHeader("X-Mock", "True");
            personalization.AddSubstitution("%name%", "Example User");
            personalization.AddSubstitution("%city%", "Denver");
            personalization.AddCustomArgs("marketing", "false");
            personalization.AddCustomArgs("transactional", "true");
            personalization.SendAt = 1461775051;
            mail.AddPersonalization(personalization);

            Content content = new Content();
            content.Type = "text/plain";
            content.Value = "Textual content";
            mail.AddContent(content);
            content = new Content();
            content.Type = "text/html";
            content.Value = "<html><body>HTML content</body></html>";
            mail.AddContent(content);
            content = new Content();
            content.Type = "text/calendar";
            content.Value = "Party Time!!";
            mail.AddContent(content);

            Attachment attachment = new Attachment();
            attachment.Content = "TG9yZW0gaXBzdW0gZG9sb3Igc2l0IGFtZXQsIGNvbnNlY3RldHVyIGFkaXBpc2NpbmcgZWxpdC4gQ3JhcyBwdW12";
            attachment.Type = "application/pdf";
            attachment.Filename = "balance_001.pdf";
            attachment.Disposition = "attachment";
            attachment.ContentId = "Balance Sheet";
            mail.AddAttachment(attachment);

            attachment = new Attachment();
            attachment.Content = "BwdW";
            attachment.Type = "image/png";
            attachment.Filename = "banner.png";
            attachment.Disposition = "inline";
            attachment.ContentId = "Banner";
            mail.AddAttachment(attachment);

            mail.TemplateId = "13b8f94f-bcae-4ec6-b752-70d6cb59f932";

            mail.AddHeader("X-Day", "Monday");
            mail.AddHeader("X-Month", "January");

            mail.AddSection("%section1", "Substitution for Section 1 Tag");
            mail.AddSection("%section2", "Substitution for Section 2 Tag");

            mail.AddCategory("customer");
            mail.AddCategory("vip");

            mail.AddCustomArgs("campaign", "welcome");
            mail.AddCustomArgs("sequence", "2");

            ASM asm = new ASM();
            asm.GroupId = 3;
            List<int> groups_to_display = new List<int>()
            {
                1, 4, 5
            };
            asm.GroupsToDisplay = groups_to_display;
            mail.Asm = asm;

            mail.SendAt = 1461775051;

            mail.SetIpPoolId = "23";

            // This must be a valid [batch ID](https://sendgrid.com/docs/API_Reference/SMTP_API/scheduling_parameters.html)
            // mail.BatchId = "some_batch_id";

            MailSettings mailSettings = new MailSettings();
            BCCSettings bccSettings = new BCCSettings();
            bccSettings.Enable = true;
            bccSettings.Email = "test@example.com";
            mailSettings.BccSettings = bccSettings;
            BypassListManagement bypassListManagement = new BypassListManagement();
            bypassListManagement.Enable = true;
            mailSettings.BypassListManagement = bypassListManagement;
            FooterSettings footerSettings = new FooterSettings();
            footerSettings.Enable = true;
            footerSettings.Text = "Some Footer Text";
            footerSettings.Html = "<bold>Some HTML Here</bold>";
            mailSettings.FooterSettings = footerSettings;
            SandboxMode sandboxMode = new SandboxMode();
            sandboxMode.Enable = true;
            mailSettings.SandboxMode = sandboxMode;
            SpamCheck spamCheck = new SpamCheck();
            spamCheck.Enable = true;
            spamCheck.Threshold = 1;
            spamCheck.PostToUrl = "https://gotchya.example.com";
            mailSettings.SpamCheck = spamCheck;
            mail.MailSettings = mailSettings;

            TrackingSettings trackingSettings = new TrackingSettings();
            ClickTracking clickTracking = new ClickTracking();
            clickTracking.Enable = true;
            clickTracking.EnableText = false;
            trackingSettings.ClickTracking = clickTracking;
            OpenTracking openTracking = new OpenTracking();
            openTracking.Enable = true;
            openTracking.SubstitutionTag = "Optional tag to replace with the open image in the body of the message";
            trackingSettings.OpenTracking = openTracking;
            SubscriptionTracking subscriptionTracking = new SubscriptionTracking();
            subscriptionTracking.Enable = true;
            subscriptionTracking.Text = "text to insert into the text/plain portion of the message";
            subscriptionTracking.Html = "<bold>HTML to insert into the text/html portion of the message</bold>";
            subscriptionTracking.SubstitutionTag = "text to insert into the text/plain portion of the message";
            trackingSettings.SubscriptionTracking = subscriptionTracking;
            Ganalytics ganalytics = new Ganalytics();
            ganalytics.Enable = true;
            ganalytics.UtmCampaign = "some campaign";
            ganalytics.UtmContent = "some content";
            ganalytics.UtmMedium = "some medium";
            ganalytics.UtmSource = "some source";
            ganalytics.UtmTerm = "some term";
            trackingSettings.Ganalytics = ganalytics;
            mail.TrackingSettings = trackingSettings;

            email = new Email();
            email.Address = "test@example.com";
            mail.ReplyTo = email;

            String ret = mail.Get();
            String final = JsonConvert.SerializeObject(JsonConvert.DeserializeObject(ret),
                                Formatting.None,
                                new JsonSerializerSettings { NullValueHandling = NullValueHandling.Ignore, DefaultValueHandling = DefaultValueHandling.Include });
            Assert.AreEqual(final, "{\"from\":{\"name\":\"Example User\",\"email\":\"test@example.com\"},\"subject\":\"Hello World from the SendGrid CSharp Library\",\"personalizations\":[{\"to\":[{\"name\":\"Example User\",\"email\":\"test@example.com\"}],\"cc\":[{\"name\":\"Example User\",\"email\":\"test@example.com\"},{\"name\":\"Example User\",\"email\":\"test@example.com\"}],\"bcc\":[{\"name\":\"Example User\",\"email\":\"test@example.com\"},{\"name\":\"Example User\",\"email\":\"test@example.com\"}],\"subject\":\"Thank you for signing up, %name%\",\"headers\":{\"X-Test\":\"True\",\"X-Mock\":\"True\"},\"substitutions\":{\"%name%\":\"Example User\",\"%city%\":\"Denver\"},\"custom_args\":{\"marketing\":\"false\",\"transactional\":\"true\"},\"send_at\":1461775051},{\"to\":[{\"name\":\"Example User\",\"email\":\"test@example.com\"}],\"cc\":[{\"name\":\"Example User\",\"email\":\"test@example.com\"},{\"name\":\"Example User\",\"email\":\"test@example.com\"}],\"bcc\":[{\"name\":\"Example User\",\"email\":\"test@example.com\"},{\"name\":\"Example User\",\"email\":\"test@example.com\"}],\"subject\":\"Thank you for signing up, %name%\",\"headers\":{\"X-Test\":\"True\",\"X-Mock\":\"True\"},\"substitutions\":{\"%name%\":\"Example User\",\"%city%\":\"Denver\"},\"custom_args\":{\"marketing\":\"false\",\"transactional\":\"true\"},\"send_at\":1461775051}],\"content\":[{\"type\":\"text/plain\",\"value\":\"Textual content\"},{\"type\":\"text/html\",\"value\":\"<html><body>HTML content</body></html>\"},{\"type\":\"text/calendar\",\"value\":\"Party Time!!\"}],\"attachments\":[{\"content\":\"TG9yZW0gaXBzdW0gZG9sb3Igc2l0IGFtZXQsIGNvbnNlY3RldHVyIGFkaXBpc2NpbmcgZWxpdC4gQ3JhcyBwdW12\",\"type\":\"application/pdf\",\"filename\":\"balance_001.pdf\",\"disposition\":\"attachment\",\"content_id\":\"Balance Sheet\"},{\"content\":\"BwdW\",\"type\":\"image/png\",\"filename\":\"banner.png\",\"disposition\":\"inline\",\"content_id\":\"Banner\"}],\"template_id\":\"13b8f94f-bcae-4ec6-b752-70d6cb59f932\",\"headers\":{\"X-Day\":\"Monday\",\"X-Month\":\"January\"},\"sections\":{\"%section1\":\"Substitution for Section 1 Tag\",\"%section2\":\"Substitution for Section 2 Tag\"},\"categories\":[\"customer\",\"vip\"],\"custom_args\":{\"campaign\":\"welcome\",\"sequence\":\"2\"},\"send_at\":1461775051,\"asm\":{\"group_id\":3,\"groups_to_display\":[1,4,5]},\"ip_pool_name\":\"23\",\"mail_settings\":{\"bcc\":{\"enable\":true,\"email\":\"test@example.com\"},\"bypass_list_management\":{\"enable\":true},\"footer\":{\"enable\":true,\"text\":\"Some Footer Text\",\"html\":\"<bold>Some HTML Here</bold>\"},\"sandbox_mode\":{\"enable\":true},\"spam_check\":{\"enable\":true,\"threshold\":1,\"post_to_url\":\"https://gotchya.example.com\"}},\"tracking_settings\":{\"click_tracking\":{\"enable\":true,\"enable_text\":false},\"open_tracking\":{\"enable\":true,\"substitution_tag\":\"Optional tag to replace with the open image in the body of the message\"},\"subscription_tracking\":{\"enable\":true,\"text\":\"text to insert into the text/plain portion of the message\",\"html\":\"<bold>HTML to insert into the text/html portion of the message</bold>\",\"substitution_tag\":\"text to insert into the text/plain portion of the message\"},\"ganalytics\":{\"enable\":true,\"utm_source\":\"some source\",\"utm_medium\":\"some medium\",\"utm_term\":\"some term\",\"utm_content\":\"some content\",\"utm_campaign\":\"some campaign\"}},\"reply_to\":{\"email\":\"test@example.com\"}}");
        }

        // All paramaters available for sending an email
        [Test]
        public void TestKitchenSinkInverse()
        {
            Mail mail = new Mail();

            Email email = new Email();
            email.Name = "Example User";
            email.Address = "test@example.com";
            mail.From = email;

            mail.Subject = "Hello World from the SendGrid CSharp Library";

            Personalization personalization = new Personalization();
            email = new Email();
            email.Name = "Example User";
            email.Address = "test@example.com";
            personalization.AddTo(email);
            email = new Email();
            email.Name = "Example User";
            email.Address = "test@example.com";
            personalization.AddCc(email);
            email = new Email();
            email.Name = "Example User";
            email.Address = "test@example.com";
            personalization.AddCc(email);
            email = new Email();
            email.Name = "Example User";
            email.Address = "test@example.com";
            personalization.AddBcc(email);
            email = new Email();
            email.Name = "Example User";
            email.Address = "test@example.com";
            personalization.AddBcc(email);
            personalization.Subject = "Thank you for signing up, %name%";
            personalization.AddHeader("X-Test", "True");
            personalization.AddHeader("X-Mock", "True");
            personalization.AddSubstitution("%name%", "Example User");
            personalization.AddSubstitution("%city%", "Denver");
            personalization.AddCustomArgs("marketing", "false");
            personalization.AddCustomArgs("transactional", "true");
            personalization.SendAt = 1461775051;
            mail.AddPersonalization(personalization);

            personalization = new Personalization();
            email = new Email();
            email.Name = "Example User";
            email.Address = "test@example.com";
            personalization.AddTo(email);
            email = new Email();
            email.Name = "Example User";
            email.Address = "test@example.com";
            personalization.AddCc(email);
            email = new Email();
            email.Name = "Example User";
            email.Address = "test@example.com";
            personalization.AddCc(email);
            email = new Email();
            email.Name = "Example User";
            email.Address = "test@example.com";
            personalization.AddBcc(email);
            email = new Email();
            email.Name = "Example User";
            email.Address = "test@example.com";
            personalization.AddBcc(email);
            personalization.Subject = "Thank you for signing up, %name%";
            personalization.AddHeader("X-Test", "True");
            personalization.AddHeader("X-Mock", "True");
            personalization.AddSubstitution("%name%", "Example User");
            personalization.AddSubstitution("%city%", "Denver");
            personalization.AddCustomArgs("marketing", "false");
            personalization.AddCustomArgs("transactional", "true");
            personalization.SendAt = 1461775051;
            mail.AddPersonalization(personalization);

            Content content = new Content();
            content.Type = "text/plain";
            content.Value = "Textual content";
            mail.AddContent(content);
            content = new Content();
            content.Type = "text/html";
            content.Value = "<html><body>HTML content</body></html>";
            mail.AddContent(content);
            content = new Content();
            content.Type = "text/calendar";
            content.Value = "Party Time!!";
            mail.AddContent(content);

            Attachment attachment = new Attachment();
            attachment.Content = "TG9yZW0gaXBzdW0gZG9sb3Igc2l0IGFtZXQsIGNvbnNlY3RldHVyIGFkaXBpc2NpbmcgZWxpdC4gQ3JhcyBwdW12";
            attachment.Type = "application/pdf";
            attachment.Filename = "balance_001.pdf";
            attachment.Disposition = "attachment";
            attachment.ContentId = "Balance Sheet";
            mail.AddAttachment(attachment);

            attachment = new Attachment();
            attachment.Content = "BwdW";
            attachment.Type = "image/png";
            attachment.Filename = "banner.png";
            attachment.Disposition = "inline";
            attachment.ContentId = "Banner";
            mail.AddAttachment(attachment);

            mail.TemplateId = "13b8f94f-bcae-4ec6-b752-70d6cb59f932";

            mail.AddHeader("X-Day", "Monday");
            mail.AddHeader("X-Month", "January");

            mail.AddSection("%section1", "Substitution for Section 1 Tag");
            mail.AddSection("%section2", "Substitution for Section 2 Tag");

            mail.AddCategory("customer");
            mail.AddCategory("vip");

            mail.AddCustomArgs("campaign", "welcome");
            mail.AddCustomArgs("sequence", "2");

            ASM asm = new ASM();
            asm.GroupId = 3;
            List<int> groups_to_display = new List<int>()
            {
                1, 4, 5
            };
            asm.GroupsToDisplay = groups_to_display;
            mail.Asm = asm;

            mail.SendAt = 1461775051;

            mail.SetIpPoolId = "23";

            // This must be a valid [batch ID](https://sendgrid.com/docs/API_Reference/SMTP_API/scheduling_parameters.html)
            // mail.BatchId = "some_batch_id";

            MailSettings mailSettings = new MailSettings();
            BCCSettings bccSettings = new BCCSettings();
            bccSettings.Enable = false;
            mailSettings.BccSettings = bccSettings;
            BypassListManagement bypassListManagement = new BypassListManagement();
            bypassListManagement.Enable = false;
            mailSettings.BypassListManagement = bypassListManagement;
            FooterSettings footerSettings = new FooterSettings();
            footerSettings.Enable = false;
            mailSettings.FooterSettings = footerSettings;
            SandboxMode sandboxMode = new SandboxMode();
            sandboxMode.Enable = false;
            mailSettings.SandboxMode = sandboxMode;
            SpamCheck spamCheck = new SpamCheck();
            spamCheck.Enable = false;
            mailSettings.SpamCheck = spamCheck;
            mail.MailSettings = mailSettings;

            TrackingSettings trackingSettings = new TrackingSettings();
            ClickTracking clickTracking = new ClickTracking();
            clickTracking.Enable = false;
            trackingSettings.ClickTracking = clickTracking;
            OpenTracking openTracking = new OpenTracking();
            openTracking.Enable = false;
            trackingSettings.OpenTracking = openTracking;
            SubscriptionTracking subscriptionTracking = new SubscriptionTracking();
            subscriptionTracking.Enable = false;
            trackingSettings.SubscriptionTracking = subscriptionTracking;
            Ganalytics ganalytics = new Ganalytics();
            ganalytics.Enable = false;
            trackingSettings.Ganalytics = ganalytics;
            mail.TrackingSettings = trackingSettings;

            email = new Email();
            email.Address = "test@example.com";
            mail.ReplyTo = email;

            String ret = mail.Get();
            String final = JsonConvert.SerializeObject(JsonConvert.DeserializeObject(ret),
                                Formatting.None,
                                new JsonSerializerSettings { NullValueHandling = NullValueHandling.Ignore, DefaultValueHandling = DefaultValueHandling.Ignore });
            Assert.AreEqual(final, "{\"from\":{\"name\":\"Example User\",\"email\":\"test@example.com\"},\"subject\":\"Hello World from the SendGrid CSharp Library\",\"personalizations\":[{\"to\":[{\"name\":\"Example User\",\"email\":\"test@example.com\"}],\"cc\":[{\"name\":\"Example User\",\"email\":\"test@example.com\"},{\"name\":\"Example User\",\"email\":\"test@example.com\"}],\"bcc\":[{\"name\":\"Example User\",\"email\":\"test@example.com\"},{\"name\":\"Example User\",\"email\":\"test@example.com\"}],\"subject\":\"Thank you for signing up, %name%\",\"headers\":{\"X-Test\":\"True\",\"X-Mock\":\"True\"},\"substitutions\":{\"%name%\":\"Example User\",\"%city%\":\"Denver\"},\"custom_args\":{\"marketing\":\"false\",\"transactional\":\"true\"},\"send_at\":1461775051},{\"to\":[{\"name\":\"Example User\",\"email\":\"test@example.com\"}],\"cc\":[{\"name\":\"Example User\",\"email\":\"test@example.com\"},{\"name\":\"Example User\",\"email\":\"test@example.com\"}],\"bcc\":[{\"name\":\"Example User\",\"email\":\"test@example.com\"},{\"name\":\"Example User\",\"email\":\"test@example.com\"}],\"subject\":\"Thank you for signing up, %name%\",\"headers\":{\"X-Test\":\"True\",\"X-Mock\":\"True\"},\"substitutions\":{\"%name%\":\"Example User\",\"%city%\":\"Denver\"},\"custom_args\":{\"marketing\":\"false\",\"transactional\":\"true\"},\"send_at\":1461775051}],\"content\":[{\"type\":\"text/plain\",\"value\":\"Textual content\"},{\"type\":\"text/html\",\"value\":\"<html><body>HTML content</body></html>\"},{\"type\":\"text/calendar\",\"value\":\"Party Time!!\"}],\"attachments\":[{\"content\":\"TG9yZW0gaXBzdW0gZG9sb3Igc2l0IGFtZXQsIGNvbnNlY3RldHVyIGFkaXBpc2NpbmcgZWxpdC4gQ3JhcyBwdW12\",\"type\":\"application/pdf\",\"filename\":\"balance_001.pdf\",\"disposition\":\"attachment\",\"content_id\":\"Balance Sheet\"},{\"content\":\"BwdW\",\"type\":\"image/png\",\"filename\":\"banner.png\",\"disposition\":\"inline\",\"content_id\":\"Banner\"}],\"template_id\":\"13b8f94f-bcae-4ec6-b752-70d6cb59f932\",\"headers\":{\"X-Day\":\"Monday\",\"X-Month\":\"January\"},\"sections\":{\"%section1\":\"Substitution for Section 1 Tag\",\"%section2\":\"Substitution for Section 2 Tag\"},\"categories\":[\"customer\",\"vip\"],\"custom_args\":{\"campaign\":\"welcome\",\"sequence\":\"2\"},\"send_at\":1461775051,\"asm\":{\"group_id\":3,\"groups_to_display\":[1,4,5]},\"ip_pool_name\":\"23\",\"mail_settings\":{\"bcc\":{\"enable\":false},\"bypass_list_management\":{\"enable\":false},\"footer\":{\"enable\":false},\"sandbox_mode\":{\"enable\":false},\"spam_check\":{\"enable\":false}},\"tracking_settings\":{\"click_tracking\":{\"enable\":false},\"open_tracking\":{\"enable\":false},\"subscription_tracking\":{\"enable\":false},\"ganalytics\":{\"enable\":false}},\"reply_to\":{\"email\":\"test@example.com\"}}");
        }

        [Test]
        public async void test_access_settings_activity_get()
        {
            string queryParams = @"{
  'limit': 1
}";
            Dictionary<String, String> headers = new Dictionary<String, String>();
            headers.Clear();
            headers.Add("X-Mock", "200");
            dynamic response = await sg.client.access_settings.activity.get(queryParams: queryParams, requestHeaders: headers);
            Assert.AreEqual(response.StatusCode, HttpStatusCode.OK);
        }

        [Test]
        public async void test_access_settings_whitelist_post()
        {
            string data = @"{
  'ips': [
    {
      'ip': '192.168.1.1'
    }, 
    {
      'ip': '192.*.*.*'
    }, 
    {
      'ip': '192.168.1.3/32'
    }
  ]
}";
            Object json = JsonConvert.DeserializeObject<Object>(data);
            data = json.ToString();
            Dictionary<String, String> headers = new Dictionary<String, String>();
            headers.Clear();
            headers.Add("X-Mock", "201");
            dynamic response = await sg.client.access_settings.whitelist.post(requestBody: data, requestHeaders: headers);
            Assert.AreEqual(response.StatusCode, HttpStatusCode.Created);
        }

        [Test]
        public async void test_access_settings_whitelist_get()
        {
            Dictionary<String, String> headers = new Dictionary<String, String>();
            headers.Clear();
            headers.Add("X-Mock", "200");
            dynamic response = await sg.client.access_settings.whitelist.get(requestHeaders: headers);
            Assert.AreEqual(response.StatusCode, HttpStatusCode.OK);
        }

        [Test]
        public async void test_access_settings_whitelist_delete()
        {
            string data = @"{
  'ids': [
    1, 
    2, 
    3
  ]
}";
            Object json = JsonConvert.DeserializeObject<Object>(data);
            data = json.ToString();
            Dictionary<String, String> headers = new Dictionary<String, String>();
            headers.Clear();
            headers.Add("X-Mock", "204");
            dynamic response = await sg.client.access_settings.whitelist.delete(requestBody: data, requestHeaders: headers);
            Assert.AreEqual(response.StatusCode, HttpStatusCode.NoContent);
        }

        [Test]
        public async void test_access_settings_whitelist__rule_id__get()
        {
            var rule_id = "test_url_param";
            Dictionary<String, String> headers = new Dictionary<String, String>();
            headers.Clear();
            headers.Add("X-Mock", "200");
            dynamic response = await sg.client.access_settings.whitelist._(rule_id).get(requestHeaders: headers);
            Assert.AreEqual(response.StatusCode, HttpStatusCode.OK);
        }

        [Test]
        public async void test_access_settings_whitelist__rule_id__delete()
        {
            var rule_id = "test_url_param";
            Dictionary<String, String> headers = new Dictionary<String, String>();
            headers.Clear();
            headers.Add("X-Mock", "204");
            dynamic response = await sg.client.access_settings.whitelist._(rule_id).delete(requestHeaders: headers);
            Assert.AreEqual(response.StatusCode, HttpStatusCode.NoContent);
        }

        [Test]
        public async void test_alerts_post()
        {
            string data = @"{
  'email_to': 'example@example.com', 
  'frequency': 'daily', 
  'type': 'stats_notification'
}";
            Object json = JsonConvert.DeserializeObject<Object>(data);
            data = json.ToString();
            Dictionary<String, String> headers = new Dictionary<String, String>();
            headers.Clear();
            headers.Add("X-Mock", "201");
            dynamic response = await sg.client.alerts.post(requestBody: data, requestHeaders: headers);
            Assert.AreEqual(response.StatusCode, HttpStatusCode.Created);
        }

        [Test]
        public async void test_alerts_get()
        {
            Dictionary<String, String> headers = new Dictionary<String, String>();
            headers.Clear();
            headers.Add("X-Mock", "200");
            dynamic response = await sg.client.alerts.get(requestHeaders: headers);
            Assert.AreEqual(response.StatusCode, HttpStatusCode.OK);
        }

        [Test]
        public async void test_alerts__alert_id__patch()
        {
            string data = @"{
  'email_to': 'example@example.com'
}";
            Object json = JsonConvert.DeserializeObject<Object>(data);
            data = json.ToString();
            var alert_id = "test_url_param";
            Dictionary<String, String> headers = new Dictionary<String, String>();
            headers.Clear();
            headers.Add("X-Mock", "200");
            dynamic response = await sg.client.alerts._(alert_id).patch(requestBody: data, requestHeaders: headers);
            Assert.AreEqual(response.StatusCode, HttpStatusCode.OK);
        }

        [Test]
        public async void test_alerts__alert_id__get()
        {
            var alert_id = "test_url_param";
            Dictionary<String, String> headers = new Dictionary<String, String>();
            headers.Clear();
            headers.Add("X-Mock", "200");
            dynamic response = await sg.client.alerts._(alert_id).get(requestHeaders: headers);
            Assert.AreEqual(response.StatusCode, HttpStatusCode.OK);
        }

        [Test]
        public async void test_alerts__alert_id__delete()
        {
            var alert_id = "test_url_param";
            Dictionary<String, String> headers = new Dictionary<String, String>();
            headers.Clear();
            headers.Add("X-Mock", "204");
            dynamic response = await sg.client.alerts._(alert_id).delete(requestHeaders: headers);
            Assert.AreEqual(response.StatusCode, HttpStatusCode.NoContent);
        }

        [Test]
        public async void test_api_keys_post()
        {
            string data = @"{
  'name': 'My API Key', 
  'sample': 'data', 
  'scopes': [
    'mail.send', 
    'alerts.create', 
    'alerts.read'
  ]
}";
            Object json = JsonConvert.DeserializeObject<Object>(data);
            data = json.ToString();
            Dictionary<String, String> headers = new Dictionary<String, String>();
            headers.Clear();
            headers.Add("X-Mock", "201");
            dynamic response = await sg.client.api_keys.post(requestBody: data, requestHeaders: headers);
            Assert.AreEqual(response.StatusCode, HttpStatusCode.Created);
        }

        [Test]
        public async void test_api_keys_get()
        {
            string queryParams = @"{
  'limit': 1
}";
            Dictionary<String, String> headers = new Dictionary<String, String>();
            headers.Clear();
            headers.Add("X-Mock", "200");
            dynamic response = await sg.client.api_keys.get(queryParams: queryParams, requestHeaders: headers);
            Assert.AreEqual(response.StatusCode, HttpStatusCode.OK);
        }

        [Test]
        public async void test_api_keys__api_key_id__put()
        {
            string data = @"{
  'name': 'A New Hope', 
  'scopes': [
    'user.profile.read', 
    'user.profile.update'
  ]
}";
            Object json = JsonConvert.DeserializeObject<Object>(data);
            data = json.ToString();
            var api_key_id = "test_url_param";
            Dictionary<String, String> headers = new Dictionary<String, String>();
            headers.Clear();
            headers.Add("X-Mock", "200");
            dynamic response = await sg.client.api_keys._(api_key_id).put(requestBody: data, requestHeaders: headers);
            Assert.AreEqual(response.StatusCode, HttpStatusCode.OK);
        }

        [Test]
        public async void test_api_keys__api_key_id__patch()
        {
            string data = @"{
  'name': 'A New Hope'
}";
            Object json = JsonConvert.DeserializeObject<Object>(data);
            data = json.ToString();
            var api_key_id = "test_url_param";
            Dictionary<String, String> headers = new Dictionary<String, String>();
            headers.Clear();
            headers.Add("X-Mock", "200");
            dynamic response = await sg.client.api_keys._(api_key_id).patch(requestBody: data, requestHeaders: headers);
            Assert.AreEqual(response.StatusCode, HttpStatusCode.OK);
        }

        [Test]
        public async void test_api_keys__api_key_id__get()
        {
            var api_key_id = "test_url_param";
            Dictionary<String, String> headers = new Dictionary<String, String>();
            headers.Clear();
            headers.Add("X-Mock", "200");
            dynamic response = await sg.client.api_keys._(api_key_id).get(requestHeaders: headers);
            Assert.AreEqual(response.StatusCode, HttpStatusCode.OK);
        }

        [Test]
        public async void test_api_keys__api_key_id__delete()
        {
            var api_key_id = "test_url_param";
            Dictionary<String, String> headers = new Dictionary<String, String>();
            headers.Clear();
            headers.Add("X-Mock", "204");
            dynamic response = await sg.client.api_keys._(api_key_id).delete(requestHeaders: headers);
            Assert.AreEqual(response.StatusCode, HttpStatusCode.NoContent);
        }

        [Test]
        public async void test_asm_groups_post()
        {
            string data = @"{
  'description': 'Suggestions for products our users might like.', 
  'is_default': true, 
  'name': 'Product Suggestions'
}";
            Object json = JsonConvert.DeserializeObject<Object>(data);
            data = json.ToString();
            Dictionary<String, String> headers = new Dictionary<String, String>();
            headers.Clear();
            headers.Add("X-Mock", "201");
            dynamic response = await sg.client.asm.groups.post(requestBody: data, requestHeaders: headers);
            Assert.AreEqual(response.StatusCode, HttpStatusCode.Created);
        }

        [Test]
        public async void test_asm_groups_get()
        {
            string queryParams = @"{
  'id': 1
}";
            Dictionary<String, String> headers = new Dictionary<String, String>();
            headers.Clear();
            headers.Add("X-Mock", "200");
            dynamic response = await sg.client.asm.groups.get(queryParams: queryParams, requestHeaders: headers);
            Assert.AreEqual(response.StatusCode, HttpStatusCode.OK);
        }

        [Test]
        public async void test_asm_groups__group_id__patch()
        {
            string data = @"{
  'description': 'Suggestions for items our users might like.', 
  'id': 103, 
  'name': 'Item Suggestions'
}";
            Object json = JsonConvert.DeserializeObject<Object>(data);
            data = json.ToString();
            var group_id = "test_url_param";
            Dictionary<String, String> headers = new Dictionary<String, String>();
            headers.Clear();
            headers.Add("X-Mock", "201");
            dynamic response = await sg.client.asm.groups._(group_id).patch(requestBody: data, requestHeaders: headers);
            Assert.AreEqual(response.StatusCode, HttpStatusCode.Created);
        }

        [Test]
        public async void test_asm_groups__group_id__get()
        {
            var group_id = "test_url_param";
            Dictionary<String, String> headers = new Dictionary<String, String>();
            headers.Clear();
            headers.Add("X-Mock", "200");
            dynamic response = await sg.client.asm.groups._(group_id).get(requestHeaders: headers);
            Assert.AreEqual(response.StatusCode, HttpStatusCode.OK);
        }

        [Test]
        public async void test_asm_groups__group_id__delete()
        {
            var group_id = "test_url_param";
            Dictionary<String, String> headers = new Dictionary<String, String>();
            headers.Clear();
            headers.Add("X-Mock", "204");
            dynamic response = await sg.client.asm.groups._(group_id).delete(requestHeaders: headers);
            Assert.AreEqual(response.StatusCode, HttpStatusCode.NoContent);
        }

        [Test]
        public async void test_asm_groups__group_id__suppressions_post()
        {
            string data = @"{
  'recipient_emails': [
    'test1@example.com', 
    'test2@example.com'
  ]
}";
            Object json = JsonConvert.DeserializeObject<Object>(data);
            data = json.ToString();
            var group_id = "test_url_param";
            Dictionary<String, String> headers = new Dictionary<String, String>();
            headers.Clear();
            headers.Add("X-Mock", "201");
            dynamic response = await sg.client.asm.groups._(group_id).suppressions.post(requestBody: data, requestHeaders: headers);
            Assert.AreEqual(response.StatusCode, HttpStatusCode.Created);
        }

        [Test]
        public async void test_asm_groups__group_id__suppressions_get()
        {
            var group_id = "test_url_param";
            Dictionary<String, String> headers = new Dictionary<String, String>();
            headers.Clear();
            headers.Add("X-Mock", "200");
            dynamic response = await sg.client.asm.groups._(group_id).suppressions.get(requestHeaders: headers);
            Assert.AreEqual(response.StatusCode, HttpStatusCode.OK);
        }

        [Test]
        public async void test_asm_groups__group_id__suppressions_search_post()
        {
            string data = @"{
  'recipient_emails': [
    'exists1@example.com', 
    'exists2@example.com', 
    'doesnotexists@example.com'
  ]
}";
            Object json = JsonConvert.DeserializeObject<Object>(data);
            data = json.ToString();
            var group_id = "test_url_param";
            Dictionary<String, String> headers = new Dictionary<String, String>();
            headers.Clear();
            headers.Add("X-Mock", "200");
            dynamic response = await sg.client.asm.groups._(group_id).suppressions.search.post(requestBody: data, requestHeaders: headers);
            Assert.AreEqual(response.StatusCode, HttpStatusCode.OK);
        }

        [Test]
        public async void test_asm_groups__group_id__suppressions__email__delete()
        {
            var group_id = "test_url_param";
            var email = "test_url_param";
            Dictionary<String, String> headers = new Dictionary<String, String>();
            headers.Clear();
            headers.Add("X-Mock", "204");
            dynamic response = await sg.client.asm.groups._(group_id).suppressions._(email).delete(requestHeaders: headers);
            Assert.AreEqual(response.StatusCode, HttpStatusCode.NoContent);
        }

        [Test]
        public async void test_asm_suppressions_get()
        {
            Dictionary<String, String> headers = new Dictionary<String, String>();
            headers.Clear();
            headers.Add("X-Mock", "200");
            dynamic response = await sg.client.asm.suppressions.get(requestHeaders: headers);
            Assert.AreEqual(response.StatusCode, HttpStatusCode.OK);
        }

        [Test]
        public async void test_asm_suppressions_global_post()
        {
            string data = @"{
  'recipient_emails': [
    'test1@example.com', 
    'test2@example.com'
  ]
}";
            Object json = JsonConvert.DeserializeObject<Object>(data);
            data = json.ToString();
            Dictionary<String, String> headers = new Dictionary<String, String>();
            headers.Clear();
            headers.Add("X-Mock", "201");
            dynamic response = await sg.client.asm.suppressions.global.post(requestBody: data, requestHeaders: headers);
            Assert.AreEqual(response.StatusCode, HttpStatusCode.Created);
        }

        [Test]
        public async void test_asm_suppressions_global__email__get()
        {
            var email = "test_url_param";
            Dictionary<String, String> headers = new Dictionary<String, String>();
            headers.Clear();
            headers.Add("X-Mock", "200");
            dynamic response = await sg.client.asm.suppressions.global._(email).get(requestHeaders: headers);
            Assert.AreEqual(response.StatusCode, HttpStatusCode.OK);
        }

        [Test]
        public async void test_asm_suppressions_global__email__delete()
        {
            var email = "test_url_param";
            Dictionary<String, String> headers = new Dictionary<String, String>();
            headers.Clear();
            headers.Add("X-Mock", "204");
            dynamic response = await sg.client.asm.suppressions.global._(email).delete(requestHeaders: headers);
            Assert.AreEqual(response.StatusCode, HttpStatusCode.NoContent);
        }

        [Test]
        public async void test_asm_suppressions__email__get()
        {
            var email = "test_url_param";
            Dictionary<String, String> headers = new Dictionary<String, String>();
            headers.Clear();
            headers.Add("X-Mock", "200");
            dynamic response = await sg.client.asm.suppressions._(email).get(requestHeaders: headers);
            Assert.AreEqual(response.StatusCode, HttpStatusCode.OK);
        }

        [Test]
        public async void test_browsers_stats_get()
        {
            string queryParams = @"{
  'aggregated_by': 'day', 
  'browsers': 'test_string', 
  'end_date': '2016-04-01', 
  'limit': 'test_string', 
  'offset': 'test_string', 
  'start_date': '2016-01-01'
}";
            Dictionary<String, String> headers = new Dictionary<String, String>();
            headers.Clear();
            headers.Add("X-Mock", "200");
            dynamic response = await sg.client.browsers.stats.get(queryParams: queryParams, requestHeaders: headers);
            Assert.AreEqual(response.StatusCode, HttpStatusCode.OK);
        }

        [Test]
        public async void test_campaigns_post()
        {
            string data = @"{
  'categories': [
    'spring line'
  ], 
  'custom_unsubscribe_url': '', 
  'html_content': '<html><head><title></title></head><body><p>Check out our spring line!</p></body></html>', 
  'ip_pool': 'marketing', 
  'list_ids': [
    110, 
    124
  ], 
  'plain_content': 'Check out our spring line!', 
  'segment_ids': [
    110
  ], 
  'sender_id': 124451, 
  'subject': 'New Products for Spring!', 
  'suppression_group_id': 42, 
  'title': 'March Newsletter'
}";
            Object json = JsonConvert.DeserializeObject<Object>(data);
            data = json.ToString();
            Dictionary<String, String> headers = new Dictionary<String, String>();
            headers.Clear();
            headers.Add("X-Mock", "201");
            dynamic response = await sg.client.campaigns.post(requestBody: data, requestHeaders: headers);
            Assert.AreEqual(response.StatusCode, HttpStatusCode.Created);
        }

        [Test]
        public async void test_campaigns_get()
        {
            string queryParams = @"{
  'limit': 1, 
  'offset': 1
}";
            Dictionary<String, String> headers = new Dictionary<String, String>();
            headers.Clear();
            headers.Add("X-Mock", "200");
            dynamic response = await sg.client.campaigns.get(queryParams: queryParams, requestHeaders: headers);
            Assert.AreEqual(response.StatusCode, HttpStatusCode.OK);
        }

        [Test]
        public async void test_campaigns__campaign_id__patch()
        {
            string data = @"{
  'categories': [
    'summer line'
  ], 
  'html_content': '<html><head><title></title></head><body><p>Check out our summer line!</p></body></html>', 
  'plain_content': 'Check out our summer line!', 
  'subject': 'New Products for Summer!', 
  'title': 'May Newsletter'
}";
            Object json = JsonConvert.DeserializeObject<Object>(data);
            data = json.ToString();
            var campaign_id = "test_url_param";
            Dictionary<String, String> headers = new Dictionary<String, String>();
            headers.Clear();
            headers.Add("X-Mock", "200");
            dynamic response = await sg.client.campaigns._(campaign_id).patch(requestBody: data, requestHeaders: headers);
            Assert.AreEqual(response.StatusCode, HttpStatusCode.OK);
        }

        [Test]
        public async void test_campaigns__campaign_id__get()
        {
            var campaign_id = "test_url_param";
            Dictionary<String, String> headers = new Dictionary<String, String>();
            headers.Clear();
            headers.Add("X-Mock", "200");
            dynamic response = await sg.client.campaigns._(campaign_id).get(requestHeaders: headers);
            Assert.AreEqual(response.StatusCode, HttpStatusCode.OK);
        }

        [Test]
        public async void test_campaigns__campaign_id__delete()
        {
            var campaign_id = "test_url_param";
            Dictionary<String, String> headers = new Dictionary<String, String>();
            headers.Clear();
            headers.Add("X-Mock", "204");
            dynamic response = await sg.client.campaigns._(campaign_id).delete(requestHeaders: headers);
            Assert.AreEqual(response.StatusCode, HttpStatusCode.NoContent);
        }

        [Test]
        public async void test_campaigns__campaign_id__schedules_patch()
        {
            string data = @"{
  'send_at': 1489451436
}";
            Object json = JsonConvert.DeserializeObject<Object>(data);
            data = json.ToString();
            var campaign_id = "test_url_param";
            Dictionary<String, String> headers = new Dictionary<String, String>();
            headers.Clear();
            headers.Add("X-Mock", "200");
            dynamic response = await sg.client.campaigns._(campaign_id).schedules.patch(requestBody: data, requestHeaders: headers);
            Assert.AreEqual(response.StatusCode, HttpStatusCode.OK);
        }

        [Test]
        public async void test_campaigns__campaign_id__schedules_post()
        {
            string data = @"{
  'send_at': 1489771528
}";
            Object json = JsonConvert.DeserializeObject<Object>(data);
            data = json.ToString();
            var campaign_id = "test_url_param";
            Dictionary<String, String> headers = new Dictionary<String, String>();
            headers.Clear();
            headers.Add("X-Mock", "201");
            dynamic response = await sg.client.campaigns._(campaign_id).schedules.post(requestBody: data, requestHeaders: headers);
            Assert.AreEqual(response.StatusCode, HttpStatusCode.Created);
        }

        [Test]
        public async void test_campaigns__campaign_id__schedules_get()
        {
            var campaign_id = "test_url_param";
            Dictionary<String, String> headers = new Dictionary<String, String>();
            headers.Clear();
            headers.Add("X-Mock", "200");
            dynamic response = await sg.client.campaigns._(campaign_id).schedules.get(requestHeaders: headers);
            Assert.AreEqual(response.StatusCode, HttpStatusCode.OK);
        }

        [Test]
        public async void test_campaigns__campaign_id__schedules_delete()
        {
            var campaign_id = "test_url_param";
            Dictionary<String, String> headers = new Dictionary<String, String>();
            headers.Clear();
            headers.Add("X-Mock", "204");
            dynamic response = await sg.client.campaigns._(campaign_id).schedules.delete(requestHeaders: headers);
            Assert.AreEqual(response.StatusCode, HttpStatusCode.NoContent);
        }

        [Test]
        public async void test_campaigns__campaign_id__schedules_now_post()
        {
            var campaign_id = "test_url_param";
            Dictionary<String, String> headers = new Dictionary<String, String>();
            headers.Clear();
            headers.Add("X-Mock", "201");
            dynamic response = await sg.client.campaigns._(campaign_id).schedules.now.post(requestHeaders: headers);
            Assert.AreEqual(response.StatusCode, HttpStatusCode.Created);
        }

        [Test]
        public async void test_campaigns__campaign_id__schedules_test_post()
        {
            string data = @"{
  'to': 'your.email@example.com'
}";
            Object json = JsonConvert.DeserializeObject<Object>(data);
            data = json.ToString();
            var campaign_id = "test_url_param";
            Dictionary<String, String> headers = new Dictionary<String, String>();
            headers.Clear();
            headers.Add("X-Mock", "204");
            dynamic response = await sg.client.campaigns._(campaign_id).schedules.test.post(requestBody: data, requestHeaders: headers);
            Assert.AreEqual(response.StatusCode, HttpStatusCode.NoContent);
        }

        [Test]
        public async void test_categories_get()
        {
            string queryParams = @"{
  'category': 'test_string', 
  'limit': 1, 
  'offset': 1
}";
            Dictionary<String, String> headers = new Dictionary<String, String>();
            headers.Clear();
            headers.Add("X-Mock", "200");
            dynamic response = await sg.client.categories.get(queryParams: queryParams, requestHeaders: headers);
            Assert.AreEqual(response.StatusCode, HttpStatusCode.OK);
        }

        [Test]
        public async void test_categories_stats_get()
        {
            string queryParams = @"{
  'aggregated_by': 'day', 
  'categories': 'test_string', 
  'end_date': '2016-04-01', 
  'limit': 1, 
  'offset': 1, 
  'start_date': '2016-01-01'
}";
            Dictionary<String, String> headers = new Dictionary<String, String>();
            headers.Clear();
            headers.Add("X-Mock", "200");
            dynamic response = await sg.client.categories.stats.get(queryParams: queryParams, requestHeaders: headers);
            Assert.AreEqual(response.StatusCode, HttpStatusCode.OK);
        }

        [Test]
        public async void test_categories_stats_sums_get()
        {
            string queryParams = @"{
  'aggregated_by': 'day', 
  'end_date': '2016-04-01', 
  'limit': 1, 
  'offset': 1, 
  'sort_by_direction': 'asc', 
  'sort_by_metric': 'test_string', 
  'start_date': '2016-01-01'
}";
            Dictionary<String, String> headers = new Dictionary<String, String>();
            headers.Clear();
            headers.Add("X-Mock", "200");
            dynamic response = await sg.client.categories.stats.sums.get(queryParams: queryParams, requestHeaders: headers);
            Assert.AreEqual(response.StatusCode, HttpStatusCode.OK);
        }

        [Test]
        public async void test_clients_stats_get()
        {
            string queryParams = @"{
  'aggregated_by': 'day', 
  'end_date': '2016-04-01', 
  'start_date': '2016-01-01'
}";
            Dictionary<String, String> headers = new Dictionary<String, String>();
            headers.Clear();
            headers.Add("X-Mock", "200");
            dynamic response = await sg.client.clients.stats.get(queryParams: queryParams, requestHeaders: headers);
            Assert.AreEqual(response.StatusCode, HttpStatusCode.OK);
        }

        [Test]
        public async void test_clients__client_type__stats_get()
        {
            string queryParams = @"{
  'aggregated_by': 'day', 
  'end_date': '2016-04-01', 
  'start_date': '2016-01-01'
}";
            var client_type = "test_url_param";
            Dictionary<String, String> headers = new Dictionary<String, String>();
            headers.Clear();
            headers.Add("X-Mock", "200");
            dynamic response = await sg.client.clients._(client_type).stats.get(queryParams: queryParams, requestHeaders: headers);
            Assert.AreEqual(response.StatusCode, HttpStatusCode.OK);
        }

        [Test]
        public async void test_contactdb_custom_fields_post()
        {
            string data = @"{
  'name': 'pet', 
  'type': 'text'
}";
            Object json = JsonConvert.DeserializeObject<Object>(data);
            data = json.ToString();
            Dictionary<String, String> headers = new Dictionary<String, String>();
            headers.Clear();
            headers.Add("X-Mock", "201");
            dynamic response = await sg.client.contactdb.custom_fields.post(requestBody: data, requestHeaders: headers);
            Assert.AreEqual(response.StatusCode, HttpStatusCode.Created);
        }

        [Test]
        public async void test_contactdb_custom_fields_get()
        {
            Dictionary<String, String> headers = new Dictionary<String, String>();
            headers.Clear();
            headers.Add("X-Mock", "200");
            dynamic response = await sg.client.contactdb.custom_fields.get(requestHeaders: headers);
            Assert.AreEqual(response.StatusCode, HttpStatusCode.OK);
        }

        [Test]
        public async void test_contactdb_custom_fields__custom_field_id__get()
        {
            var custom_field_id = "test_url_param";
            Dictionary<String, String> headers = new Dictionary<String, String>();
            headers.Clear();
            headers.Add("X-Mock", "200");
            dynamic response = await sg.client.contactdb.custom_fields._(custom_field_id).get(requestHeaders: headers);
            Assert.AreEqual(response.StatusCode, HttpStatusCode.OK);
        }

        [Test]
        public async void test_contactdb_custom_fields__custom_field_id__delete()
        {
            var custom_field_id = "test_url_param";
            Dictionary<String, String> headers = new Dictionary<String, String>();
            headers.Clear();
            headers.Add("X-Mock", "202");
            dynamic response = await sg.client.contactdb.custom_fields._(custom_field_id).delete(requestHeaders: headers);
            Assert.AreEqual(response.StatusCode, HttpStatusCode.Accepted);
        }

        [Test]
        public async void test_contactdb_lists_post()
        {
            string data = @"{
  'name': 'your list name'
}";
            Object json = JsonConvert.DeserializeObject<Object>(data);
            data = json.ToString();
            Dictionary<String, String> headers = new Dictionary<String, String>();
            headers.Clear();
            headers.Add("X-Mock", "201");
            dynamic response = await sg.client.contactdb.lists.post(requestBody: data, requestHeaders: headers);
            Assert.AreEqual(response.StatusCode, HttpStatusCode.Created);
        }

        [Test]
        public async void test_contactdb_lists_get()
        {
            Dictionary<String, String> headers = new Dictionary<String, String>();
            headers.Clear();
            headers.Add("X-Mock", "200");
            dynamic response = await sg.client.contactdb.lists.get(requestHeaders: headers);
            Assert.AreEqual(response.StatusCode, HttpStatusCode.OK);
        }

        [Test]
        public async void test_contactdb_lists_delete()
        {
            string data = @"[
  1, 
  2, 
  3, 
  4
]";
            Object json = JsonConvert.DeserializeObject<Object>(data);
            data = json.ToString();
            Dictionary<String, String> headers = new Dictionary<String, String>();
            headers.Clear();
            headers.Add("X-Mock", "204");
            dynamic response = await sg.client.contactdb.lists.delete(requestBody: data, requestHeaders: headers);
            Assert.AreEqual(response.StatusCode, HttpStatusCode.NoContent);
        }

        [Test]
        public async void test_contactdb_lists__list_id__patch()
        {
            string data = @"{
  'name': 'newlistname'
}";
            Object json = JsonConvert.DeserializeObject<Object>(data);
            data = json.ToString();
            string queryParams = @"{
  'list_id': 1
}";
            var list_id = "test_url_param";
            Dictionary<String, String> headers = new Dictionary<String, String>();
            headers.Clear();
            headers.Add("X-Mock", "200");
            dynamic response = await sg.client.contactdb.lists._(list_id).patch(requestBody: data, queryParams: queryParams, requestHeaders: headers);
            Assert.AreEqual(response.StatusCode, HttpStatusCode.OK);
        }

        [Test]
        public async void test_contactdb_lists__list_id__get()
        {
            string queryParams = @"{
  'list_id': 1
}";
            var list_id = "test_url_param";
            Dictionary<String, String> headers = new Dictionary<String, String>();
            headers.Clear();
            headers.Add("X-Mock", "200");
            dynamic response = await sg.client.contactdb.lists._(list_id).get(queryParams: queryParams, requestHeaders: headers);
            Assert.AreEqual(response.StatusCode, HttpStatusCode.OK);
        }

        [Test]
        public async void test_contactdb_lists__list_id__delete()
        {
            string queryParams = @"{
  'delete_contacts': 'true'
}";
            var list_id = "test_url_param";
            Dictionary<String, String> headers = new Dictionary<String, String>();
            headers.Clear();
            headers.Add("X-Mock", "202");
            dynamic response = await sg.client.contactdb.lists._(list_id).delete(queryParams: queryParams, requestHeaders: headers);
            Assert.AreEqual(response.StatusCode, HttpStatusCode.Accepted);
        }

        [Test]
        public async void test_contactdb_lists__list_id__recipients_post()
        {
            string data = @"[
  'recipient_id1', 
  'recipient_id2'
]";
            Object json = JsonConvert.DeserializeObject<Object>(data);
            data = json.ToString();
            var list_id = "test_url_param";
            Dictionary<String, String> headers = new Dictionary<String, String>();
            headers.Clear();
            headers.Add("X-Mock", "201");
            dynamic response = await sg.client.contactdb.lists._(list_id).recipients.post(requestBody: data, requestHeaders: headers);
            Assert.AreEqual(response.StatusCode, HttpStatusCode.Created);
        }

        [Test]
        public async void test_contactdb_lists__list_id__recipients_get()
        {
            string queryParams = @"{
  'list_id': 1, 
  'page': 1, 
  'page_size': 1
}";
            var list_id = "test_url_param";
            Dictionary<String, String> headers = new Dictionary<String, String>();
            headers.Clear();
            headers.Add("X-Mock", "200");
            dynamic response = await sg.client.contactdb.lists._(list_id).recipients.get(queryParams: queryParams, requestHeaders: headers);
            Assert.AreEqual(response.StatusCode, HttpStatusCode.OK);
        }

        [Test]
        public async void test_contactdb_lists__list_id__recipients__recipient_id__post()
        {
            var list_id = "test_url_param";
            var recipient_id = "test_url_param";
            Dictionary<String, String> headers = new Dictionary<String, String>();
            headers.Clear();
            headers.Add("X-Mock", "201");
            dynamic response = await sg.client.contactdb.lists._(list_id).recipients._(recipient_id).post(requestHeaders: headers);
            Assert.AreEqual(response.StatusCode, HttpStatusCode.Created);
        }

        [Test]
        public async void test_contactdb_lists__list_id__recipients__recipient_id__delete()
        {
            string queryParams = @"{
  'list_id': 1, 
  'recipient_id': 1
}";
            var list_id = "test_url_param";
            var recipient_id = "test_url_param";
            Dictionary<String, String> headers = new Dictionary<String, String>();
            headers.Clear();
            headers.Add("X-Mock", "204");
            dynamic response = await sg.client.contactdb.lists._(list_id).recipients._(recipient_id).delete(queryParams: queryParams, requestHeaders: headers);
            Assert.AreEqual(response.StatusCode, HttpStatusCode.NoContent);
        }

        [Test]
        public async void test_contactdb_recipients_patch()
        {
            string data = @"[
  {
    'email': 'jones@example.com', 
    'first_name': 'Guy', 
    'last_name': 'Jones'
  }
]";
            Object json = JsonConvert.DeserializeObject<Object>(data);
            data = json.ToString();
            Dictionary<String, String> headers = new Dictionary<String, String>();
            headers.Clear();
            headers.Add("X-Mock", "201");
            dynamic response = await sg.client.contactdb.recipients.patch(requestBody: data, requestHeaders: headers);
            Assert.AreEqual(response.StatusCode, HttpStatusCode.Created);
        }

        [Test]
        public async void test_contactdb_recipients_post()
        {
            string data = @"[
  {
    'age': 25, 
    'email': 'example@example.com', 
    'first_name': '', 
    'last_name': 'User'
  }, 
  {
    'age': 25, 
    'email': 'example2@example.com', 
    'first_name': 'Example', 
    'last_name': 'User'
  }
]";
            Object json = JsonConvert.DeserializeObject<Object>(data);
            data = json.ToString();
            Dictionary<String, String> headers = new Dictionary<String, String>();
            headers.Clear();
            headers.Add("X-Mock", "201");
            dynamic response = await sg.client.contactdb.recipients.post(requestBody: data, requestHeaders: headers);
            Assert.AreEqual(response.StatusCode, HttpStatusCode.Created);
        }

        [Test]
        public async void test_contactdb_recipients_get()
        {
            string queryParams = @"{
  'page': 1, 
  'page_size': 1
}";
            Dictionary<String, String> headers = new Dictionary<String, String>();
            headers.Clear();
            headers.Add("X-Mock", "200");
            dynamic response = await sg.client.contactdb.recipients.get(queryParams: queryParams, requestHeaders: headers);
            Assert.AreEqual(response.StatusCode, HttpStatusCode.OK);
        }

        [Test]
        public async void test_contactdb_recipients_delete()
        {
            string data = @"[
  'recipient_id1', 
  'recipient_id2'
]";
            Object json = JsonConvert.DeserializeObject<Object>(data);
            data = json.ToString();
            Dictionary<String, String> headers = new Dictionary<String, String>();
            headers.Clear();
            headers.Add("X-Mock", "200");
            dynamic response = await sg.client.contactdb.recipients.delete(requestBody: data, requestHeaders: headers);
            Assert.AreEqual(response.StatusCode, HttpStatusCode.OK);
        }

        [Test]
        public async void test_contactdb_recipients_billable_count_get()
        {
            Dictionary<String, String> headers = new Dictionary<String, String>();
            headers.Clear();
            headers.Add("X-Mock", "200");
            dynamic response = await sg.client.contactdb.recipients.billable_count.get(requestHeaders: headers);
            Assert.AreEqual(response.StatusCode, HttpStatusCode.OK);
        }

        [Test]
        public async void test_contactdb_recipients_count_get()
        {
            Dictionary<String, String> headers = new Dictionary<String, String>();
            headers.Clear();
            headers.Add("X-Mock", "200");
            dynamic response = await sg.client.contactdb.recipients.count.get(requestHeaders: headers);
            Assert.AreEqual(response.StatusCode, HttpStatusCode.OK);
        }

        [Test]
        public async void test_contactdb_recipients_search_get()
        {
            string queryParams = @"{
  '{field_name}': 'test_string'
}";
            Dictionary<String, String> headers = new Dictionary<String, String>();
            headers.Clear();
            headers.Add("X-Mock", "200");
            dynamic response = await sg.client.contactdb.recipients.search.get(queryParams: queryParams, requestHeaders: headers);
            Assert.AreEqual(response.StatusCode, HttpStatusCode.OK);
        }

        [Test]
        public async void test_contactdb_recipients__recipient_id__get()
        {
            var recipient_id = "test_url_param";
            Dictionary<String, String> headers = new Dictionary<String, String>();
            headers.Clear();
            headers.Add("X-Mock", "200");
            dynamic response = await sg.client.contactdb.recipients._(recipient_id).get(requestHeaders: headers);
            Assert.AreEqual(response.StatusCode, HttpStatusCode.OK);
        }

        [Test]
        public async void test_contactdb_recipients__recipient_id__delete()
        {
            var recipient_id = "test_url_param";
            Dictionary<String, String> headers = new Dictionary<String, String>();
            headers.Clear();
            headers.Add("X-Mock", "204");
            dynamic response = await sg.client.contactdb.recipients._(recipient_id).delete(requestHeaders: headers);
            Assert.AreEqual(response.StatusCode, HttpStatusCode.NoContent);
        }

        [Test]
        public async void test_contactdb_recipients__recipient_id__lists_get()
        {
            var recipient_id = "test_url_param";
            Dictionary<String, String> headers = new Dictionary<String, String>();
            headers.Clear();
            headers.Add("X-Mock", "200");
            dynamic response = await sg.client.contactdb.recipients._(recipient_id).lists.get(requestHeaders: headers);
            Assert.AreEqual(response.StatusCode, HttpStatusCode.OK);
        }

        [Test]
        public async void test_contactdb_reserved_fields_get()
        {
            Dictionary<String, String> headers = new Dictionary<String, String>();
            headers.Clear();
            headers.Add("X-Mock", "200");
            dynamic response = await sg.client.contactdb.reserved_fields.get(requestHeaders: headers);
            Assert.AreEqual(response.StatusCode, HttpStatusCode.OK);
        }

        [Test]
        public async void test_contactdb_segments_post()
        {
            string data = @"{
  'conditions': [
    {
      'and_or': '', 
      'field': 'last_name', 
      'operator': 'eq', 
      'value': 'Miller'
    }, 
    {
      'and_or': 'and', 
      'field': 'last_clicked', 
      'operator': 'gt', 
      'value': '01/02/2015'
    }, 
    {
      'and_or': 'or', 
      'field': 'clicks.campaign_identifier', 
      'operator': 'eq', 
      'value': '513'
    }
  ], 
  'list_id': 4, 
  'name': 'Last Name Miller'
}";
            Object json = JsonConvert.DeserializeObject<Object>(data);
            data = json.ToString();
            Dictionary<String, String> headers = new Dictionary<String, String>();
            headers.Clear();
            headers.Add("X-Mock", "200");
            dynamic response = await sg.client.contactdb.segments.post(requestBody: data, requestHeaders: headers);
            Assert.AreEqual(response.StatusCode, HttpStatusCode.OK);
        }

        [Test]
        public async void test_contactdb_segments_get()
        {
            Dictionary<String, String> headers = new Dictionary<String, String>();
            headers.Clear();
            headers.Add("X-Mock", "200");
            dynamic response = await sg.client.contactdb.segments.get(requestHeaders: headers);
            Assert.AreEqual(response.StatusCode, HttpStatusCode.OK);
        }

        [Test]
        public async void test_contactdb_segments__segment_id__patch()
        {
            string data = @"{
  'conditions': [
    {
      'and_or': '', 
      'field': 'last_name', 
      'operator': 'eq', 
      'value': 'Miller'
    }
  ], 
  'list_id': 5, 
  'name': 'The Millers'
}";
            Object json = JsonConvert.DeserializeObject<Object>(data);
            data = json.ToString();
            string queryParams = @"{
  'segment_id': 'test_string'
}";
            var segment_id = "test_url_param";
            Dictionary<String, String> headers = new Dictionary<String, String>();
            headers.Clear();
            headers.Add("X-Mock", "200");
            dynamic response = await sg.client.contactdb.segments._(segment_id).patch(requestBody: data, queryParams: queryParams, requestHeaders: headers);
            Assert.AreEqual(response.StatusCode, HttpStatusCode.OK);
        }

        [Test]
        public async void test_contactdb_segments__segment_id__get()
        {
            string queryParams = @"{
  'segment_id': 1
}";
            var segment_id = "test_url_param";
            Dictionary<String, String> headers = new Dictionary<String, String>();
            headers.Clear();
            headers.Add("X-Mock", "200");
            dynamic response = await sg.client.contactdb.segments._(segment_id).get(queryParams: queryParams, requestHeaders: headers);
            Assert.AreEqual(response.StatusCode, HttpStatusCode.OK);
        }

        [Test]
        public async void test_contactdb_segments__segment_id__delete()
        {
            string queryParams = @"{
  'delete_contacts': 'true'
}";
            var segment_id = "test_url_param";
            Dictionary<String, String> headers = new Dictionary<String, String>();
            headers.Clear();
            headers.Add("X-Mock", "204");
            dynamic response = await sg.client.contactdb.segments._(segment_id).delete(queryParams: queryParams, requestHeaders: headers);
            Assert.AreEqual(response.StatusCode, HttpStatusCode.NoContent);
        }

        [Test]
        public async void test_contactdb_segments__segment_id__recipients_get()
        {
            string queryParams = @"{
  'page': 1, 
  'page_size': 1
}";
            var segment_id = "test_url_param";
            Dictionary<String, String> headers = new Dictionary<String, String>();
            headers.Clear();
            headers.Add("X-Mock", "200");
            dynamic response = await sg.client.contactdb.segments._(segment_id).recipients.get(queryParams: queryParams, requestHeaders: headers);
            Assert.AreEqual(response.StatusCode, HttpStatusCode.OK);
        }

        [Test]
        public async void test_devices_stats_get()
        {
            string queryParams = @"{
  'aggregated_by': 'day', 
  'end_date': '2016-04-01', 
  'limit': 1, 
  'offset': 1, 
  'start_date': '2016-01-01'
}";
            Dictionary<String, String> headers = new Dictionary<String, String>();
            headers.Clear();
            headers.Add("X-Mock", "200");
            dynamic response = await sg.client.devices.stats.get(queryParams: queryParams, requestHeaders: headers);
            Assert.AreEqual(response.StatusCode, HttpStatusCode.OK);
        }

        [Test]
        public async void test_geo_stats_get()
        {
            string queryParams = @"{
  'aggregated_by': 'day', 
  'country': 'US', 
  'end_date': '2016-04-01', 
  'limit': 1, 
  'offset': 1, 
  'start_date': '2016-01-01'
}";
            Dictionary<String, String> headers = new Dictionary<String, String>();
            headers.Clear();
            headers.Add("X-Mock", "200");
            dynamic response = await sg.client.geo.stats.get(queryParams: queryParams, requestHeaders: headers);
            Assert.AreEqual(response.StatusCode, HttpStatusCode.OK);
        }

        [Test]
        public async void test_ips_get()
        {
            string queryParams = @"{
  'exclude_whitelabels': 'true', 
  'ip': 'test_string', 
  'limit': 1, 
  'offset': 1, 
  'subuser': 'test_string'
}";
            Dictionary<String, String> headers = new Dictionary<String, String>();
            headers.Clear();
            headers.Add("X-Mock", "200");
            dynamic response = await sg.client.ips.get(queryParams: queryParams, requestHeaders: headers);
            Assert.AreEqual(response.StatusCode, HttpStatusCode.OK);
        }

        [Test]
        public async void test_ips_assigned_get()
        {
            Dictionary<String, String> headers = new Dictionary<String, String>();
            headers.Clear();
            headers.Add("X-Mock", "200");
            dynamic response = await sg.client.ips.assigned.get(requestHeaders: headers);
            Assert.AreEqual(response.StatusCode, HttpStatusCode.OK);
        }

        [Test]
        public async void test_ips_pools_post()
        {
            string data = @"{
  'name': 'marketing'
}";
            Object json = JsonConvert.DeserializeObject<Object>(data);
            data = json.ToString();
            Dictionary<String, String> headers = new Dictionary<String, String>();
            headers.Clear();
            headers.Add("X-Mock", "200");
            dynamic response = await sg.client.ips.pools.post(requestBody: data, requestHeaders: headers);
            Assert.AreEqual(response.StatusCode, HttpStatusCode.OK);
        }

        [Test]
        public async void test_ips_pools_get()
        {
            Dictionary<String, String> headers = new Dictionary<String, String>();
            headers.Clear();
            headers.Add("X-Mock", "200");
            dynamic response = await sg.client.ips.pools.get(requestHeaders: headers);
            Assert.AreEqual(response.StatusCode, HttpStatusCode.OK);
        }

        [Test]
        public async void test_ips_pools__pool_name__put()
        {
            string data = @"{
  'name': 'new_pool_name'
}";
            Object json = JsonConvert.DeserializeObject<Object>(data);
            data = json.ToString();
            var pool_name = "test_url_param";
            Dictionary<String, String> headers = new Dictionary<String, String>();
            headers.Clear();
            headers.Add("X-Mock", "200");
            dynamic response = await sg.client.ips.pools._(pool_name).put(requestBody: data, requestHeaders: headers);
            Assert.AreEqual(response.StatusCode, HttpStatusCode.OK);
        }

        [Test]
        public async void test_ips_pools__pool_name__get()
        {
            var pool_name = "test_url_param";
            Dictionary<String, String> headers = new Dictionary<String, String>();
            headers.Clear();
            headers.Add("X-Mock", "200");
            dynamic response = await sg.client.ips.pools._(pool_name).get(requestHeaders: headers);
            Assert.AreEqual(response.StatusCode, HttpStatusCode.OK);
        }

        [Test]
        public async void test_ips_pools__pool_name__delete()
        {
            var pool_name = "test_url_param";
            Dictionary<String, String> headers = new Dictionary<String, String>();
            headers.Clear();
            headers.Add("X-Mock", "204");
            dynamic response = await sg.client.ips.pools._(pool_name).delete(requestHeaders: headers);
            Assert.AreEqual(response.StatusCode, HttpStatusCode.NoContent);
        }

        [Test]
        public async void test_ips_pools__pool_name__ips_post()
        {
            string data = @"{
  'ip': '0.0.0.0'
}";
            Object json = JsonConvert.DeserializeObject<Object>(data);
            data = json.ToString();
            var pool_name = "test_url_param";
            Dictionary<String, String> headers = new Dictionary<String, String>();
            headers.Clear();
            headers.Add("X-Mock", "201");
            dynamic response = await sg.client.ips.pools._(pool_name).ips.post(requestBody: data, requestHeaders: headers);
            Assert.AreEqual(response.StatusCode, HttpStatusCode.Created);
        }

        [Test]
        public async void test_ips_pools__pool_name__ips__ip__delete()
        {
            var pool_name = "test_url_param";
            var ip = "test_url_param";
            Dictionary<String, String> headers = new Dictionary<String, String>();
            headers.Clear();
            headers.Add("X-Mock", "204");
            dynamic response = await sg.client.ips.pools._(pool_name).ips._(ip).delete(requestHeaders: headers);
            Assert.AreEqual(response.StatusCode, HttpStatusCode.NoContent);
        }

        [Test]
        public async void test_ips_warmup_post()
        {
            string data = @"{
  'ip': '0.0.0.0'
}";
            Object json = JsonConvert.DeserializeObject<Object>(data);
            data = json.ToString();
            Dictionary<String, String> headers = new Dictionary<String, String>();
            headers.Clear();
            headers.Add("X-Mock", "200");
            dynamic response = await sg.client.ips.warmup.post(requestBody: data, requestHeaders: headers);
            Assert.AreEqual(response.StatusCode, HttpStatusCode.OK);
        }

        [Test]
        public async void test_ips_warmup_get()
        {
            Dictionary<String, String> headers = new Dictionary<String, String>();
            headers.Clear();
            headers.Add("X-Mock", "200");
            dynamic response = await sg.client.ips.warmup.get(requestHeaders: headers);
            Assert.AreEqual(response.StatusCode, HttpStatusCode.OK);
        }

        [Test]
        public async void test_ips_warmup__ip_address__get()
        {
            var ip_address = "test_url_param";
            Dictionary<String, String> headers = new Dictionary<String, String>();
            headers.Clear();
            headers.Add("X-Mock", "200");
            dynamic response = await sg.client.ips.warmup._(ip_address).get(requestHeaders: headers);
            Assert.AreEqual(response.StatusCode, HttpStatusCode.OK);
        }

        [Test]
        public async void test_ips_warmup__ip_address__delete()
        {
            var ip_address = "test_url_param";
            Dictionary<String, String> headers = new Dictionary<String, String>();
            headers.Clear();
            headers.Add("X-Mock", "204");
            dynamic response = await sg.client.ips.warmup._(ip_address).delete(requestHeaders: headers);
            Assert.AreEqual(response.StatusCode, HttpStatusCode.NoContent);
        }

        [Test]
        public async void test_ips__ip_address__get()
        {
            var ip_address = "test_url_param";
            Dictionary<String, String> headers = new Dictionary<String, String>();
            headers.Clear();
            headers.Add("X-Mock", "200");
            dynamic response = await sg.client.ips._(ip_address).get(requestHeaders: headers);
            Assert.AreEqual(response.StatusCode, HttpStatusCode.OK);
        }

        [Test]
        public async void test_mail_batch_post()
        {
            Dictionary<String, String> headers = new Dictionary<String, String>();
            headers.Clear();
            headers.Add("X-Mock", "201");
            dynamic response = await sg.client.mail.batch.post(requestHeaders: headers);
            Assert.AreEqual(response.StatusCode, HttpStatusCode.Created);
        }

        [Test]
        public async void test_mail_batch__batch_id__get()
        {
            var batch_id = "test_url_param";
            Dictionary<String, String> headers = new Dictionary<String, String>();
            headers.Clear();
            headers.Add("X-Mock", "200");
            dynamic response = await sg.client.mail.batch._(batch_id).get(requestHeaders: headers);
            Assert.AreEqual(response.StatusCode, HttpStatusCode.OK);
        }

        [Test]
        public async void test_mail_send_post()
        {
            string data = @"{
  'asm': {
    'group_id': 1, 
    'groups_to_display': [
      1, 
      2, 
      3
    ]
  }, 
  'attachments': [
    {
      'content': '[BASE64 encoded content block here]', 
      'content_id': 'ii_139db99fdb5c3704', 
      'disposition': 'inline', 
      'filename': 'file1.jpg', 
      'name': 'file1', 
      'type': 'jpg'
    }
  ], 
  'batch_id': '[YOUR BATCH ID GOES HERE]', 
  'categories': [
    'category1', 
    'category2'
  ], 
  'content': [
    {
      'type': 'text/html', 
      'value': '<html><p>Hello, world!</p><img src=[CID GOES HERE]></img></html>'
    }
  ], 
  'custom_args': {
    'New Argument 1': 'New Value 1', 
    'activationAttempt': '1', 
    'customerAccountNumber': '[CUSTOMER ACCOUNT NUMBER GOES HERE]'
  }, 
  'from': {
    'email': 'sam.smith@example.com', 
    'name': 'Sam Smith'
  }, 
  'headers': {}, 
  'ip_pool_name': '[YOUR POOL NAME GOES HERE]', 
  'mail_settings': {
    'bcc': {
      'email': 'ben.doe@example.com', 
      'enable': true
    }, 
    'bypass_list_management': {
      'enable': true
    }, 
    'footer': {
      'enable': true, 
      'html': '<p>Thanks</br>The SendGrid Team</p>', 
      'text': 'Thanks,/n The SendGrid Team'
    }, 
    'sandbox_mode': {
      'enable': false
    }, 
    'spam_check': {
      'enable': true, 
      'post_to_url': 'http://example.com/compliance', 
      'threshold': 3
    }
  }, 
  'personalizations': [
    {
      'bcc': [
        {
          'email': 'sam.doe@example.com', 
          'name': 'Sam Doe'
        }
      ], 
      'cc': [
        {
          'email': 'jane.doe@example.com', 
          'name': 'Jane Doe'
        }
      ], 
      'custom_args': {
        'New Argument 1': 'New Value 1', 
        'activationAttempt': '1', 
        'customerAccountNumber': '[CUSTOMER ACCOUNT NUMBER GOES HERE]'
      }, 
      'headers': {
        'X-Accept-Language': 'en', 
        'X-Mailer': 'MyApp'
      }, 
      'send_at': 1409348513, 
      'subject': 'Hello, World!', 
      'substitutions': {
        'id': 'substitutions', 
        'type': 'object'
      }, 
      'to': [
        {
          'email': 'john.doe@example.com', 
          'name': 'John Doe'
        }
      ]
    }
  ], 
  'reply_to': {
    'email': 'sam.smith@example.com', 
    'name': 'Sam Smith'
  }, 
  'sections': {
    'section': {
      ':sectionName1': 'section 1 text', 
      ':sectionName2': 'section 2 text'
    }
  }, 
  'send_at': 1409348513, 
  'subject': 'Hello, World!', 
  'template_id': '[YOUR TEMPLATE ID GOES HERE]', 
  'tracking_settings': {
    'click_tracking': {
      'enable': true, 
      'enable_text': true
    }, 
    'ganalytics': {
      'enable': true, 
      'utm_campaign': '[NAME OF YOUR REFERRER SOURCE]', 
      'utm_content': '[USE THIS SPACE TO DIFFERENTIATE YOUR EMAIL FROM ADS]', 
      'utm_medium': '[NAME OF YOUR MARKETING MEDIUM e.g. email]', 
      'utm_name': '[NAME OF YOUR CAMPAIGN]', 
      'utm_term': '[IDENTIFY PAID KEYWORDS HERE]'
    }, 
    'open_tracking': {
      'enable': true, 
      'substitution_tag': '%opentrack'
    }, 
    'subscription_tracking': {
      'enable': true, 
      'html': 'If you would like to unsubscribe and stop receiving these emails <% clickhere %>.', 
      'substitution_tag': '<%click here%>', 
      'text': 'If you would like to unsubscribe and stop receiveing these emails <% click here %>.'
    }
  }
}";
            Object json = JsonConvert.DeserializeObject<Object>(data);
            data = json.ToString();
            Dictionary<String, String> headers = new Dictionary<String, String>();
            headers.Clear();
            headers.Add("X-Mock", "202");
            dynamic response = await sg.client.mail.send.post(requestBody: data, requestHeaders: headers);
            Assert.AreEqual(response.StatusCode, HttpStatusCode.Accepted);
        }

        [Test]
        public async void test_mail_settings_get()
        {
            string queryParams = @"{
  'limit': 1, 
  'offset': 1
}";
            Dictionary<String, String> headers = new Dictionary<String, String>();
            headers.Clear();
            headers.Add("X-Mock", "200");
            dynamic response = await sg.client.mail_settings.get(queryParams: queryParams, requestHeaders: headers);
            Assert.AreEqual(response.StatusCode, HttpStatusCode.OK);
        }

        [Test]
        public async void test_mail_settings_address_whitelist_patch()
        {
            string data = @"{
  'enabled': true, 
  'list': [
    'email1@example.com', 
    'example.com'
  ]
}";
            Object json = JsonConvert.DeserializeObject<Object>(data);
            data = json.ToString();
            Dictionary<String, String> headers = new Dictionary<String, String>();
            headers.Clear();
            headers.Add("X-Mock", "200");
            dynamic response = await sg.client.mail_settings.address_whitelist.patch(requestBody: data, requestHeaders: headers);
            Assert.AreEqual(response.StatusCode, HttpStatusCode.OK);
        }

        [Test]
        public async void test_mail_settings_address_whitelist_get()
        {
            Dictionary<String, String> headers = new Dictionary<String, String>();
            headers.Clear();
            headers.Add("X-Mock", "200");
            dynamic response = await sg.client.mail_settings.address_whitelist.get(requestHeaders: headers);
            Assert.AreEqual(response.StatusCode, HttpStatusCode.OK);
        }

        [Test]
        public async void test_mail_settings_bcc_patch()
        {
            string data = @"{
  'email': 'email@example.com', 
  'enabled': false
}";
            Object json = JsonConvert.DeserializeObject<Object>(data);
            data = json.ToString();
            Dictionary<String, String> headers = new Dictionary<String, String>();
            headers.Clear();
            headers.Add("X-Mock", "200");
            dynamic response = await sg.client.mail_settings.bcc.patch(requestBody: data, requestHeaders: headers);
            Assert.AreEqual(response.StatusCode, HttpStatusCode.OK);
        }

        [Test]
        public async void test_mail_settings_bcc_get()
        {
            Dictionary<String, String> headers = new Dictionary<String, String>();
            headers.Clear();
            headers.Add("X-Mock", "200");
            dynamic response = await sg.client.mail_settings.bcc.get(requestHeaders: headers);
            Assert.AreEqual(response.StatusCode, HttpStatusCode.OK);
        }

        [Test]
        public async void test_mail_settings_bounce_purge_patch()
        {
            string data = @"{
  'enabled': true, 
  'hard_bounces': 5, 
  'soft_bounces': 5
}";
            Object json = JsonConvert.DeserializeObject<Object>(data);
            data = json.ToString();
            Dictionary<String, String> headers = new Dictionary<String, String>();
            headers.Clear();
            headers.Add("X-Mock", "200");
            dynamic response = await sg.client.mail_settings.bounce_purge.patch(requestBody: data, requestHeaders: headers);
            Assert.AreEqual(response.StatusCode, HttpStatusCode.OK);
        }

        [Test]
        public async void test_mail_settings_bounce_purge_get()
        {
            Dictionary<String, String> headers = new Dictionary<String, String>();
            headers.Clear();
            headers.Add("X-Mock", "200");
            dynamic response = await sg.client.mail_settings.bounce_purge.get(requestHeaders: headers);
            Assert.AreEqual(response.StatusCode, HttpStatusCode.OK);
        }

        [Test]
        public async void test_mail_settings_footer_patch()
        {
            string data = @"{
  'enabled': true, 
  'html_content': '...', 
  'plain_content': '...'
}";
            Object json = JsonConvert.DeserializeObject<Object>(data);
            data = json.ToString();
            Dictionary<String, String> headers = new Dictionary<String, String>();
            headers.Clear();
            headers.Add("X-Mock", "200");
            dynamic response = await sg.client.mail_settings.footer.patch(requestBody: data, requestHeaders: headers);
            Assert.AreEqual(response.StatusCode, HttpStatusCode.OK);
        }

        [Test]
        public async void test_mail_settings_footer_get()
        {
            Dictionary<String, String> headers = new Dictionary<String, String>();
            headers.Clear();
            headers.Add("X-Mock", "200");
            dynamic response = await sg.client.mail_settings.footer.get(requestHeaders: headers);
            Assert.AreEqual(response.StatusCode, HttpStatusCode.OK);
        }

        [Test]
        public async void test_mail_settings_forward_bounce_patch()
        {
            string data = @"{
  'email': 'example@example.com', 
  'enabled': true
}";
            Object json = JsonConvert.DeserializeObject<Object>(data);
            data = json.ToString();
            Dictionary<String, String> headers = new Dictionary<String, String>();
            headers.Clear();
            headers.Add("X-Mock", "200");
            dynamic response = await sg.client.mail_settings.forward_bounce.patch(requestBody: data, requestHeaders: headers);
            Assert.AreEqual(response.StatusCode, HttpStatusCode.OK);
        }

        [Test]
        public async void test_mail_settings_forward_bounce_get()
        {
            Dictionary<String, String> headers = new Dictionary<String, String>();
            headers.Clear();
            headers.Add("X-Mock", "200");
            dynamic response = await sg.client.mail_settings.forward_bounce.get(requestHeaders: headers);
            Assert.AreEqual(response.StatusCode, HttpStatusCode.OK);
        }

        [Test]
        public async void test_mail_settings_forward_spam_patch()
        {
            string data = @"{
  'email': '', 
  'enabled': false
}";
            Object json = JsonConvert.DeserializeObject<Object>(data);
            data = json.ToString();
            Dictionary<String, String> headers = new Dictionary<String, String>();
            headers.Clear();
            headers.Add("X-Mock", "200");
            dynamic response = await sg.client.mail_settings.forward_spam.patch(requestBody: data, requestHeaders: headers);
            Assert.AreEqual(response.StatusCode, HttpStatusCode.OK);
        }

        [Test]
        public async void test_mail_settings_forward_spam_get()
        {
            Dictionary<String, String> headers = new Dictionary<String, String>();
            headers.Clear();
            headers.Add("X-Mock", "200");
            dynamic response = await sg.client.mail_settings.forward_spam.get(requestHeaders: headers);
            Assert.AreEqual(response.StatusCode, HttpStatusCode.OK);
        }

        [Test]
        public async void test_mail_settings_plain_content_patch()
        {
            string data = @"{
  'enabled': false
}";
            Object json = JsonConvert.DeserializeObject<Object>(data);
            data = json.ToString();
            Dictionary<String, String> headers = new Dictionary<String, String>();
            headers.Clear();
            headers.Add("X-Mock", "200");
            dynamic response = await sg.client.mail_settings.plain_content.patch(requestBody: data, requestHeaders: headers);
            Assert.AreEqual(response.StatusCode, HttpStatusCode.OK);
        }

        [Test]
        public async void test_mail_settings_plain_content_get()
        {
            Dictionary<String, String> headers = new Dictionary<String, String>();
            headers.Clear();
            headers.Add("X-Mock", "200");
            dynamic response = await sg.client.mail_settings.plain_content.get(requestHeaders: headers);
            Assert.AreEqual(response.StatusCode, HttpStatusCode.OK);
        }

        [Test]
        public async void test_mail_settings_spam_check_patch()
        {
            string data = @"{
  'enabled': true, 
  'max_score': 5, 
  'url': 'url'
}";
            Object json = JsonConvert.DeserializeObject<Object>(data);
            data = json.ToString();
            Dictionary<String, String> headers = new Dictionary<String, String>();
            headers.Clear();
            headers.Add("X-Mock", "200");
            dynamic response = await sg.client.mail_settings.spam_check.patch(requestBody: data, requestHeaders: headers);
            Assert.AreEqual(response.StatusCode, HttpStatusCode.OK);
        }

        [Test]
        public async void test_mail_settings_spam_check_get()
        {
            Dictionary<String, String> headers = new Dictionary<String, String>();
            headers.Clear();
            headers.Add("X-Mock", "200");
            dynamic response = await sg.client.mail_settings.spam_check.get(requestHeaders: headers);
            Assert.AreEqual(response.StatusCode, HttpStatusCode.OK);
        }

        [Test]
        public async void test_mail_settings_template_patch()
        {
            string data = @"{
  'enabled': true, 
  'html_content': '<% body %>'
}";
            Object json = JsonConvert.DeserializeObject<Object>(data);
            data = json.ToString();
            Dictionary<String, String> headers = new Dictionary<String, String>();
            headers.Clear();
            headers.Add("X-Mock", "200");
            dynamic response = await sg.client.mail_settings.template.patch(requestBody: data, requestHeaders: headers);
            Assert.AreEqual(response.StatusCode, HttpStatusCode.OK);
        }

        [Test]
        public async void test_mail_settings_template_get()
        {
            Dictionary<String, String> headers = new Dictionary<String, String>();
            headers.Clear();
            headers.Add("X-Mock", "200");
            dynamic response = await sg.client.mail_settings.template.get(requestHeaders: headers);
            Assert.AreEqual(response.StatusCode, HttpStatusCode.OK);
        }

        [Test]
        public async void test_mailbox_providers_stats_get()
        {
            string queryParams = @"{
  'aggregated_by': 'day', 
  'end_date': '2016-04-01', 
  'limit': 1, 
  'mailbox_providers': 'test_string', 
  'offset': 1, 
  'start_date': '2016-01-01'
}";
            Dictionary<String, String> headers = new Dictionary<String, String>();
            headers.Clear();
            headers.Add("X-Mock", "200");
            dynamic response = await sg.client.mailbox_providers.stats.get(queryParams: queryParams, requestHeaders: headers);
            Assert.AreEqual(response.StatusCode, HttpStatusCode.OK);
        }

        [Test]
        public async void test_partner_settings_get()
        {
            string queryParams = @"{
  'limit': 1, 
  'offset': 1
}";
            Dictionary<String, String> headers = new Dictionary<String, String>();
            headers.Clear();
            headers.Add("X-Mock", "200");
            dynamic response = await sg.client.partner_settings.get(queryParams: queryParams, requestHeaders: headers);
            Assert.AreEqual(response.StatusCode, HttpStatusCode.OK);
        }

        [Test]
        public async void test_partner_settings_new_relic_patch()
        {
            string data = @"{
  'enable_subuser_statistics': true, 
  'enabled': true, 
  'license_key': ''
}";
            Object json = JsonConvert.DeserializeObject<Object>(data);
            data = json.ToString();
            Dictionary<String, String> headers = new Dictionary<String, String>();
            headers.Clear();
            headers.Add("X-Mock", "200");
            dynamic response = await sg.client.partner_settings.new_relic.patch(requestBody: data, requestHeaders: headers);
            Assert.AreEqual(response.StatusCode, HttpStatusCode.OK);
        }

        [Test]
        public async void test_partner_settings_new_relic_get()
        {
            Dictionary<String, String> headers = new Dictionary<String, String>();
            headers.Clear();
            headers.Add("X-Mock", "200");
            dynamic response = await sg.client.partner_settings.new_relic.get(requestHeaders: headers);
            Assert.AreEqual(response.StatusCode, HttpStatusCode.OK);
        }

        [Test]
        public async void test_scopes_get()
        {
            Dictionary<String, String> headers = new Dictionary<String, String>();
            headers.Clear();
            headers.Add("X-Mock", "200");
            dynamic response = await sg.client.scopes.get(requestHeaders: headers);
            Assert.AreEqual(response.StatusCode, HttpStatusCode.OK);
        }

        [Test]
        public async void test_senders_post()
        {
            string data = @"{
  'address': '123 Elm St.', 
  'address_2': 'Apt. 456', 
  'city': 'Denver', 
  'country': 'United States', 
  'from': {
    'email': 'from@example.com', 
    'name': 'Example INC'
  }, 
  'nickname': 'My Sender ID', 
  'reply_to': {
    'email': 'replyto@example.com', 
    'name': 'Example INC'
  }, 
  'state': 'Colorado', 
  'zip': '80202'
}";
            Object json = JsonConvert.DeserializeObject<Object>(data);
            data = json.ToString();
            Dictionary<String, String> headers = new Dictionary<String, String>();
            headers.Clear();
            headers.Add("X-Mock", "201");
            dynamic response = await sg.client.senders.post(requestBody: data, requestHeaders: headers);
            Assert.AreEqual(response.StatusCode, HttpStatusCode.Created);
        }

        [Test]
        public async void test_senders_get()
        {
            Dictionary<String, String> headers = new Dictionary<String, String>();
            headers.Clear();
            headers.Add("X-Mock", "200");
            dynamic response = await sg.client.senders.get(requestHeaders: headers);
            Assert.AreEqual(response.StatusCode, HttpStatusCode.OK);
        }

        [Test]
        public async void test_senders__sender_id__patch()
        {
            string data = @"{
  'address': '123 Elm St.', 
  'address_2': 'Apt. 456', 
  'city': 'Denver', 
  'country': 'United States', 
  'from': {
    'email': 'from@example.com', 
    'name': 'Example INC'
  }, 
  'nickname': 'My Sender ID', 
  'reply_to': {
    'email': 'replyto@example.com', 
    'name': 'Example INC'
  }, 
  'state': 'Colorado', 
  'zip': '80202'
}";
            Object json = JsonConvert.DeserializeObject<Object>(data);
            data = json.ToString();
            var sender_id = "test_url_param";
            Dictionary<String, String> headers = new Dictionary<String, String>();
            headers.Clear();
            headers.Add("X-Mock", "200");
            dynamic response = await sg.client.senders._(sender_id).patch(requestBody: data, requestHeaders: headers);
            Assert.AreEqual(response.StatusCode, HttpStatusCode.OK);
        }

        [Test]
        public async void test_senders__sender_id__get()
        {
            var sender_id = "test_url_param";
            Dictionary<String, String> headers = new Dictionary<String, String>();
            headers.Clear();
            headers.Add("X-Mock", "200");
            dynamic response = await sg.client.senders._(sender_id).get(requestHeaders: headers);
            Assert.AreEqual(response.StatusCode, HttpStatusCode.OK);
        }

        [Test]
        public async void test_senders__sender_id__delete()
        {
            var sender_id = "test_url_param";
            Dictionary<String, String> headers = new Dictionary<String, String>();
            headers.Clear();
            headers.Add("X-Mock", "204");
            dynamic response = await sg.client.senders._(sender_id).delete(requestHeaders: headers);
            Assert.AreEqual(response.StatusCode, HttpStatusCode.NoContent);
        }

        [Test]
        public async void test_senders__sender_id__resend_verification_post()
        {
            var sender_id = "test_url_param";
            Dictionary<String, String> headers = new Dictionary<String, String>();
            headers.Clear();
            headers.Add("X-Mock", "204");
            dynamic response = await sg.client.senders._(sender_id).resend_verification.post(requestHeaders: headers);
            Assert.AreEqual(response.StatusCode, HttpStatusCode.NoContent);
        }

        [Test]
        public async void test_stats_get()
        {
            string queryParams = @"{
  'aggregated_by': 'day', 
  'end_date': '2016-04-01', 
  'limit': 1, 
  'offset': 1, 
  'start_date': '2016-01-01'
}";
            Dictionary<String, String> headers = new Dictionary<String, String>();
            headers.Clear();
            headers.Add("X-Mock", "200");
            dynamic response = await sg.client.stats.get(queryParams: queryParams, requestHeaders: headers);
            Assert.AreEqual(response.StatusCode, HttpStatusCode.OK);
        }

        [Test]
        public async void test_subusers_post()
        {
            string data = @"{
  'email': 'John@example.com', 
  'ips': [
    '1.1.1.1', 
    '2.2.2.2'
  ], 
  'password': 'johns_password', 
  'username': 'John@example.com'
}";
            Object json = JsonConvert.DeserializeObject<Object>(data);
            data = json.ToString();
            Dictionary<String, String> headers = new Dictionary<String, String>();
            headers.Clear();
            headers.Add("X-Mock", "200");
            dynamic response = await sg.client.subusers.post(requestBody: data, requestHeaders: headers);
            Assert.AreEqual(response.StatusCode, HttpStatusCode.OK);
        }

        [Test]
        public async void test_subusers_get()
        {
            string queryParams = @"{
  'limit': 1, 
  'offset': 1, 
  'username': 'test_string'
}";
            Dictionary<String, String> headers = new Dictionary<String, String>();
            headers.Clear();
            headers.Add("X-Mock", "200");
            dynamic response = await sg.client.subusers.get(queryParams: queryParams, requestHeaders: headers);
            Assert.AreEqual(response.StatusCode, HttpStatusCode.OK);
        }

        [Test]
        public async void test_subusers_reputations_get()
        {
            string queryParams = @"{
  'usernames': 'test_string'
}";
            Dictionary<String, String> headers = new Dictionary<String, String>();
            headers.Clear();
            headers.Add("X-Mock", "200");
            dynamic response = await sg.client.subusers.reputations.get(queryParams: queryParams, requestHeaders: headers);
            Assert.AreEqual(response.StatusCode, HttpStatusCode.OK);
        }

        [Test]
        public async void test_subusers_stats_get()
        {
            string queryParams = @"{
  'aggregated_by': 'day', 
  'end_date': '2016-04-01', 
  'limit': 1, 
  'offset': 1, 
  'start_date': '2016-01-01', 
  'subusers': 'test_string'
}";
            Dictionary<String, String> headers = new Dictionary<String, String>();
            headers.Clear();
            headers.Add("X-Mock", "200");
            dynamic response = await sg.client.subusers.stats.get(queryParams: queryParams, requestHeaders: headers);
            Assert.AreEqual(response.StatusCode, HttpStatusCode.OK);
        }

        [Test]
        public async void test_subusers_stats_monthly_get()
        {
            string queryParams = @"{
  'date': 'test_string', 
  'limit': 1, 
  'offset': 1, 
  'sort_by_direction': 'asc', 
  'sort_by_metric': 'test_string', 
  'subuser': 'test_string'
}";
            Dictionary<String, String> headers = new Dictionary<String, String>();
            headers.Clear();
            headers.Add("X-Mock", "200");
            dynamic response = await sg.client.subusers.stats.monthly.get(queryParams: queryParams, requestHeaders: headers);
            Assert.AreEqual(response.StatusCode, HttpStatusCode.OK);
        }

        [Test]
        public async void test_subusers_stats_sums_get()
        {
            string queryParams = @"{
  'aggregated_by': 'day', 
  'end_date': '2016-04-01', 
  'limit': 1, 
  'offset': 1, 
  'sort_by_direction': 'asc', 
  'sort_by_metric': 'test_string', 
  'start_date': '2016-01-01'
}";
            Dictionary<String, String> headers = new Dictionary<String, String>();
            headers.Clear();
            headers.Add("X-Mock", "200");
            dynamic response = await sg.client.subusers.stats.sums.get(queryParams: queryParams, requestHeaders: headers);
            Assert.AreEqual(response.StatusCode, HttpStatusCode.OK);
        }

        [Test]
        public async void test_subusers__subuser_name__patch()
        {
            string data = @"{
  'disabled': false
}";
            Object json = JsonConvert.DeserializeObject<Object>(data);
            data = json.ToString();
            var subuser_name = "test_url_param";
            Dictionary<String, String> headers = new Dictionary<String, String>();
            headers.Clear();
            headers.Add("X-Mock", "204");
            dynamic response = await sg.client.subusers._(subuser_name).patch(requestBody: data, requestHeaders: headers);
            Assert.AreEqual(response.StatusCode, HttpStatusCode.NoContent);
        }

        [Test]
        public async void test_subusers__subuser_name__delete()
        {
            var subuser_name = "test_url_param";
            Dictionary<String, String> headers = new Dictionary<String, String>();
            headers.Clear();
            headers.Add("X-Mock", "204");
            dynamic response = await sg.client.subusers._(subuser_name).delete(requestHeaders: headers);
            Assert.AreEqual(response.StatusCode, HttpStatusCode.NoContent);
        }

        [Test]
        public async void test_subusers__subuser_name__ips_put()
        {
            string data = @"[
  '127.0.0.1'
]";
            Object json = JsonConvert.DeserializeObject<Object>(data);
            data = json.ToString();
            var subuser_name = "test_url_param";
            Dictionary<String, String> headers = new Dictionary<String, String>();
            headers.Clear();
            headers.Add("X-Mock", "200");
            dynamic response = await sg.client.subusers._(subuser_name).ips.put(requestBody: data, requestHeaders: headers);
            Assert.AreEqual(response.StatusCode, HttpStatusCode.OK);
        }

        [Test]
        public async void test_subusers__subuser_name__monitor_put()
        {
            string data = @"{
  'email': 'example@example.com', 
  'frequency': 500
}";
            Object json = JsonConvert.DeserializeObject<Object>(data);
            data = json.ToString();
            var subuser_name = "test_url_param";
            Dictionary<String, String> headers = new Dictionary<String, String>();
            headers.Clear();
            headers.Add("X-Mock", "200");
            dynamic response = await sg.client.subusers._(subuser_name).monitor.put(requestBody: data, requestHeaders: headers);
            Assert.AreEqual(response.StatusCode, HttpStatusCode.OK);
        }

        [Test]
        public async void test_subusers__subuser_name__monitor_post()
        {
            string data = @"{
  'email': 'example@example.com', 
  'frequency': 50000
}";
            Object json = JsonConvert.DeserializeObject<Object>(data);
            data = json.ToString();
            var subuser_name = "test_url_param";
            Dictionary<String, String> headers = new Dictionary<String, String>();
            headers.Clear();
            headers.Add("X-Mock", "200");
            dynamic response = await sg.client.subusers._(subuser_name).monitor.post(requestBody: data, requestHeaders: headers);
            Assert.AreEqual(response.StatusCode, HttpStatusCode.OK);
        }

        [Test]
        public async void test_subusers__subuser_name__monitor_get()
        {
            var subuser_name = "test_url_param";
            Dictionary<String, String> headers = new Dictionary<String, String>();
            headers.Clear();
            headers.Add("X-Mock", "200");
            dynamic response = await sg.client.subusers._(subuser_name).monitor.get(requestHeaders: headers);
            Assert.AreEqual(response.StatusCode, HttpStatusCode.OK);
        }

        [Test]
        public async void test_subusers__subuser_name__monitor_delete()
        {
            var subuser_name = "test_url_param";
            Dictionary<String, String> headers = new Dictionary<String, String>();
            headers.Clear();
            headers.Add("X-Mock", "204");
            dynamic response = await sg.client.subusers._(subuser_name).monitor.delete(requestHeaders: headers);
            Assert.AreEqual(response.StatusCode, HttpStatusCode.NoContent);
        }

        [Test]
        public async void test_subusers__subuser_name__stats_monthly_get()
        {
            string queryParams = @"{
  'date': 'test_string', 
  'limit': 1, 
  'offset': 1, 
  'sort_by_direction': 'asc', 
  'sort_by_metric': 'test_string'
}";
            var subuser_name = "test_url_param";
            Dictionary<String, String> headers = new Dictionary<String, String>();
            headers.Clear();
            headers.Add("X-Mock", "200");
            dynamic response = await sg.client.subusers._(subuser_name).stats.monthly.get(queryParams: queryParams, requestHeaders: headers);
            Assert.AreEqual(response.StatusCode, HttpStatusCode.OK);
        }

        [Test]
        public async void test_suppression_blocks_get()
        {
            string queryParams = @"{
  'end_time': 1, 
  'limit': 1, 
  'offset': 1, 
  'start_time': 1
}";
            Dictionary<String, String> headers = new Dictionary<String, String>();
            headers.Clear();
            headers.Add("X-Mock", "200");
            dynamic response = await sg.client.suppression.blocks.get(queryParams: queryParams, requestHeaders: headers);
            Assert.AreEqual(response.StatusCode, HttpStatusCode.OK);
        }

        [Test]
        public async void test_suppression_blocks_delete()
        {
            string data = @"{
  'delete_all': false, 
  'emails': [
    'example1@example.com', 
    'example2@example.com'
  ]
}";
            Object json = JsonConvert.DeserializeObject<Object>(data);
            data = json.ToString();
            Dictionary<String, String> headers = new Dictionary<String, String>();
            headers.Clear();
            headers.Add("X-Mock", "204");
            dynamic response = await sg.client.suppression.blocks.delete(requestBody: data, requestHeaders: headers);
            Assert.AreEqual(response.StatusCode, HttpStatusCode.NoContent);
        }

        [Test]
        public async void test_suppression_blocks__email__get()
        {
            var email = "test_url_param";
            Dictionary<String, String> headers = new Dictionary<String, String>();
            headers.Clear();
            headers.Add("X-Mock", "200");
            dynamic response = await sg.client.suppression.blocks._(email).get(requestHeaders: headers);
            Assert.AreEqual(response.StatusCode, HttpStatusCode.OK);
        }

        [Test]
        public async void test_suppression_blocks__email__delete()
        {
            var email = "test_url_param";
            Dictionary<String, String> headers = new Dictionary<String, String>();
            headers.Clear();
            headers.Add("X-Mock", "204");
            dynamic response = await sg.client.suppression.blocks._(email).delete(requestHeaders: headers);
            Assert.AreEqual(response.StatusCode, HttpStatusCode.NoContent);
        }

        [Test]
        public async void test_suppression_bounces_get()
        {
            string queryParams = @"{
  'end_time': 1, 
  'start_time': 1
}";
            Dictionary<String, String> headers = new Dictionary<String, String>();
            headers.Clear();
            headers.Add("X-Mock", "200");
            dynamic response = await sg.client.suppression.bounces.get(queryParams: queryParams, requestHeaders: headers);
            Assert.AreEqual(response.StatusCode, HttpStatusCode.OK);
        }

        [Test]
        public async void test_suppression_bounces_delete()
        {
            string data = @"{
  'delete_all': true, 
  'emails': [
    'example@example.com', 
    'example2@example.com'
  ]
}";
            Object json = JsonConvert.DeserializeObject<Object>(data);
            data = json.ToString();
            Dictionary<String, String> headers = new Dictionary<String, String>();
            headers.Clear();
            headers.Add("X-Mock", "204");
            dynamic response = await sg.client.suppression.bounces.delete(requestBody: data, requestHeaders: headers);
            Assert.AreEqual(response.StatusCode, HttpStatusCode.NoContent);
        }

        [Test]
        public async void test_suppression_bounces__email__get()
        {
            var email = "test_url_param";
            Dictionary<String, String> headers = new Dictionary<String, String>();
            headers.Clear();
            headers.Add("X-Mock", "200");
            dynamic response = await sg.client.suppression.bounces._(email).get(requestHeaders: headers);
            Assert.AreEqual(response.StatusCode, HttpStatusCode.OK);
        }

        [Test]
        public async void test_suppression_bounces__email__delete()
        {
            string queryParams = @"{
  'email_address': 'example@example.com'
}";
            var email = "test_url_param";
            Dictionary<String, String> headers = new Dictionary<String, String>();
            headers.Clear();
            headers.Add("X-Mock", "204");
            dynamic response = await sg.client.suppression.bounces._(email).delete(queryParams: queryParams, requestHeaders: headers);
            Assert.AreEqual(response.StatusCode, HttpStatusCode.NoContent);
        }

        [Test]
        public async void test_suppression_invalid_emails_get()
        {
            string queryParams = @"{
  'end_time': 1, 
  'limit': 1, 
  'offset': 1, 
  'start_time': 1
}";
            Dictionary<String, String> headers = new Dictionary<String, String>();
            headers.Clear();
            headers.Add("X-Mock", "200");
            dynamic response = await sg.client.suppression.invalid_emails.get(queryParams: queryParams, requestHeaders: headers);
            Assert.AreEqual(response.StatusCode, HttpStatusCode.OK);
        }

        [Test]
        public async void test_suppression_invalid_emails_delete()
        {
            string data = @"{
  'delete_all': false, 
  'emails': [
    'example1@example.com', 
    'example2@example.com'
  ]
}";
            Object json = JsonConvert.DeserializeObject<Object>(data);
            data = json.ToString();
            Dictionary<String, String> headers = new Dictionary<String, String>();
            headers.Clear();
            headers.Add("X-Mock", "204");
            dynamic response = await sg.client.suppression.invalid_emails.delete(requestBody: data, requestHeaders: headers);
            Assert.AreEqual(response.StatusCode, HttpStatusCode.NoContent);
        }

        [Test]
        public async void test_suppression_invalid_emails__email__get()
        {
            var email = "test_url_param";
            Dictionary<String, String> headers = new Dictionary<String, String>();
            headers.Clear();
            headers.Add("X-Mock", "200");
            dynamic response = await sg.client.suppression.invalid_emails._(email).get(requestHeaders: headers);
            Assert.AreEqual(response.StatusCode, HttpStatusCode.OK);
        }

        [Test]
        public async void test_suppression_invalid_emails__email__delete()
        {
            var email = "test_url_param";
            Dictionary<String, String> headers = new Dictionary<String, String>();
            headers.Clear();
            headers.Add("X-Mock", "204");
            dynamic response = await sg.client.suppression.invalid_emails._(email).delete(requestHeaders: headers);
            Assert.AreEqual(response.StatusCode, HttpStatusCode.NoContent);
        }

        [Test]
        public async void test_suppression_spam_report__email__get()
        {
            var email = "test_url_param";
            Dictionary<String, String> headers = new Dictionary<String, String>();
            headers.Clear();
            headers.Add("X-Mock", "200");
            dynamic response = await sg.client.suppression.spam_report._(email).get(requestHeaders: headers);
            Assert.AreEqual(response.StatusCode, HttpStatusCode.OK);
        }

        [Test]
        public async void test_suppression_spam_report__email__delete()
        {
            var email = "test_url_param";
            Dictionary<String, String> headers = new Dictionary<String, String>();
            headers.Clear();
            headers.Add("X-Mock", "204");
            dynamic response = await sg.client.suppression.spam_report._(email).delete(requestHeaders: headers);
            Assert.AreEqual(response.StatusCode, HttpStatusCode.NoContent);
        }

        [Test]
        public async void test_suppression_spam_reports_get()
        {
            string queryParams = @"{
  'end_time': 1, 
  'limit': 1, 
  'offset': 1, 
  'start_time': 1
}";
            Dictionary<String, String> headers = new Dictionary<String, String>();
            headers.Clear();
            headers.Add("X-Mock", "200");
            dynamic response = await sg.client.suppression.spam_reports.get(queryParams: queryParams, requestHeaders: headers);
            Assert.AreEqual(response.StatusCode, HttpStatusCode.OK);
        }

        [Test]
        public async void test_suppression_spam_reports_delete()
        {
            string data = @"{
  'delete_all': false, 
  'emails': [
    'example1@example.com', 
    'example2@example.com'
  ]
}";
            Object json = JsonConvert.DeserializeObject<Object>(data);
            data = json.ToString();
            Dictionary<String, String> headers = new Dictionary<String, String>();
            headers.Clear();
            headers.Add("X-Mock", "204");
            dynamic response = await sg.client.suppression.spam_reports.delete(requestBody: data, requestHeaders: headers);
            Assert.AreEqual(response.StatusCode, HttpStatusCode.NoContent);
        }

        [Test]
        public async void test_suppression_unsubscribes_get()
        {
            string queryParams = @"{
  'end_time': 1, 
  'limit': 1, 
  'offset': 1, 
  'start_time': 1
}";
            Dictionary<String, String> headers = new Dictionary<String, String>();
            headers.Clear();
            headers.Add("X-Mock", "200");
            dynamic response = await sg.client.suppression.unsubscribes.get(queryParams: queryParams, requestHeaders: headers);
            Assert.AreEqual(response.StatusCode, HttpStatusCode.OK);
        }

        [Test]
        public async void test_templates_post()
        {
            string data = @"{
  'name': 'example_name'
}";
            Object json = JsonConvert.DeserializeObject<Object>(data);
            data = json.ToString();
            Dictionary<String, String> headers = new Dictionary<String, String>();
            headers.Clear();
            headers.Add("X-Mock", "201");
            dynamic response = await sg.client.templates.post(requestBody: data, requestHeaders: headers);
            Assert.AreEqual(response.StatusCode, HttpStatusCode.Created);
        }

        [Test]
        public async void test_templates_get()
        {
            Dictionary<String, String> headers = new Dictionary<String, String>();
            headers.Clear();
            headers.Add("X-Mock", "200");
            dynamic response = await sg.client.templates.get(requestHeaders: headers);
            Assert.AreEqual(response.StatusCode, HttpStatusCode.OK);
        }

        [Test]
        public async void test_templates__template_id__patch()
        {
            string data = @"{
  'name': 'new_example_name'
}";
            Object json = JsonConvert.DeserializeObject<Object>(data);
            data = json.ToString();
            var template_id = "test_url_param";
            Dictionary<String, String> headers = new Dictionary<String, String>();
            headers.Clear();
            headers.Add("X-Mock", "200");
            dynamic response = await sg.client.templates._(template_id).patch(requestBody: data, requestHeaders: headers);
            Assert.AreEqual(response.StatusCode, HttpStatusCode.OK);
        }

        [Test]
        public async void test_templates__template_id__get()
        {
            var template_id = "test_url_param";
            Dictionary<String, String> headers = new Dictionary<String, String>();
            headers.Clear();
            headers.Add("X-Mock", "200");
            dynamic response = await sg.client.templates._(template_id).get(requestHeaders: headers);
            Assert.AreEqual(response.StatusCode, HttpStatusCode.OK);
        }

        [Test]
        public async void test_templates__template_id__delete()
        {
            var template_id = "test_url_param";
            Dictionary<String, String> headers = new Dictionary<String, String>();
            headers.Clear();
            headers.Add("X-Mock", "204");
            dynamic response = await sg.client.templates._(template_id).delete(requestHeaders: headers);
            Assert.AreEqual(response.StatusCode, HttpStatusCode.NoContent);
        }

        [Test]
        public async void test_templates__template_id__versions_post()
        {
            string data = @"{
  'active': 1, 
  'html_content': '<%body%>', 
  'name': 'example_version_name', 
  'plain_content': '<%body%>', 
  'subject': '<%subject%>', 
  'template_id': 'ddb96bbc-9b92-425e-8979-99464621b543'
}";
            Object json = JsonConvert.DeserializeObject<Object>(data);
            data = json.ToString();
            var template_id = "test_url_param";
            Dictionary<String, String> headers = new Dictionary<String, String>();
            headers.Clear();
            headers.Add("X-Mock", "201");
            dynamic response = await sg.client.templates._(template_id).versions.post(requestBody: data, requestHeaders: headers);
            Assert.AreEqual(response.StatusCode, HttpStatusCode.Created);
        }

        [Test]
        public async void test_templates__template_id__versions__version_id__patch()
        {
            string data = @"{
  'active': 1, 
  'html_content': '<%body%>', 
  'name': 'updated_example_name', 
  'plain_content': '<%body%>', 
  'subject': '<%subject%>'
}";
            Object json = JsonConvert.DeserializeObject<Object>(data);
            data = json.ToString();
            var template_id = "test_url_param";
            var version_id = "test_url_param";
            Dictionary<String, String> headers = new Dictionary<String, String>();
            headers.Clear();
            headers.Add("X-Mock", "200");
            dynamic response = await sg.client.templates._(template_id).versions._(version_id).patch(requestBody: data, requestHeaders: headers);
            Assert.AreEqual(response.StatusCode, HttpStatusCode.OK);
        }

        [Test]
        public async void test_templates__template_id__versions__version_id__get()
        {
            var template_id = "test_url_param";
            var version_id = "test_url_param";
            Dictionary<String, String> headers = new Dictionary<String, String>();
            headers.Clear();
            headers.Add("X-Mock", "200");
            dynamic response = await sg.client.templates._(template_id).versions._(version_id).get(requestHeaders: headers);
            Assert.AreEqual(response.StatusCode, HttpStatusCode.OK);
        }

        [Test]
        public async void test_templates__template_id__versions__version_id__delete()
        {
            var template_id = "test_url_param";
            var version_id = "test_url_param";
            Dictionary<String, String> headers = new Dictionary<String, String>();
            headers.Clear();
            headers.Add("X-Mock", "204");
            dynamic response = await sg.client.templates._(template_id).versions._(version_id).delete(requestHeaders: headers);
            Assert.AreEqual(response.StatusCode, HttpStatusCode.NoContent);
        }

        [Test]
        public async void test_templates__template_id__versions__version_id__activate_post()
        {
            var template_id = "test_url_param";
            var version_id = "test_url_param";
            Dictionary<String, String> headers = new Dictionary<String, String>();
            headers.Clear();
            headers.Add("X-Mock", "200");
            dynamic response = await sg.client.templates._(template_id).versions._(version_id).activate.post(requestHeaders: headers);
            Assert.AreEqual(response.StatusCode, HttpStatusCode.OK);
        }

        [Test]
        public async void test_tracking_settings_get()
        {
            string queryParams = @"{
  'limit': 1, 
  'offset': 1
}";
            Dictionary<String, String> headers = new Dictionary<String, String>();
            headers.Clear();
            headers.Add("X-Mock", "200");
            dynamic response = await sg.client.tracking_settings.get(queryParams: queryParams, requestHeaders: headers);
            Assert.AreEqual(response.StatusCode, HttpStatusCode.OK);
        }

        [Test]
        public async void test_tracking_settings_click_patch()
        {
            string data = @"{
  'enabled': true
}";
            Object json = JsonConvert.DeserializeObject<Object>(data);
            data = json.ToString();
            Dictionary<String, String> headers = new Dictionary<String, String>();
            headers.Clear();
            headers.Add("X-Mock", "200");
            dynamic response = await sg.client.tracking_settings.click.patch(requestBody: data, requestHeaders: headers);
            Assert.AreEqual(response.StatusCode, HttpStatusCode.OK);
        }

        [Test]
        public async void test_tracking_settings_click_get()
        {
            Dictionary<String, String> headers = new Dictionary<String, String>();
            headers.Clear();
            headers.Add("X-Mock", "200");
            dynamic response = await sg.client.tracking_settings.click.get(requestHeaders: headers);
            Assert.AreEqual(response.StatusCode, HttpStatusCode.OK);
        }

        [Test]
        public async void test_tracking_settings_google_analytics_patch()
        {
            string data = @"{
  'enabled': true, 
  'utm_campaign': 'website', 
  'utm_content': '', 
  'utm_medium': 'email', 
  'utm_source': 'sendgrid.com', 
  'utm_term': ''
}";
            Object json = JsonConvert.DeserializeObject<Object>(data);
            data = json.ToString();
            Dictionary<String, String> headers = new Dictionary<String, String>();
            headers.Clear();
            headers.Add("X-Mock", "200");
            dynamic response = await sg.client.tracking_settings.google_analytics.patch(requestBody: data, requestHeaders: headers);
            Assert.AreEqual(response.StatusCode, HttpStatusCode.OK);
        }

        [Test]
        public async void test_tracking_settings_google_analytics_get()
        {
            Dictionary<String, String> headers = new Dictionary<String, String>();
            headers.Clear();
            headers.Add("X-Mock", "200");
            dynamic response = await sg.client.tracking_settings.google_analytics.get(requestHeaders: headers);
            Assert.AreEqual(response.StatusCode, HttpStatusCode.OK);
        }

        [Test]
        public async void test_tracking_settings_open_patch()
        {
            string data = @"{
  'enabled': true
}";
            Object json = JsonConvert.DeserializeObject<Object>(data);
            data = json.ToString();
            Dictionary<String, String> headers = new Dictionary<String, String>();
            headers.Clear();
            headers.Add("X-Mock", "200");
            dynamic response = await sg.client.tracking_settings.open.patch(requestBody: data, requestHeaders: headers);
            Assert.AreEqual(response.StatusCode, HttpStatusCode.OK);
        }

        [Test]
        public async void test_tracking_settings_open_get()
        {
            Dictionary<String, String> headers = new Dictionary<String, String>();
            headers.Clear();
            headers.Add("X-Mock", "200");
            dynamic response = await sg.client.tracking_settings.open.get(requestHeaders: headers);
            Assert.AreEqual(response.StatusCode, HttpStatusCode.OK);
        }

        [Test]
        public async void test_tracking_settings_subscription_patch()
        {
            string data = @"{
  'enabled': true, 
  'html_content': 'html content', 
  'landing': 'landing page html', 
  'plain_content': 'text content', 
  'replace': 'replacement tag', 
  'url': 'url'
}";
            Object json = JsonConvert.DeserializeObject<Object>(data);
            data = json.ToString();
            Dictionary<String, String> headers = new Dictionary<String, String>();
            headers.Clear();
            headers.Add("X-Mock", "200");
            dynamic response = await sg.client.tracking_settings.subscription.patch(requestBody: data, requestHeaders: headers);
            Assert.AreEqual(response.StatusCode, HttpStatusCode.OK);
        }

        [Test]
        public async void test_tracking_settings_subscription_get()
        {
            Dictionary<String, String> headers = new Dictionary<String, String>();
            headers.Clear();
            headers.Add("X-Mock", "200");
            dynamic response = await sg.client.tracking_settings.subscription.get(requestHeaders: headers);
            Assert.AreEqual(response.StatusCode, HttpStatusCode.OK);
        }

        [Test]
        public async void test_user_account_get()
        {
            Dictionary<String, String> headers = new Dictionary<String, String>();
            headers.Clear();
            headers.Add("X-Mock", "200");
            dynamic response = await sg.client.user.account.get(requestHeaders: headers);
            Assert.AreEqual(response.StatusCode, HttpStatusCode.OK);
        }

        [Test]
        public async void test_user_credits_get()
        {
            Dictionary<String, String> headers = new Dictionary<String, String>();
            headers.Clear();
            headers.Add("X-Mock", "200");
            dynamic response = await sg.client.user.credits.get(requestHeaders: headers);
            Assert.AreEqual(response.StatusCode, HttpStatusCode.OK);
        }

        [Test]
        public async void test_user_email_put()
        {
            string data = @"{
  'email': 'example@example.com'
}";
            Object json = JsonConvert.DeserializeObject<Object>(data);
            data = json.ToString();
            Dictionary<String, String> headers = new Dictionary<String, String>();
            headers.Clear();
            headers.Add("X-Mock", "200");
            dynamic response = await sg.client.user.email.put(requestBody: data, requestHeaders: headers);
            Assert.AreEqual(response.StatusCode, HttpStatusCode.OK);
        }

        [Test]
        public async void test_user_email_get()
        {
            Dictionary<String, String> headers = new Dictionary<String, String>();
            headers.Clear();
            headers.Add("X-Mock", "200");
            dynamic response = await sg.client.user.email.get(requestHeaders: headers);
            Assert.AreEqual(response.StatusCode, HttpStatusCode.OK);
        }

        [Test]
        public async void test_user_password_put()
        {
            string data = @"{
  'new_password': 'new_password', 
  'old_password': 'old_password'
}";
            Object json = JsonConvert.DeserializeObject<Object>(data);
            data = json.ToString();
            Dictionary<String, String> headers = new Dictionary<String, String>();
            headers.Clear();
            headers.Add("X-Mock", "200");
            dynamic response = await sg.client.user.password.put(requestBody: data, requestHeaders: headers);
            Assert.AreEqual(response.StatusCode, HttpStatusCode.OK);
        }

        [Test]
        public async void test_user_profile_patch()
        {
            string data = @"{
  'city': 'Orange', 
  'first_name': 'Example', 
  'last_name': 'User'
}";
            Object json = JsonConvert.DeserializeObject<Object>(data);
            data = json.ToString();
            Dictionary<String, String> headers = new Dictionary<String, String>();
            headers.Clear();
            headers.Add("X-Mock", "200");
            dynamic response = await sg.client.user.profile.patch(requestBody: data, requestHeaders: headers);
            Assert.AreEqual(response.StatusCode, HttpStatusCode.OK);
        }

        [Test]
        public async void test_user_profile_get()
        {
            Dictionary<String, String> headers = new Dictionary<String, String>();
            headers.Clear();
            headers.Add("X-Mock", "200");
            dynamic response = await sg.client.user.profile.get(requestHeaders: headers);
            Assert.AreEqual(response.StatusCode, HttpStatusCode.OK);
        }

        [Test]
        public async void test_user_scheduled_sends_post()
        {
            string data = @"{
  'batch_id': 'YOUR_BATCH_ID', 
  'status': 'pause'
}";
            Object json = JsonConvert.DeserializeObject<Object>(data);
            data = json.ToString();
            Dictionary<String, String> headers = new Dictionary<String, String>();
            headers.Clear();
            headers.Add("X-Mock", "201");
            dynamic response = await sg.client.user.scheduled_sends.post(requestBody: data, requestHeaders: headers);
            Assert.AreEqual(response.StatusCode, HttpStatusCode.Created);
        }

        [Test]
        public async void test_user_scheduled_sends_get()
        {
            Dictionary<String, String> headers = new Dictionary<String, String>();
            headers.Clear();
            headers.Add("X-Mock", "200");
            dynamic response = await sg.client.user.scheduled_sends.get(requestHeaders: headers);
            Assert.AreEqual(response.StatusCode, HttpStatusCode.OK);
        }

        [Test]
        public async void test_user_scheduled_sends__batch_id__patch()
        {
            string data = @"{
  'status': 'pause'
}";
            Object json = JsonConvert.DeserializeObject<Object>(data);
            data = json.ToString();
            var batch_id = "test_url_param";
            Dictionary<String, String> headers = new Dictionary<String, String>();
            headers.Clear();
            headers.Add("X-Mock", "204");
            dynamic response = await sg.client.user.scheduled_sends._(batch_id).patch(requestBody: data, requestHeaders: headers);
            Assert.AreEqual(response.StatusCode, HttpStatusCode.NoContent);
        }

        [Test]
        public async void test_user_scheduled_sends__batch_id__get()
        {
            var batch_id = "test_url_param";
            Dictionary<String, String> headers = new Dictionary<String, String>();
            headers.Clear();
            headers.Add("X-Mock", "200");
            dynamic response = await sg.client.user.scheduled_sends._(batch_id).get(requestHeaders: headers);
            Assert.AreEqual(response.StatusCode, HttpStatusCode.OK);
        }

        [Test]
        public async void test_user_scheduled_sends__batch_id__delete()
        {
            var batch_id = "test_url_param";
            Dictionary<String, String> headers = new Dictionary<String, String>();
            headers.Clear();
            headers.Add("X-Mock", "204");
            dynamic response = await sg.client.user.scheduled_sends._(batch_id).delete(requestHeaders: headers);
            Assert.AreEqual(response.StatusCode, HttpStatusCode.NoContent);
        }

        [Test]
        public async void test_user_settings_enforced_tls_patch()
        {
            string data = @"{
  'require_tls': true, 
  'require_valid_cert': false
}";
            Object json = JsonConvert.DeserializeObject<Object>(data);
            data = json.ToString();
            Dictionary<String, String> headers = new Dictionary<String, String>();
            headers.Clear();
            headers.Add("X-Mock", "200");
            dynamic response = await sg.client.user.settings.enforced_tls.patch(requestBody: data, requestHeaders: headers);
            Assert.AreEqual(response.StatusCode, HttpStatusCode.OK);
        }

        [Test]
        public async void test_user_settings_enforced_tls_get()
        {
            Dictionary<String, String> headers = new Dictionary<String, String>();
            headers.Clear();
            headers.Add("X-Mock", "200");
            dynamic response = await sg.client.user.settings.enforced_tls.get(requestHeaders: headers);
            Assert.AreEqual(response.StatusCode, HttpStatusCode.OK);
        }

        [Test]
        public async void test_user_username_put()
        {
            string data = @"{
  'username': 'test_username'
}";
            Object json = JsonConvert.DeserializeObject<Object>(data);
            data = json.ToString();
            Dictionary<String, String> headers = new Dictionary<String, String>();
            headers.Clear();
            headers.Add("X-Mock", "200");
            dynamic response = await sg.client.user.username.put(requestBody: data, requestHeaders: headers);
            Assert.AreEqual(response.StatusCode, HttpStatusCode.OK);
        }

        [Test]
        public async void test_user_username_get()
        {
            Dictionary<String, String> headers = new Dictionary<String, String>();
            headers.Clear();
            headers.Add("X-Mock", "200");
            dynamic response = await sg.client.user.username.get(requestHeaders: headers);
            Assert.AreEqual(response.StatusCode, HttpStatusCode.OK);
        }

        [Test]
        public async void test_user_webhooks_event_settings_patch()
        {
            string data = @"{
  'bounce': true, 
  'click': true, 
  'deferred': true, 
  'delivered': true, 
  'dropped': true, 
  'enabled': true, 
  'group_resubscribe': true, 
  'group_unsubscribe': true, 
  'open': true, 
  'processed': true, 
  'spam_report': true, 
  'unsubscribe': true, 
  'url': 'url'
}";
            Object json = JsonConvert.DeserializeObject<Object>(data);
            data = json.ToString();
            Dictionary<String, String> headers = new Dictionary<String, String>();
            headers.Clear();
            headers.Add("X-Mock", "200");
            dynamic response = await sg.client.user.webhooks._("event").settings.patch(requestBody: data, requestHeaders: headers);
            Assert.AreEqual(response.StatusCode, HttpStatusCode.OK);
        }

        [Test]
        public async void test_user_webhooks_event_settings_get()
        {
            Dictionary<String, String> headers = new Dictionary<String, String>();
            headers.Clear();
            headers.Add("X-Mock", "200");
            dynamic response = await sg.client.user.webhooks._("event").settings.get(requestHeaders: headers);
            Assert.AreEqual(response.StatusCode, HttpStatusCode.OK);
        }

        [Test]
        public async void test_user_webhooks_event_test_post()
        {
            string data = @"{
  'url': 'url'
}";
            Object json = JsonConvert.DeserializeObject<Object>(data);
            data = json.ToString();
            Dictionary<String, String> headers = new Dictionary<String, String>();
            headers.Clear();
            headers.Add("X-Mock", "204");
            dynamic response = await sg.client.user.webhooks._("event").test.post(requestBody: data, requestHeaders: headers);
            Assert.AreEqual(response.StatusCode, HttpStatusCode.NoContent);
        }

        [Test]
        public async void test_user_webhooks_parse_settings_post()
        {
            string data = @"{
  'hostname': 'myhostname.com', 
  'send_raw': false, 
  'spam_check': true, 
  'url': 'http://email.myhosthame.com'
}";
            Object json = JsonConvert.DeserializeObject<Object>(data);
            data = json.ToString();
            Dictionary<String, String> headers = new Dictionary<String, String>();
            headers.Clear();
            headers.Add("X-Mock", "201");
            dynamic response = await sg.client.user.webhooks.parse.settings.post(requestBody: data, requestHeaders: headers);
            Assert.AreEqual(response.StatusCode, HttpStatusCode.Created);
        }

        [Test]
        public async void test_user_webhooks_parse_settings_get()
        {
            Dictionary<String, String> headers = new Dictionary<String, String>();
            headers.Clear();
            headers.Add("X-Mock", "200");
            dynamic response = await sg.client.user.webhooks.parse.settings.get(requestHeaders: headers);
            Assert.AreEqual(response.StatusCode, HttpStatusCode.OK);
        }

        [Test]
        public async void test_user_webhooks_parse_settings__hostname__patch()
        {
            string data = @"{
  'send_raw': true, 
  'spam_check': false, 
  'url': 'http://newdomain.com/parse'
}";
            Object json = JsonConvert.DeserializeObject<Object>(data);
            data = json.ToString();
            var hostname = "test_url_param";
            Dictionary<String, String> headers = new Dictionary<String, String>();
            headers.Clear();
            headers.Add("X-Mock", "200");
            dynamic response = await sg.client.user.webhooks.parse.settings._(hostname).patch(requestBody: data, requestHeaders: headers);
            Assert.AreEqual(response.StatusCode, HttpStatusCode.OK);
        }

        [Test]
        public async void test_user_webhooks_parse_settings__hostname__get()
        {
            var hostname = "test_url_param";
            Dictionary<String, String> headers = new Dictionary<String, String>();
            headers.Clear();
            headers.Add("X-Mock", "200");
            dynamic response = await sg.client.user.webhooks.parse.settings._(hostname).get(requestHeaders: headers);
            Assert.AreEqual(response.StatusCode, HttpStatusCode.OK);
        }

        [Test]
        public async void test_user_webhooks_parse_settings__hostname__delete()
        {
            var hostname = "test_url_param";
            Dictionary<String, String> headers = new Dictionary<String, String>();
            headers.Clear();
            headers.Add("X-Mock", "204");
            dynamic response = await sg.client.user.webhooks.parse.settings._(hostname).delete(requestHeaders: headers);
            Assert.AreEqual(response.StatusCode, HttpStatusCode.NoContent);
        }

        [Test]
        public async void test_user_webhooks_parse_stats_get()
        {
            string queryParams = @"{
  'aggregated_by': 'day', 
  'end_date': '2016-04-01', 
  'limit': 'test_string', 
  'offset': 'test_string', 
  'start_date': '2016-01-01'
}";
            Dictionary<String, String> headers = new Dictionary<String, String>();
            headers.Clear();
            headers.Add("X-Mock", "200");
            dynamic response = await sg.client.user.webhooks.parse.stats.get(queryParams: queryParams, requestHeaders: headers);
            Assert.AreEqual(response.StatusCode, HttpStatusCode.OK);
        }

        [Test]
        public async void test_whitelabel_domains_post()
        {
            string data = @"{
  'automatic_security': false, 
  'custom_spf': true, 
  'default': true, 
  'domain': 'example.com', 
  'ips': [
    '192.168.1.1', 
    '192.168.1.2'
  ], 
  'subdomain': 'news', 
  'username': 'john@example.com'
}";
            Object json = JsonConvert.DeserializeObject<Object>(data);
            data = json.ToString();
            Dictionary<String, String> headers = new Dictionary<String, String>();
            headers.Clear();
            headers.Add("X-Mock", "201");
            dynamic response = await sg.client.whitelabel.domains.post(requestBody: data, requestHeaders: headers);
            Assert.AreEqual(response.StatusCode, HttpStatusCode.Created);
        }

        [Test]
        public async void test_whitelabel_domains_get()
        {
            string queryParams = @"{
  'domain': 'test_string', 
  'exclude_subusers': 'true', 
  'limit': 1, 
  'offset': 1, 
  'username': 'test_string'
}";
            Dictionary<String, String> headers = new Dictionary<String, String>();
            headers.Clear();
            headers.Add("X-Mock", "200");
            dynamic response = await sg.client.whitelabel.domains.get(queryParams: queryParams, requestHeaders: headers);
            Assert.AreEqual(response.StatusCode, HttpStatusCode.OK);
        }

        [Test]
        public async void test_whitelabel_domains_default_get()
        {
            Dictionary<String, String> headers = new Dictionary<String, String>();
            headers.Clear();
            headers.Add("X-Mock", "200");
            dynamic response = await sg.client.whitelabel.domains._("default").get(requestHeaders: headers);
            Assert.AreEqual(response.StatusCode, HttpStatusCode.OK);
        }

        [Test]
        public async void test_whitelabel_domains_subuser_get()
        {
            Dictionary<String, String> headers = new Dictionary<String, String>();
            headers.Clear();
            headers.Add("X-Mock", "200");
            dynamic response = await sg.client.whitelabel.domains.subuser.get(requestHeaders: headers);
            Assert.AreEqual(response.StatusCode, HttpStatusCode.OK);
        }

        [Test]
        public async void test_whitelabel_domains_subuser_delete()
        {
            Dictionary<String, String> headers = new Dictionary<String, String>();
            headers.Clear();
            headers.Add("X-Mock", "204");
            dynamic response = await sg.client.whitelabel.domains.subuser.delete(requestHeaders: headers);
            Assert.AreEqual(response.StatusCode, HttpStatusCode.NoContent);
        }

        [Test]
        public async void test_whitelabel_domains__domain_id__patch()
        {
            string data = @"{
  'custom_spf': true, 
  'default': false
}";
            Object json = JsonConvert.DeserializeObject<Object>(data);
            data = json.ToString();
            var domain_id = "test_url_param";
            Dictionary<String, String> headers = new Dictionary<String, String>();
            headers.Clear();
            headers.Add("X-Mock", "200");
            dynamic response = await sg.client.whitelabel.domains._(domain_id).patch(requestBody: data, requestHeaders: headers);
            Assert.AreEqual(response.StatusCode, HttpStatusCode.OK);
        }

        [Test]
        public async void test_whitelabel_domains__domain_id__get()
        {
            var domain_id = "test_url_param";
            Dictionary<String, String> headers = new Dictionary<String, String>();
            headers.Clear();
            headers.Add("X-Mock", "200");
            dynamic response = await sg.client.whitelabel.domains._(domain_id).get(requestHeaders: headers);
            Assert.AreEqual(response.StatusCode, HttpStatusCode.OK);
        }

        [Test]
        public async void test_whitelabel_domains__domain_id__delete()
        {
            var domain_id = "test_url_param";
            Dictionary<String, String> headers = new Dictionary<String, String>();
            headers.Clear();
            headers.Add("X-Mock", "204");
            dynamic response = await sg.client.whitelabel.domains._(domain_id).delete(requestHeaders: headers);
            Assert.AreEqual(response.StatusCode, HttpStatusCode.NoContent);
        }

        [Test]
        public async void test_whitelabel_domains__domain_id__subuser_post()
        {
            string data = @"{
  'username': 'jane@example.com'
}";
            Object json = JsonConvert.DeserializeObject<Object>(data);
            data = json.ToString();
            var domain_id = "test_url_param";
            Dictionary<String, String> headers = new Dictionary<String, String>();
            headers.Clear();
            headers.Add("X-Mock", "201");
            dynamic response = await sg.client.whitelabel.domains._(domain_id).subuser.post(requestBody: data, requestHeaders: headers);
            Assert.AreEqual(response.StatusCode, HttpStatusCode.Created);
        }

        [Test]
        public async void test_whitelabel_domains__id__ips_post()
        {
            string data = @"{
  'ip': '192.168.0.1'
}";
            Object json = JsonConvert.DeserializeObject<Object>(data);
            data = json.ToString();
            var id = "test_url_param";
            Dictionary<String, String> headers = new Dictionary<String, String>();
            headers.Clear();
            headers.Add("X-Mock", "200");
            dynamic response = await sg.client.whitelabel.domains._(id).ips.post(requestBody: data, requestHeaders: headers);
            Assert.AreEqual(response.StatusCode, HttpStatusCode.OK);
        }

        [Test]
        public async void test_whitelabel_domains__id__ips__ip__delete()
        {
            var id = "test_url_param";
            var ip = "test_url_param";
            Dictionary<String, String> headers = new Dictionary<String, String>();
            headers.Clear();
            headers.Add("X-Mock", "200");
            dynamic response = await sg.client.whitelabel.domains._(id).ips._(ip).delete(requestHeaders: headers);
            Assert.AreEqual(response.StatusCode, HttpStatusCode.OK);
        }

        [Test]
        public async void test_whitelabel_domains__id__validate_post()
        {
            var id = "test_url_param";
            Dictionary<String, String> headers = new Dictionary<String, String>();
            headers.Clear();
            headers.Add("X-Mock", "200");
            dynamic response = await sg.client.whitelabel.domains._(id).validate.post(requestHeaders: headers);
            Assert.AreEqual(response.StatusCode, HttpStatusCode.OK);
        }

        [Test]
        public async void test_whitelabel_ips_post()
        {
            string data = @"{
  'domain': 'example.com', 
  'ip': '192.168.1.1', 
  'subdomain': 'email'
}";
            Object json = JsonConvert.DeserializeObject<Object>(data);
            data = json.ToString();
            Dictionary<String, String> headers = new Dictionary<String, String>();
            headers.Clear();
            headers.Add("X-Mock", "201");
            dynamic response = await sg.client.whitelabel.ips.post(requestBody: data, requestHeaders: headers);
            Assert.AreEqual(response.StatusCode, HttpStatusCode.Created);
        }

        [Test]
        public async void test_whitelabel_ips_get()
        {
            string queryParams = @"{
  'ip': 'test_string', 
  'limit': 1, 
  'offset': 1
}";
            Dictionary<String, String> headers = new Dictionary<String, String>();
            headers.Clear();
            headers.Add("X-Mock", "200");
            dynamic response = await sg.client.whitelabel.ips.get(queryParams: queryParams, requestHeaders: headers);
            Assert.AreEqual(response.StatusCode, HttpStatusCode.OK);
        }

        [Test]
        public async void test_whitelabel_ips__id__get()
        {
            var id = "test_url_param";
            Dictionary<String, String> headers = new Dictionary<String, String>();
            headers.Clear();
            headers.Add("X-Mock", "200");
            dynamic response = await sg.client.whitelabel.ips._(id).get(requestHeaders: headers);
            Assert.AreEqual(response.StatusCode, HttpStatusCode.OK);
        }

        [Test]
        public async void test_whitelabel_ips__id__delete()
        {
            var id = "test_url_param";
            Dictionary<String, String> headers = new Dictionary<String, String>();
            headers.Clear();
            headers.Add("X-Mock", "204");
            dynamic response = await sg.client.whitelabel.ips._(id).delete(requestHeaders: headers);
            Assert.AreEqual(response.StatusCode, HttpStatusCode.NoContent);
        }

        [Test]
        public async void test_whitelabel_ips__id__validate_post()
        {
            var id = "test_url_param";
            Dictionary<String, String> headers = new Dictionary<String, String>();
            headers.Clear();
            headers.Add("X-Mock", "200");
            dynamic response = await sg.client.whitelabel.ips._(id).validate.post(requestHeaders: headers);
            Assert.AreEqual(response.StatusCode, HttpStatusCode.OK);
        }

        [Test]
        public async void test_whitelabel_links_post()
        {
            string data = @"{
  'default': true, 
  'domain': 'example.com', 
  'subdomain': 'mail'
}";
            Object json = JsonConvert.DeserializeObject<Object>(data);
            data = json.ToString();
            string queryParams = @"{
  'limit': 1, 
  'offset': 1
}";
            Dictionary<String, String> headers = new Dictionary<String, String>();
            headers.Clear();
            headers.Add("X-Mock", "201");
            dynamic response = await sg.client.whitelabel.links.post(requestBody: data, queryParams: queryParams, requestHeaders: headers);
            Assert.AreEqual(response.StatusCode, HttpStatusCode.Created);
        }

        [Test]
        public async void test_whitelabel_links_get()
        {
            string queryParams = @"{
  'limit': 1
}";
            Dictionary<String, String> headers = new Dictionary<String, String>();
            headers.Clear();
            headers.Add("X-Mock", "200");
            dynamic response = await sg.client.whitelabel.links.get(queryParams: queryParams, requestHeaders: headers);
            Assert.AreEqual(response.StatusCode, HttpStatusCode.OK);
        }

        [Test]
        public async void test_whitelabel_links_default_get()
        {
            string queryParams = @"{
  'domain': 'test_string'
}";
            Dictionary<String, String> headers = new Dictionary<String, String>();
            headers.Clear();
            headers.Add("X-Mock", "200");
            dynamic response = await sg.client.whitelabel.links._("default").get(queryParams: queryParams, requestHeaders: headers);
            Assert.AreEqual(response.StatusCode, HttpStatusCode.OK);
        }

        [Test]
        public async void test_whitelabel_links_subuser_get()
        {
            string queryParams = @"{
  'username': 'test_string'
}";
            Dictionary<String, String> headers = new Dictionary<String, String>();
            headers.Clear();
            headers.Add("X-Mock", "200");
            dynamic response = await sg.client.whitelabel.links.subuser.get(queryParams: queryParams, requestHeaders: headers);
            Assert.AreEqual(response.StatusCode, HttpStatusCode.OK);
        }

        [Test]
        public async void test_whitelabel_links_subuser_delete()
        {
            string queryParams = @"{
  'username': 'test_string'
}";
            Dictionary<String, String> headers = new Dictionary<String, String>();
            headers.Clear();
            headers.Add("X-Mock", "204");
            dynamic response = await sg.client.whitelabel.links.subuser.delete(queryParams: queryParams, requestHeaders: headers);
            Assert.AreEqual(response.StatusCode, HttpStatusCode.NoContent);
        }

        [Test]
        public async void test_whitelabel_links__id__patch()
        {
            string data = @"{
  'default': true
}";
            Object json = JsonConvert.DeserializeObject<Object>(data);
            data = json.ToString();
            var id = "test_url_param";
            Dictionary<String, String> headers = new Dictionary<String, String>();
            headers.Clear();
            headers.Add("X-Mock", "200");
            dynamic response = await sg.client.whitelabel.links._(id).patch(requestBody: data, requestHeaders: headers);
            Assert.AreEqual(response.StatusCode, HttpStatusCode.OK);
        }

        [Test]
        public async void test_whitelabel_links__id__get()
        {
            var id = "test_url_param";
            Dictionary<String, String> headers = new Dictionary<String, String>();
            headers.Clear();
            headers.Add("X-Mock", "200");
            dynamic response = await sg.client.whitelabel.links._(id).get(requestHeaders: headers);
            Assert.AreEqual(response.StatusCode, HttpStatusCode.OK);
        }

        [Test]
        public async void test_whitelabel_links__id__delete()
        {
            var id = "test_url_param";
            Dictionary<String, String> headers = new Dictionary<String, String>();
            headers.Clear();
            headers.Add("X-Mock", "204");
            dynamic response = await sg.client.whitelabel.links._(id).delete(requestHeaders: headers);
            Assert.AreEqual(response.StatusCode, HttpStatusCode.NoContent);
        }

        [Test]
        public async void test_whitelabel_links__id__validate_post()
        {
            var id = "test_url_param";
            Dictionary<String, String> headers = new Dictionary<String, String>();
            headers.Clear();
            headers.Add("X-Mock", "200");
            dynamic response = await sg.client.whitelabel.links._(id).validate.post(requestHeaders: headers);
            Assert.AreEqual(response.StatusCode, HttpStatusCode.OK);
        }

        [Test]
        public async void test_whitelabel_links__link_id__subuser_post()
        {
            string data = @"{
  'username': 'jane@example.com'
}";
            Object json = JsonConvert.DeserializeObject<Object>(data);
            data = json.ToString();
            var link_id = "test_url_param";
            Dictionary<String, String> headers = new Dictionary<String, String>();
            headers.Clear();
            headers.Add("X-Mock", "200");
            dynamic response = await sg.client.whitelabel.links._(link_id).subuser.post(requestBody: data, requestHeaders: headers);
            Assert.AreEqual(response.StatusCode, HttpStatusCode.OK);
        }

        [TestFixtureTearDown]
        public void Dispose()
        {
            if (Environment.GetEnvironmentVariable("TRAVIS") != "true")
            {
                process.Kill();
                Trace.WriteLine("Sutting Down Prism");
            }
        }

    }
}
>>>>>>> 52e690c8
<|MERGE_RESOLUTION|>--- conflicted
+++ resolved
@@ -1,7622 +1,3898 @@
-<<<<<<< HEAD
-﻿using System;
-using NUnit.Framework;
-using SendGrid.Helpers.Mail;
-using System.Collections.Generic;
-using System.Net;
-using Newtonsoft.Json;
-using System.Diagnostics;
-
-namespace UnitTest
-{
-
-    [TestFixture]
-    public class UnitTests
-    {
-        static string _apiKey = Environment.GetEnvironmentVariable("SENDGRID_APIKEY");
-        static string host = "http://localhost:4010";
-        public dynamic sg = new SendGrid.SendGridAPIClient(_apiKey, host);
-        Process process = new Process();
-
-        [TestFixtureSetUp]
-        public void Init()
-        {
-            if (Environment.GetEnvironmentVariable("TRAVIS") != "true")
-            {
-                Trace.Listeners.Add(new TextWriterTraceListener(Console.Out));
-                Trace.WriteLine("Starting Prism (~20 seconds)");
-
-                ProcessStartInfo startInfo = new ProcessStartInfo();
-                startInfo.WindowStyle = ProcessWindowStyle.Hidden;
-                startInfo.FileName = "prism.exe";
-                startInfo.Arguments = "run -s https://raw.githubusercontent.com/sendgrid/sendgrid-oai/master/oai_stoplight.json";
-                process.StartInfo = startInfo;
-                process.Start();
-                System.Threading.Thread.Sleep(15000);
-            }
-            else
-            {
-                System.Threading.Thread.Sleep(15000);
-            }
-        }
-
-        // Base case for sending an email
-        [Test]
-        public void TestHelloEmail()
-        {
-            Mail mail = new Mail();
-
-            Email email = new Email();
-            email.Address = "test@example.com";
-            mail.From = email;
-
-            Personalization personalization = new Personalization();
-            email = new Email();
-            email.Address = "test@example.com";
-            personalization.AddTo(email);
-            mail.AddPersonalization(personalization);
-
-            mail.Subject = "Hello World from the SendGrid CSharp Library";
-
-            Content content = new Content();
-            content.Type = "text/plain";
-            content.Value = "Textual content";
-            mail.AddContent(content);
-            content = new Content();
-            content.Type = "text/html";
-            content.Value = "<html><body>HTML content</body></html>";
-            mail.AddContent(content);
-
-            String ret = mail.Get();
-            String final = JsonConvert.SerializeObject(JsonConvert.DeserializeObject(ret),
-                                Formatting.None,
-                                new JsonSerializerSettings { NullValueHandling = NullValueHandling.Ignore, DefaultValueHandling = DefaultValueHandling.Ignore });
-            Assert.AreEqual(final, "{\"from\":{\"email\":\"test@example.com\"},\"subject\":\"Hello World from the SendGrid CSharp Library\",\"personalizations\":[{\"to\":[{\"email\":\"test@example.com\"}]}],\"content\":[{\"type\":\"text/plain\",\"value\":\"Textual content\"},{\"type\":\"text/html\",\"value\":\"<html><body>HTML content</body></html>\"}]}");
-        }
-
-        // All paramaters available for sending an email
-        [Test]
-        public void TestKitchenSink()
-        {
-            Mail mail = new Mail();
-
-            Email email = new Email();
-            email.Name = "Example User";
-            email.Address = "test@example.com";
-            mail.From = email;
-
-            mail.Subject = "Hello World from the SendGrid CSharp Library";
-
-            Personalization personalization = new Personalization();
-            email = new Email();
-            email.Name = "Example User";
-            email.Address = "test@example.com";
-            personalization.AddTo(email);
-            email = new Email();
-            email.Name = "Example User";
-            email.Address = "test@example.com";
-            personalization.AddCc(email);
-            email = new Email();
-            email.Name = "Example User";
-            email.Address = "test@example.com";
-            personalization.AddCc(email);
-            email = new Email();
-            email.Name = "Example User";
-            email.Address = "test@example.com";
-            personalization.AddBcc(email);
-            email = new Email();
-            email.Name = "Example User";
-            email.Address = "test@example.com";
-            personalization.AddBcc(email);
-            personalization.Subject = "Thank you for signing up, %name%";
-            personalization.AddHeader("X-Test", "True");
-            personalization.AddHeader("X-Mock", "True");
-            personalization.AddSubstitution("%name%", "Example User");
-            personalization.AddSubstitution("%city%", "Denver");
-            personalization.AddCustomArgs("marketing", "false");
-            personalization.AddCustomArgs("transactional", "true");
-            personalization.SendAt = 1461775051;
-            mail.AddPersonalization(personalization);
-
-            personalization = new Personalization();
-            email = new Email();
-            email.Name = "Example User";
-            email.Address = "test@example.com";
-            personalization.AddTo(email);
-            email = new Email();
-            email.Name = "Example User";
-            email.Address = "test@example.com";
-            personalization.AddCc(email);
-            email = new Email();
-            email.Name = "Example User";
-            email.Address = "test@example.com";
-            personalization.AddCc(email);
-            email = new Email();
-            email.Name = "Example User";
-            email.Address = "test@example.com";
-            personalization.AddBcc(email);
-            email = new Email();
-            email.Name = "Example User";
-            email.Address = "test@example.com";
-            personalization.AddBcc(email);
-            personalization.Subject = "Thank you for signing up, %name%";
-            personalization.AddHeader("X-Test", "True");
-            personalization.AddHeader("X-Mock", "True");
-            personalization.AddSubstitution("%name%", "Example User");
-            personalization.AddSubstitution("%city%", "Denver");
-            personalization.AddCustomArgs("marketing", "false");
-            personalization.AddCustomArgs("transactional", "true");
-            personalization.SendAt = 1461775051;
-            mail.AddPersonalization(personalization);
-
-            Content content = new Content();
-            content.Type = "text/plain";
-            content.Value = "Textual content";
-            mail.AddContent(content);
-            content = new Content();
-            content.Type = "text/html";
-            content.Value = "<html><body>HTML content</body></html>";
-            mail.AddContent(content);
-            content = new Content();
-            content.Type = "text/calendar";
-            content.Value = "Party Time!!";
-            mail.AddContent(content);
-
-            Attachment attachment = new Attachment();
-            attachment.Content = "TG9yZW0gaXBzdW0gZG9sb3Igc2l0IGFtZXQsIGNvbnNlY3RldHVyIGFkaXBpc2NpbmcgZWxpdC4gQ3JhcyBwdW12";
-            attachment.Type = "application/pdf";
-            attachment.Filename = "balance_001.pdf";
-            attachment.Disposition = "attachment";
-            attachment.ContentId = "Balance Sheet";
-            mail.AddAttachment(attachment);
-
-            attachment = new Attachment();
-            attachment.Content = "BwdW";
-            attachment.Type = "image/png";
-            attachment.Filename = "banner.png";
-            attachment.Disposition = "inline";
-            attachment.ContentId = "Banner";
-            mail.AddAttachment(attachment);
-
-            mail.TemplateId = "13b8f94f-bcae-4ec6-b752-70d6cb59f932";
-
-            mail.AddHeader("X-Day", "Monday");
-            mail.AddHeader("X-Month", "January");
-
-            mail.AddSection("%section1", "Substitution for Section 1 Tag");
-            mail.AddSection("%section2", "Substitution for Section 2 Tag");
-
-            mail.AddCategory("customer");
-            mail.AddCategory("vip");
-
-            mail.AddCustomArgs("campaign", "welcome");
-            mail.AddCustomArgs("sequence", "2");
-
-            ASM asm = new ASM();
-            asm.GroupId = 3;
-            List<int> groups_to_display = new List<int>()
-            {
-                1, 4, 5
-            };
-            asm.GroupsToDisplay = groups_to_display;
-            mail.Asm = asm;
-
-            mail.SendAt = 1461775051;
-
-            mail.SetIpPoolId = "23";
-
-            // This must be a valid [batch ID](https://sendgrid.com/docs/API_Reference/SMTP_API/scheduling_parameters.html)
-            // mail.BatchId = "some_batch_id";
-
-            MailSettings mailSettings = new MailSettings();
-            BCCSettings bccSettings = new BCCSettings();
-            bccSettings.Enable = true;
-            bccSettings.Email = "test@example.com";
-            mailSettings.BccSettings = bccSettings;
-            BypassListManagement bypassListManagement = new BypassListManagement();
-            bypassListManagement.Enable = true;
-            mailSettings.BypassListManagement = bypassListManagement;
-            FooterSettings footerSettings = new FooterSettings();
-            footerSettings.Enable = true;
-            footerSettings.Text = "Some Footer Text";
-            footerSettings.Html = "<bold>Some HTML Here</bold>";
-            mailSettings.FooterSettings = footerSettings;
-            SandboxMode sandboxMode = new SandboxMode();
-            sandboxMode.Enable = true;
-            mailSettings.SandboxMode = sandboxMode;
-            SpamCheck spamCheck = new SpamCheck();
-            spamCheck.Enable = true;
-            spamCheck.Threshold = 1;
-            spamCheck.PostToUrl = "https://gotchya.example.com";
-            mailSettings.SpamCheck = spamCheck;
-            mail.MailSettings = mailSettings;
-
-            TrackingSettings trackingSettings = new TrackingSettings();
-            ClickTracking clickTracking = new ClickTracking();
-            clickTracking.Enable = true;
-            clickTracking.EnableText = false;
-            trackingSettings.ClickTracking = clickTracking;
-            OpenTracking openTracking = new OpenTracking();
-            openTracking.Enable = true;
-            openTracking.SubstitutionTag = "Optional tag to replace with the open image in the body of the message";
-            trackingSettings.OpenTracking = openTracking;
-            SubscriptionTracking subscriptionTracking = new SubscriptionTracking();
-            subscriptionTracking.Enable = true;
-            subscriptionTracking.Text = "text to insert into the text/plain portion of the message";
-            subscriptionTracking.Html = "<bold>HTML to insert into the text/html portion of the message</bold>";
-            subscriptionTracking.SubstitutionTag = "text to insert into the text/plain portion of the message";
-            trackingSettings.SubscriptionTracking = subscriptionTracking;
-            Ganalytics ganalytics = new Ganalytics();
-            ganalytics.Enable = true;
-            ganalytics.UtmCampaign = "some campaign";
-            ganalytics.UtmContent = "some content";
-            ganalytics.UtmMedium = "some medium";
-            ganalytics.UtmSource = "some source";
-            ganalytics.UtmTerm = "some term";
-            trackingSettings.Ganalytics = ganalytics;
-            mail.TrackingSettings = trackingSettings;
-
-            email = new Email();
-            email.Address = "test@example.com";
-            mail.ReplyTo = email;
-
-            String ret = mail.Get();
-            String final = JsonConvert.SerializeObject(JsonConvert.DeserializeObject(ret),
-                                Formatting.None,
-                                new JsonSerializerSettings { NullValueHandling = NullValueHandling.Ignore, DefaultValueHandling = DefaultValueHandling.Ignore });
-            Assert.AreEqual(final, "{\"from\":{\"name\":\"Example User\",\"email\":\"test@example.com\"},\"subject\":\"Hello World from the SendGrid CSharp Library\",\"personalizations\":[{\"to\":[{\"name\":\"Example User\",\"email\":\"test@example.com\"}],\"cc\":[{\"name\":\"Example User\",\"email\":\"test@example.com\"},{\"name\":\"Example User\",\"email\":\"test@example.com\"}],\"bcc\":[{\"name\":\"Example User\",\"email\":\"test@example.com\"},{\"name\":\"Example User\",\"email\":\"test@example.com\"}],\"subject\":\"Thank you for signing up, %name%\",\"headers\":{\"X-Test\":\"True\",\"X-Mock\":\"True\"},\"substitutions\":{\"%name%\":\"Example User\",\"%city%\":\"Denver\"},\"custom_args\":{\"marketing\":\"false\",\"transactional\":\"true\"},\"send_at\":1461775051},{\"to\":[{\"name\":\"Example User\",\"email\":\"test@example.com\"}],\"cc\":[{\"name\":\"Example User\",\"email\":\"test@example.com\"},{\"name\":\"Example User\",\"email\":\"test@example.com\"}],\"bcc\":[{\"name\":\"Example User\",\"email\":\"test@example.com\"},{\"name\":\"Example User\",\"email\":\"test@example.com\"}],\"subject\":\"Thank you for signing up, %name%\",\"headers\":{\"X-Test\":\"True\",\"X-Mock\":\"True\"},\"substitutions\":{\"%name%\":\"Example User\",\"%city%\":\"Denver\"},\"custom_args\":{\"marketing\":\"false\",\"transactional\":\"true\"},\"send_at\":1461775051}],\"content\":[{\"type\":\"text/plain\",\"value\":\"Textual content\"},{\"type\":\"text/html\",\"value\":\"<html><body>HTML content</body></html>\"},{\"type\":\"text/calendar\",\"value\":\"Party Time!!\"}],\"attachments\":[{\"content\":\"TG9yZW0gaXBzdW0gZG9sb3Igc2l0IGFtZXQsIGNvbnNlY3RldHVyIGFkaXBpc2NpbmcgZWxpdC4gQ3JhcyBwdW12\",\"type\":\"application/pdf\",\"filename\":\"balance_001.pdf\",\"disposition\":\"attachment\",\"content_id\":\"Balance Sheet\"},{\"content\":\"BwdW\",\"type\":\"image/png\",\"filename\":\"banner.png\",\"disposition\":\"inline\",\"content_id\":\"Banner\"}],\"template_id\":\"13b8f94f-bcae-4ec6-b752-70d6cb59f932\",\"headers\":{\"X-Day\":\"Monday\",\"X-Month\":\"January\"},\"sections\":{\"%section1\":\"Substitution for Section 1 Tag\",\"%section2\":\"Substitution for Section 2 Tag\"},\"categories\":[\"customer\",\"vip\"],\"custom_args\":{\"campaign\":\"welcome\",\"sequence\":\"2\"},\"send_at\":1461775051,\"asm\":{\"group_id\":3,\"groups_to_display\":[1,4,5]},\"ip_pool_name\":\"23\",\"mail_settings\":{\"bcc\":{\"enable\":true,\"email\":\"test@example.com\"},\"bypass_list_management\":{\"enable\":true},\"footer\":{\"enable\":true,\"text\":\"Some Footer Text\",\"html\":\"<bold>Some HTML Here</bold>\"},\"sandbox_mode\":{\"enable\":true},\"spam_check\":{\"enable\":true,\"threshold\":1,\"post_to_url\":\"https://gotchya.example.com\"}},\"tracking_settings\":{\"click_tracking\":{\"enable\":true},\"open_tracking\":{\"enable\":true,\"substitution_tag\":\"Optional tag to replace with the open image in the body of the message\"},\"subscription_tracking\":{\"enable\":true,\"text\":\"text to insert into the text/plain portion of the message\",\"html\":\"<bold>HTML to insert into the text/html portion of the message</bold>\",\"substitution_tag\":\"text to insert into the text/plain portion of the message\"},\"ganalytics\":{\"enable\":true,\"utm_source\":\"some source\",\"utm_medium\":\"some medium\",\"utm_term\":\"some term\",\"utm_content\":\"some content\",\"utm_campaign\":\"some campaign\"}},\"reply_to\":{\"email\":\"test@example.com\"}}");
-        }
-
-
-        [Test]
-        public async void test_access_settings_activity_get()
-        {
-            string queryParams = @"{
-  'limit': 1
-}";
-            Dictionary<String, String> headers = new Dictionary<String, String>();
-            headers.Clear();
-            headers.Add("X-Mock", "200");
-            dynamic response = await sg.client.access_settings.activity.get(queryParams: queryParams, requestHeaders: headers);
-            Assert.AreEqual(response.StatusCode, HttpStatusCode.OK);
-        }
-
-        [Test]
-        public async void test_access_settings_whitelist_post()
-        {
-            string data = @"{
-  'ips': [
-    {
-      'ip': '192.168.1.1'
-    }, 
-    {
-      'ip': '192.*.*.*'
-    }, 
-    {
-      'ip': '192.168.1.3/32'
-    }
-  ]
-}";
-            Object json = JsonConvert.DeserializeObject<Object>(data);
-            data = json.ToString();
-            Dictionary<String, String> headers = new Dictionary<String, String>();
-            headers.Clear();
-            headers.Add("X-Mock", "201");
-            dynamic response = await sg.client.access_settings.whitelist.post(requestBody: data, requestHeaders: headers);
-            Assert.AreEqual(response.StatusCode, HttpStatusCode.Created);
-        }
-
-        [Test]
-        public async void test_access_settings_whitelist_get()
-        {
-            Dictionary<String, String> headers = new Dictionary<String, String>();
-            headers.Clear();
-            headers.Add("X-Mock", "200");
-            dynamic response = await sg.client.access_settings.whitelist.get(requestHeaders: headers);
-            Assert.AreEqual(response.StatusCode, HttpStatusCode.OK);
-        }
-
-        [Test]
-        public async void test_access_settings_whitelist_delete()
-        {
-            string data = @"{
-  'ids': [
-    1, 
-    2, 
-    3
-  ]
-}";
-            Object json = JsonConvert.DeserializeObject<Object>(data);
-            data = json.ToString();
-            Dictionary<String, String> headers = new Dictionary<String, String>();
-            headers.Clear();
-            headers.Add("X-Mock", "204");
-            dynamic response = await sg.client.access_settings.whitelist.delete(requestBody: data, requestHeaders: headers);
-            Assert.AreEqual(response.StatusCode, HttpStatusCode.NoContent);
-        }
-
-        [Test]
-        public async void test_access_settings_whitelist__rule_id__get()
-        {
-            var rule_id = "test_url_param";
-            Dictionary<String, String> headers = new Dictionary<String, String>();
-            headers.Clear();
-            headers.Add("X-Mock", "200");
-            dynamic response = await sg.client.access_settings.whitelist._(rule_id).get(requestHeaders: headers);
-            Assert.AreEqual(response.StatusCode, HttpStatusCode.OK);
-        }
-
-        [Test]
-        public async void test_access_settings_whitelist__rule_id__delete()
-        {
-            var rule_id = "test_url_param";
-            Dictionary<String, String> headers = new Dictionary<String, String>();
-            headers.Clear();
-            headers.Add("X-Mock", "204");
-            dynamic response = await sg.client.access_settings.whitelist._(rule_id).delete(requestHeaders: headers);
-            Assert.AreEqual(response.StatusCode, HttpStatusCode.NoContent);
-        }
-
-        [Test]
-        public async void test_alerts_post()
-        {
-            string data = @"{
-  'email_to': 'example@example.com', 
-  'frequency': 'daily', 
-  'type': 'stats_notification'
-}";
-            Object json = JsonConvert.DeserializeObject<Object>(data);
-            data = json.ToString();
-            Dictionary<String, String> headers = new Dictionary<String, String>();
-            headers.Clear();
-            headers.Add("X-Mock", "201");
-            dynamic response = await sg.client.alerts.post(requestBody: data, requestHeaders: headers);
-            Assert.AreEqual(response.StatusCode, HttpStatusCode.Created);
-        }
-
-        [Test]
-        public async void test_alerts_get()
-        {
-            Dictionary<String, String> headers = new Dictionary<String, String>();
-            headers.Clear();
-            headers.Add("X-Mock", "200");
-            dynamic response = await sg.client.alerts.get(requestHeaders: headers);
-            Assert.AreEqual(response.StatusCode, HttpStatusCode.OK);
-        }
-
-        [Test]
-        public async void test_alerts__alert_id__patch()
-        {
-            string data = @"{
-  'email_to': 'example@example.com'
-}";
-            Object json = JsonConvert.DeserializeObject<Object>(data);
-            data = json.ToString();
-            var alert_id = "test_url_param";
-            Dictionary<String, String> headers = new Dictionary<String, String>();
-            headers.Clear();
-            headers.Add("X-Mock", "200");
-            dynamic response = await sg.client.alerts._(alert_id).patch(requestBody: data, requestHeaders: headers);
-            Assert.AreEqual(response.StatusCode, HttpStatusCode.OK);
-        }
-
-        [Test]
-        public async void test_alerts__alert_id__get()
-        {
-            var alert_id = "test_url_param";
-            Dictionary<String, String> headers = new Dictionary<String, String>();
-            headers.Clear();
-            headers.Add("X-Mock", "200");
-            dynamic response = await sg.client.alerts._(alert_id).get(requestHeaders: headers);
-            Assert.AreEqual(response.StatusCode, HttpStatusCode.OK);
-        }
-
-        [Test]
-        public async void test_alerts__alert_id__delete()
-        {
-            var alert_id = "test_url_param";
-            Dictionary<String, String> headers = new Dictionary<String, String>();
-            headers.Clear();
-            headers.Add("X-Mock", "204");
-            dynamic response = await sg.client.alerts._(alert_id).delete(requestHeaders: headers);
-            Assert.AreEqual(response.StatusCode, HttpStatusCode.NoContent);
-        }
-
-        [Test]
-        public async void test_api_keys_post()
-        {
-            string data = @"{
-  'name': 'My API Key', 
-  'sample': 'data', 
-  'scopes': [
-    'mail.send', 
-    'alerts.create', 
-    'alerts.read'
-  ]
-}";
-            Object json = JsonConvert.DeserializeObject<Object>(data);
-            data = json.ToString();
-            Dictionary<String, String> headers = new Dictionary<String, String>();
-            headers.Clear();
-            headers.Add("X-Mock", "201");
-            dynamic response = await sg.client.api_keys.post(requestBody: data, requestHeaders: headers);
-            Assert.AreEqual(response.StatusCode, HttpStatusCode.Created);
-        }
-
-        [Test]
-        public async void test_api_keys_get()
-        {
-            string queryParams = @"{
-  'limit': 1
-}";
-            Dictionary<String, String> headers = new Dictionary<String, String>();
-            headers.Clear();
-            headers.Add("X-Mock", "200");
-            dynamic response = await sg.client.api_keys.get(queryParams: queryParams, requestHeaders: headers);
-            Assert.AreEqual(response.StatusCode, HttpStatusCode.OK);
-        }
-
-        [Test]
-        public async void test_api_keys__api_key_id__put()
-        {
-            string data = @"{
-  'name': 'A New Hope', 
-  'scopes': [
-    'user.profile.read', 
-    'user.profile.update'
-  ]
-}";
-            Object json = JsonConvert.DeserializeObject<Object>(data);
-            data = json.ToString();
-            var api_key_id = "test_url_param";
-            Dictionary<String, String> headers = new Dictionary<String, String>();
-            headers.Clear();
-            headers.Add("X-Mock", "200");
-            dynamic response = await sg.client.api_keys._(api_key_id).put(requestBody: data, requestHeaders: headers);
-            Assert.AreEqual(response.StatusCode, HttpStatusCode.OK);
-        }
-
-        [Test]
-        public async void test_api_keys__api_key_id__patch()
-        {
-            string data = @"{
-  'name': 'A New Hope'
-}";
-            Object json = JsonConvert.DeserializeObject<Object>(data);
-            data = json.ToString();
-            var api_key_id = "test_url_param";
-            Dictionary<String, String> headers = new Dictionary<String, String>();
-            headers.Clear();
-            headers.Add("X-Mock", "200");
-            dynamic response = await sg.client.api_keys._(api_key_id).patch(requestBody: data, requestHeaders: headers);
-            Assert.AreEqual(response.StatusCode, HttpStatusCode.OK);
-        }
-
-        [Test]
-        public async void test_api_keys__api_key_id__get()
-        {
-            var api_key_id = "test_url_param";
-            Dictionary<String, String> headers = new Dictionary<String, String>();
-            headers.Clear();
-            headers.Add("X-Mock", "200");
-            dynamic response = await sg.client.api_keys._(api_key_id).get(requestHeaders: headers);
-            Assert.AreEqual(response.StatusCode, HttpStatusCode.OK);
-        }
-
-        [Test]
-        public async void test_api_keys__api_key_id__delete()
-        {
-            var api_key_id = "test_url_param";
-            Dictionary<String, String> headers = new Dictionary<String, String>();
-            headers.Clear();
-            headers.Add("X-Mock", "204");
-            dynamic response = await sg.client.api_keys._(api_key_id).delete(requestHeaders: headers);
-            Assert.AreEqual(response.StatusCode, HttpStatusCode.NoContent);
-        }
-
-        [Test]
-        public async void test_asm_groups_post()
-        {
-            string data = @"{
-  'description': 'Suggestions for products our users might like.', 
-  'is_default': true, 
-  'name': 'Product Suggestions'
-}";
-            Object json = JsonConvert.DeserializeObject<Object>(data);
-            data = json.ToString();
-            Dictionary<String, String> headers = new Dictionary<String, String>();
-            headers.Clear();
-            headers.Add("X-Mock", "201");
-            dynamic response = await sg.client.asm.groups.post(requestBody: data, requestHeaders: headers);
-            Assert.AreEqual(response.StatusCode, HttpStatusCode.Created);
-        }
-
-        [Test]
-        public async void test_asm_groups_get()
-        {
-            string queryParams = @"{
-  'id': 1
-}";
-            Dictionary<String, String> headers = new Dictionary<String, String>();
-            headers.Clear();
-            headers.Add("X-Mock", "200");
-            dynamic response = await sg.client.asm.groups.get(queryParams: queryParams, requestHeaders: headers);
-            Assert.AreEqual(response.StatusCode, HttpStatusCode.OK);
-        }
-
-        [Test]
-        public async void test_asm_groups__group_id__patch()
-        {
-            string data = @"{
-  'description': 'Suggestions for items our users might like.', 
-  'id': 103, 
-  'name': 'Item Suggestions'
-}";
-            Object json = JsonConvert.DeserializeObject<Object>(data);
-            data = json.ToString();
-            var group_id = "test_url_param";
-            Dictionary<String, String> headers = new Dictionary<String, String>();
-            headers.Clear();
-            headers.Add("X-Mock", "201");
-            dynamic response = await sg.client.asm.groups._(group_id).patch(requestBody: data, requestHeaders: headers);
-            Assert.AreEqual(response.StatusCode, HttpStatusCode.Created);
-        }
-
-        [Test]
-        public async void test_asm_groups__group_id__get()
-        {
-            var group_id = "test_url_param";
-            Dictionary<String, String> headers = new Dictionary<String, String>();
-            headers.Clear();
-            headers.Add("X-Mock", "200");
-            dynamic response = await sg.client.asm.groups._(group_id).get(requestHeaders: headers);
-            Assert.AreEqual(response.StatusCode, HttpStatusCode.OK);
-        }
-
-        [Test]
-        public async void test_asm_groups__group_id__delete()
-        {
-            var group_id = "test_url_param";
-            Dictionary<String, String> headers = new Dictionary<String, String>();
-            headers.Clear();
-            headers.Add("X-Mock", "204");
-            dynamic response = await sg.client.asm.groups._(group_id).delete(requestHeaders: headers);
-            Assert.AreEqual(response.StatusCode, HttpStatusCode.NoContent);
-        }
-
-        [Test]
-        public async void test_asm_groups__group_id__suppressions_post()
-        {
-            string data = @"{
-  'recipient_emails': [
-    'test1@example.com', 
-    'test2@example.com'
-  ]
-}";
-            Object json = JsonConvert.DeserializeObject<Object>(data);
-            data = json.ToString();
-            var group_id = "test_url_param";
-            Dictionary<String, String> headers = new Dictionary<String, String>();
-            headers.Clear();
-            headers.Add("X-Mock", "201");
-            dynamic response = await sg.client.asm.groups._(group_id).suppressions.post(requestBody: data, requestHeaders: headers);
-            Assert.AreEqual(response.StatusCode, HttpStatusCode.Created);
-        }
-
-        [Test]
-        public async void test_asm_groups__group_id__suppressions_get()
-        {
-            var group_id = "test_url_param";
-            Dictionary<String, String> headers = new Dictionary<String, String>();
-            headers.Clear();
-            headers.Add("X-Mock", "200");
-            dynamic response = await sg.client.asm.groups._(group_id).suppressions.get(requestHeaders: headers);
-            Assert.AreEqual(response.StatusCode, HttpStatusCode.OK);
-        }
-
-        [Test]
-        public async void test_asm_groups__group_id__suppressions_search_post()
-        {
-            string data = @"{
-  'recipient_emails': [
-    'exists1@example.com', 
-    'exists2@example.com', 
-    'doesnotexists@example.com'
-  ]
-}";
-            Object json = JsonConvert.DeserializeObject<Object>(data);
-            data = json.ToString();
-            var group_id = "test_url_param";
-            Dictionary<String, String> headers = new Dictionary<String, String>();
-            headers.Clear();
-            headers.Add("X-Mock", "200");
-            dynamic response = await sg.client.asm.groups._(group_id).suppressions.search.post(requestBody: data, requestHeaders: headers);
-            Assert.AreEqual(response.StatusCode, HttpStatusCode.OK);
-        }
-
-        [Test]
-        public async void test_asm_groups__group_id__suppressions__email__delete()
-        {
-            var group_id = "test_url_param";
-            var email = "test_url_param";
-            Dictionary<String, String> headers = new Dictionary<String, String>();
-            headers.Clear();
-            headers.Add("X-Mock", "204");
-            dynamic response = await sg.client.asm.groups._(group_id).suppressions._(email).delete(requestHeaders: headers);
-            Assert.AreEqual(response.StatusCode, HttpStatusCode.NoContent);
-        }
-
-        [Test]
-        public async void test_asm_suppressions_get()
-        {
-            Dictionary<String, String> headers = new Dictionary<String, String>();
-            headers.Clear();
-            headers.Add("X-Mock", "200");
-            dynamic response = await sg.client.asm.suppressions.get(requestHeaders: headers);
-            Assert.AreEqual(response.StatusCode, HttpStatusCode.OK);
-        }
-
-        [Test]
-        public async void test_asm_suppressions_global_post()
-        {
-            string data = @"{
-  'recipient_emails': [
-    'test1@example.com', 
-    'test2@example.com'
-  ]
-}";
-            Object json = JsonConvert.DeserializeObject<Object>(data);
-            data = json.ToString();
-            Dictionary<String, String> headers = new Dictionary<String, String>();
-            headers.Clear();
-            headers.Add("X-Mock", "201");
-            dynamic response = await sg.client.asm.suppressions.global.post(requestBody: data, requestHeaders: headers);
-            Assert.AreEqual(response.StatusCode, HttpStatusCode.Created);
-        }
-
-        [Test]
-        public async void test_asm_suppressions_global__email__get()
-        {
-            var email = "test_url_param";
-            Dictionary<String, String> headers = new Dictionary<String, String>();
-            headers.Clear();
-            headers.Add("X-Mock", "200");
-            dynamic response = await sg.client.asm.suppressions.global._(email).get(requestHeaders: headers);
-            Assert.AreEqual(response.StatusCode, HttpStatusCode.OK);
-        }
-
-        [Test]
-        public async void test_asm_suppressions_global__email__delete()
-        {
-            var email = "test_url_param";
-            Dictionary<String, String> headers = new Dictionary<String, String>();
-            headers.Clear();
-            headers.Add("X-Mock", "204");
-            dynamic response = await sg.client.asm.suppressions.global._(email).delete(requestHeaders: headers);
-            Assert.AreEqual(response.StatusCode, HttpStatusCode.NoContent);
-        }
-
-        [Test]
-        public async void test_asm_suppressions__email__get()
-        {
-            var email = "test_url_param";
-            Dictionary<String, String> headers = new Dictionary<String, String>();
-            headers.Clear();
-            headers.Add("X-Mock", "200");
-            dynamic response = await sg.client.asm.suppressions._(email).get(requestHeaders: headers);
-            Assert.AreEqual(response.StatusCode, HttpStatusCode.OK);
-        }
-
-        [Test]
-        public async void test_browsers_stats_get()
-        {
-            string queryParams = @"{
-  'aggregated_by': 'day', 
-  'browsers': 'test_string', 
-  'end_date': '2016-04-01', 
-  'limit': 'test_string', 
-  'offset': 'test_string', 
-  'start_date': '2016-01-01'
-}";
-            Dictionary<String, String> headers = new Dictionary<String, String>();
-            headers.Clear();
-            headers.Add("X-Mock", "200");
-            dynamic response = await sg.client.browsers.stats.get(queryParams: queryParams, requestHeaders: headers);
-            Assert.AreEqual(response.StatusCode, HttpStatusCode.OK);
-        }
-
-        [Test]
-        public async void test_campaigns_post()
-        {
-            string data = @"{
-  'categories': [
-    'spring line'
-  ], 
-  'custom_unsubscribe_url': '', 
-  'html_content': '<html><head><title></title></head><body><p>Check out our spring line!</p></body></html>', 
-  'ip_pool': 'marketing', 
-  'list_ids': [
-    110, 
-    124
-  ], 
-  'plain_content': 'Check out our spring line!', 
-  'segment_ids': [
-    110
-  ], 
-  'sender_id': 124451, 
-  'subject': 'New Products for Spring!', 
-  'suppression_group_id': 42, 
-  'title': 'March Newsletter'
-}";
-            Object json = JsonConvert.DeserializeObject<Object>(data);
-            data = json.ToString();
-            Dictionary<String, String> headers = new Dictionary<String, String>();
-            headers.Clear();
-            headers.Add("X-Mock", "201");
-            dynamic response = await sg.client.campaigns.post(requestBody: data, requestHeaders: headers);
-            Assert.AreEqual(response.StatusCode, HttpStatusCode.Created);
-        }
-
-        [Test]
-        public async void test_campaigns_get()
-        {
-            string queryParams = @"{
-  'limit': 1, 
-  'offset': 1
-}";
-            Dictionary<String, String> headers = new Dictionary<String, String>();
-            headers.Clear();
-            headers.Add("X-Mock", "200");
-            dynamic response = await sg.client.campaigns.get(queryParams: queryParams, requestHeaders: headers);
-            Assert.AreEqual(response.StatusCode, HttpStatusCode.OK);
-        }
-
-        [Test]
-        public async void test_campaigns__campaign_id__patch()
-        {
-            string data = @"{
-  'categories': [
-    'summer line'
-  ], 
-  'html_content': '<html><head><title></title></head><body><p>Check out our summer line!</p></body></html>', 
-  'plain_content': 'Check out our summer line!', 
-  'subject': 'New Products for Summer!', 
-  'title': 'May Newsletter'
-}";
-            Object json = JsonConvert.DeserializeObject<Object>(data);
-            data = json.ToString();
-            var campaign_id = "test_url_param";
-            Dictionary<String, String> headers = new Dictionary<String, String>();
-            headers.Clear();
-            headers.Add("X-Mock", "200");
-            dynamic response = await sg.client.campaigns._(campaign_id).patch(requestBody: data, requestHeaders: headers);
-            Assert.AreEqual(response.StatusCode, HttpStatusCode.OK);
-        }
-
-        [Test]
-        public async void test_campaigns__campaign_id__get()
-        {
-            var campaign_id = "test_url_param";
-            Dictionary<String, String> headers = new Dictionary<String, String>();
-            headers.Clear();
-            headers.Add("X-Mock", "200");
-            dynamic response = await sg.client.campaigns._(campaign_id).get(requestHeaders: headers);
-            Assert.AreEqual(response.StatusCode, HttpStatusCode.OK);
-        }
-
-        [Test]
-        public async void test_campaigns__campaign_id__delete()
-        {
-            var campaign_id = "test_url_param";
-            Dictionary<String, String> headers = new Dictionary<String, String>();
-            headers.Clear();
-            headers.Add("X-Mock", "204");
-            dynamic response = await sg.client.campaigns._(campaign_id).delete(requestHeaders: headers);
-            Assert.AreEqual(response.StatusCode, HttpStatusCode.NoContent);
-        }
-
-        [Test]
-        public async void test_campaigns__campaign_id__schedules_patch()
-        {
-            string data = @"{
-  'send_at': 1489451436
-}";
-            Object json = JsonConvert.DeserializeObject<Object>(data);
-            data = json.ToString();
-            var campaign_id = "test_url_param";
-            Dictionary<String, String> headers = new Dictionary<String, String>();
-            headers.Clear();
-            headers.Add("X-Mock", "200");
-            dynamic response = await sg.client.campaigns._(campaign_id).schedules.patch(requestBody: data, requestHeaders: headers);
-            Assert.AreEqual(response.StatusCode, HttpStatusCode.OK);
-        }
-
-        [Test]
-        public async void test_campaigns__campaign_id__schedules_post()
-        {
-            string data = @"{
-  'send_at': 1489771528
-}";
-            Object json = JsonConvert.DeserializeObject<Object>(data);
-            data = json.ToString();
-            var campaign_id = "test_url_param";
-            Dictionary<String, String> headers = new Dictionary<String, String>();
-            headers.Clear();
-            headers.Add("X-Mock", "201");
-            dynamic response = await sg.client.campaigns._(campaign_id).schedules.post(requestBody: data, requestHeaders: headers);
-            Assert.AreEqual(response.StatusCode, HttpStatusCode.Created);
-        }
-
-        [Test]
-        public async void test_campaigns__campaign_id__schedules_get()
-        {
-            var campaign_id = "test_url_param";
-            Dictionary<String, String> headers = new Dictionary<String, String>();
-            headers.Clear();
-            headers.Add("X-Mock", "200");
-            dynamic response = await sg.client.campaigns._(campaign_id).schedules.get(requestHeaders: headers);
-            Assert.AreEqual(response.StatusCode, HttpStatusCode.OK);
-        }
-
-        [Test]
-        public async void test_campaigns__campaign_id__schedules_delete()
-        {
-            var campaign_id = "test_url_param";
-            Dictionary<String, String> headers = new Dictionary<String, String>();
-            headers.Clear();
-            headers.Add("X-Mock", "204");
-            dynamic response = await sg.client.campaigns._(campaign_id).schedules.delete(requestHeaders: headers);
-            Assert.AreEqual(response.StatusCode, HttpStatusCode.NoContent);
-        }
-
-        [Test]
-        public async void test_campaigns__campaign_id__schedules_now_post()
-        {
-            var campaign_id = "test_url_param";
-            Dictionary<String, String> headers = new Dictionary<String, String>();
-            headers.Clear();
-            headers.Add("X-Mock", "201");
-            dynamic response = await sg.client.campaigns._(campaign_id).schedules.now.post(requestHeaders: headers);
-            Assert.AreEqual(response.StatusCode, HttpStatusCode.Created);
-        }
-
-        [Test]
-        public async void test_campaigns__campaign_id__schedules_test_post()
-        {
-            string data = @"{
-  'to': 'your.email@example.com'
-}";
-            Object json = JsonConvert.DeserializeObject<Object>(data);
-            data = json.ToString();
-            var campaign_id = "test_url_param";
-            Dictionary<String, String> headers = new Dictionary<String, String>();
-            headers.Clear();
-            headers.Add("X-Mock", "204");
-            dynamic response = await sg.client.campaigns._(campaign_id).schedules.test.post(requestBody: data, requestHeaders: headers);
-            Assert.AreEqual(response.StatusCode, HttpStatusCode.NoContent);
-        }
-
-        [Test]
-        public async void test_categories_get()
-        {
-            string queryParams = @"{
-  'category': 'test_string', 
-  'limit': 1, 
-  'offset': 1
-}";
-            Dictionary<String, String> headers = new Dictionary<String, String>();
-            headers.Clear();
-            headers.Add("X-Mock", "200");
-            dynamic response = await sg.client.categories.get(queryParams: queryParams, requestHeaders: headers);
-            Assert.AreEqual(response.StatusCode, HttpStatusCode.OK);
-        }
-
-        [Test]
-        public async void test_categories_stats_get()
-        {
-            string queryParams = @"{
-  'aggregated_by': 'day', 
-  'categories': 'test_string', 
-  'end_date': '2016-04-01', 
-  'limit': 1, 
-  'offset': 1, 
-  'start_date': '2016-01-01'
-}";
-            Dictionary<String, String> headers = new Dictionary<String, String>();
-            headers.Clear();
-            headers.Add("X-Mock", "200");
-            dynamic response = await sg.client.categories.stats.get(queryParams: queryParams, requestHeaders: headers);
-            Assert.AreEqual(response.StatusCode, HttpStatusCode.OK);
-        }
-
-        [Test]
-        public async void test_categories_stats_sums_get()
-        {
-            string queryParams = @"{
-  'aggregated_by': 'day', 
-  'end_date': '2016-04-01', 
-  'limit': 1, 
-  'offset': 1, 
-  'sort_by_direction': 'asc', 
-  'sort_by_metric': 'test_string', 
-  'start_date': '2016-01-01'
-}";
-            Dictionary<String, String> headers = new Dictionary<String, String>();
-            headers.Clear();
-            headers.Add("X-Mock", "200");
-            dynamic response = await sg.client.categories.stats.sums.get(queryParams: queryParams, requestHeaders: headers);
-            Assert.AreEqual(response.StatusCode, HttpStatusCode.OK);
-        }
-
-        [Test]
-        public async void test_clients_stats_get()
-        {
-            string queryParams = @"{
-  'aggregated_by': 'day', 
-  'end_date': '2016-04-01', 
-  'start_date': '2016-01-01'
-}";
-            Dictionary<String, String> headers = new Dictionary<String, String>();
-            headers.Clear();
-            headers.Add("X-Mock", "200");
-            dynamic response = await sg.client.clients.stats.get(queryParams: queryParams, requestHeaders: headers);
-            Assert.AreEqual(response.StatusCode, HttpStatusCode.OK);
-        }
-
-        [Test]
-        public async void test_clients__client_type__stats_get()
-        {
-            string queryParams = @"{
-  'aggregated_by': 'day', 
-  'end_date': '2016-04-01', 
-  'start_date': '2016-01-01'
-}";
-            var client_type = "test_url_param";
-            Dictionary<String, String> headers = new Dictionary<String, String>();
-            headers.Clear();
-            headers.Add("X-Mock", "200");
-            dynamic response = await sg.client.clients._(client_type).stats.get(queryParams: queryParams, requestHeaders: headers);
-            Assert.AreEqual(response.StatusCode, HttpStatusCode.OK);
-        }
-
-        [Test]
-        public async void test_contactdb_custom_fields_post()
-        {
-            string data = @"{
-  'name': 'pet', 
-  'type': 'text'
-}";
-            Object json = JsonConvert.DeserializeObject<Object>(data);
-            data = json.ToString();
-            Dictionary<String, String> headers = new Dictionary<String, String>();
-            headers.Clear();
-            headers.Add("X-Mock", "201");
-            dynamic response = await sg.client.contactdb.custom_fields.post(requestBody: data, requestHeaders: headers);
-            Assert.AreEqual(response.StatusCode, HttpStatusCode.Created);
-        }
-
-        [Test]
-        public async void test_contactdb_custom_fields_get()
-        {
-            Dictionary<String, String> headers = new Dictionary<String, String>();
-            headers.Clear();
-            headers.Add("X-Mock", "200");
-            dynamic response = await sg.client.contactdb.custom_fields.get(requestHeaders: headers);
-            Assert.AreEqual(response.StatusCode, HttpStatusCode.OK);
-        }
-
-        [Test]
-        public async void test_contactdb_custom_fields__custom_field_id__get()
-        {
-            var custom_field_id = "test_url_param";
-            Dictionary<String, String> headers = new Dictionary<String, String>();
-            headers.Clear();
-            headers.Add("X-Mock", "200");
-            dynamic response = await sg.client.contactdb.custom_fields._(custom_field_id).get(requestHeaders: headers);
-            Assert.AreEqual(response.StatusCode, HttpStatusCode.OK);
-        }
-
-        [Test]
-        public async void test_contactdb_custom_fields__custom_field_id__delete()
-        {
-            var custom_field_id = "test_url_param";
-            Dictionary<String, String> headers = new Dictionary<String, String>();
-            headers.Clear();
-            headers.Add("X-Mock", "202");
-            dynamic response = await sg.client.contactdb.custom_fields._(custom_field_id).delete(requestHeaders: headers);
-            Assert.AreEqual(response.StatusCode, HttpStatusCode.Accepted);
-        }
-
-        [Test]
-        public async void test_contactdb_lists_post()
-        {
-            string data = @"{
-  'name': 'your list name'
-}";
-            Object json = JsonConvert.DeserializeObject<Object>(data);
-            data = json.ToString();
-            Dictionary<String, String> headers = new Dictionary<String, String>();
-            headers.Clear();
-            headers.Add("X-Mock", "201");
-            dynamic response = await sg.client.contactdb.lists.post(requestBody: data, requestHeaders: headers);
-            Assert.AreEqual(response.StatusCode, HttpStatusCode.Created);
-        }
-
-        [Test]
-        public async void test_contactdb_lists_get()
-        {
-            Dictionary<String, String> headers = new Dictionary<String, String>();
-            headers.Clear();
-            headers.Add("X-Mock", "200");
-            dynamic response = await sg.client.contactdb.lists.get(requestHeaders: headers);
-            Assert.AreEqual(response.StatusCode, HttpStatusCode.OK);
-        }
-
-        [Test]
-        public async void test_contactdb_lists_delete()
-        {
-            string data = @"[
-  1, 
-  2, 
-  3, 
-  4
-]";
-            Object json = JsonConvert.DeserializeObject<Object>(data);
-            data = json.ToString();
-            Dictionary<String, String> headers = new Dictionary<String, String>();
-            headers.Clear();
-            headers.Add("X-Mock", "204");
-            dynamic response = await sg.client.contactdb.lists.delete(requestBody: data, requestHeaders: headers);
-            Assert.AreEqual(response.StatusCode, HttpStatusCode.NoContent);
-        }
-
-        [Test]
-        public async void test_contactdb_lists__list_id__patch()
-        {
-            string data = @"{
-  'name': 'newlistname'
-}";
-            Object json = JsonConvert.DeserializeObject<Object>(data);
-            data = json.ToString();
-            string queryParams = @"{
-  'list_id': 1
-}";
-            var list_id = "test_url_param";
-            Dictionary<String, String> headers = new Dictionary<String, String>();
-            headers.Clear();
-            headers.Add("X-Mock", "200");
-            dynamic response = await sg.client.contactdb.lists._(list_id).patch(requestBody: data, queryParams: queryParams, requestHeaders: headers);
-            Assert.AreEqual(response.StatusCode, HttpStatusCode.OK);
-        }
-
-        [Test]
-        public async void test_contactdb_lists__list_id__get()
-        {
-            string queryParams = @"{
-  'list_id': 1
-}";
-            var list_id = "test_url_param";
-            Dictionary<String, String> headers = new Dictionary<String, String>();
-            headers.Clear();
-            headers.Add("X-Mock", "200");
-            dynamic response = await sg.client.contactdb.lists._(list_id).get(queryParams: queryParams, requestHeaders: headers);
-            Assert.AreEqual(response.StatusCode, HttpStatusCode.OK);
-        }
-
-        [Test]
-        public async void test_contactdb_lists__list_id__delete()
-        {
-            string queryParams = @"{
-  'delete_contacts': 'true'
-}";
-            var list_id = "test_url_param";
-            Dictionary<String, String> headers = new Dictionary<String, String>();
-            headers.Clear();
-            headers.Add("X-Mock", "202");
-            dynamic response = await sg.client.contactdb.lists._(list_id).delete(queryParams: queryParams, requestHeaders: headers);
-            Assert.AreEqual(response.StatusCode, HttpStatusCode.Accepted);
-        }
-
-        [Test]
-        public async void test_contactdb_lists__list_id__recipients_post()
-        {
-            string data = @"[
-  'recipient_id1', 
-  'recipient_id2'
-]";
-            Object json = JsonConvert.DeserializeObject<Object>(data);
-            data = json.ToString();
-            var list_id = "test_url_param";
-            Dictionary<String, String> headers = new Dictionary<String, String>();
-            headers.Clear();
-            headers.Add("X-Mock", "201");
-            dynamic response = await sg.client.contactdb.lists._(list_id).recipients.post(requestBody: data, requestHeaders: headers);
-            Assert.AreEqual(response.StatusCode, HttpStatusCode.Created);
-        }
-
-        [Test]
-        public async void test_contactdb_lists__list_id__recipients_get()
-        {
-            string queryParams = @"{
-  'list_id': 1, 
-  'page': 1, 
-  'page_size': 1
-}";
-            var list_id = "test_url_param";
-            Dictionary<String, String> headers = new Dictionary<String, String>();
-            headers.Clear();
-            headers.Add("X-Mock", "200");
-            dynamic response = await sg.client.contactdb.lists._(list_id).recipients.get(queryParams: queryParams, requestHeaders: headers);
-            Assert.AreEqual(response.StatusCode, HttpStatusCode.OK);
-        }
-
-        [Test]
-        public async void test_contactdb_lists__list_id__recipients__recipient_id__post()
-        {
-            var list_id = "test_url_param";
-            var recipient_id = "test_url_param";
-            Dictionary<String, String> headers = new Dictionary<String, String>();
-            headers.Clear();
-            headers.Add("X-Mock", "201");
-            dynamic response = await sg.client.contactdb.lists._(list_id).recipients._(recipient_id).post(requestHeaders: headers);
-            Assert.AreEqual(response.StatusCode, HttpStatusCode.Created);
-        }
-
-        [Test]
-        public async void test_contactdb_lists__list_id__recipients__recipient_id__delete()
-        {
-            string queryParams = @"{
-  'list_id': 1, 
-  'recipient_id': 1
-}";
-            var list_id = "test_url_param";
-            var recipient_id = "test_url_param";
-            Dictionary<String, String> headers = new Dictionary<String, String>();
-            headers.Clear();
-            headers.Add("X-Mock", "204");
-            dynamic response = await sg.client.contactdb.lists._(list_id).recipients._(recipient_id).delete(queryParams: queryParams, requestHeaders: headers);
-            Assert.AreEqual(response.StatusCode, HttpStatusCode.NoContent);
-        }
-
-        [Test]
-        public async void test_contactdb_recipients_patch()
-        {
-            string data = @"[
-  {
-    'email': 'jones@example.com', 
-    'first_name': 'Guy', 
-    'last_name': 'Jones'
-  }
-]";
-            Object json = JsonConvert.DeserializeObject<Object>(data);
-            data = json.ToString();
-            Dictionary<String, String> headers = new Dictionary<String, String>();
-            headers.Clear();
-            headers.Add("X-Mock", "201");
-            dynamic response = await sg.client.contactdb.recipients.patch(requestBody: data, requestHeaders: headers);
-            Assert.AreEqual(response.StatusCode, HttpStatusCode.Created);
-        }
-
-        [Test]
-        public async void test_contactdb_recipients_post()
-        {
-            string data = @"[
-  {
-    'age': 25, 
-    'email': 'example@example.com', 
-    'first_name': '', 
-    'last_name': 'User'
-  }, 
-  {
-    'age': 25, 
-    'email': 'example2@example.com', 
-    'first_name': 'Example', 
-    'last_name': 'User'
-  }
-]";
-            Object json = JsonConvert.DeserializeObject<Object>(data);
-            data = json.ToString();
-            Dictionary<String, String> headers = new Dictionary<String, String>();
-            headers.Clear();
-            headers.Add("X-Mock", "201");
-            dynamic response = await sg.client.contactdb.recipients.post(requestBody: data, requestHeaders: headers);
-            Assert.AreEqual(response.StatusCode, HttpStatusCode.Created);
-        }
-
-        [Test]
-        public async void test_contactdb_recipients_get()
-        {
-            string queryParams = @"{
-  'page': 1, 
-  'page_size': 1
-}";
-            Dictionary<String, String> headers = new Dictionary<String, String>();
-            headers.Clear();
-            headers.Add("X-Mock", "200");
-            dynamic response = await sg.client.contactdb.recipients.get(queryParams: queryParams, requestHeaders: headers);
-            Assert.AreEqual(response.StatusCode, HttpStatusCode.OK);
-        }
-
-        [Test]
-        public async void test_contactdb_recipients_delete()
-        {
-            string data = @"[
-  'recipient_id1', 
-  'recipient_id2'
-]";
-            Object json = JsonConvert.DeserializeObject<Object>(data);
-            data = json.ToString();
-            Dictionary<String, String> headers = new Dictionary<String, String>();
-            headers.Clear();
-            headers.Add("X-Mock", "200");
-            dynamic response = await sg.client.contactdb.recipients.delete(requestBody: data, requestHeaders: headers);
-            Assert.AreEqual(response.StatusCode, HttpStatusCode.OK);
-        }
-
-        [Test]
-        public async void test_contactdb_recipients_billable_count_get()
-        {
-            Dictionary<String, String> headers = new Dictionary<String, String>();
-            headers.Clear();
-            headers.Add("X-Mock", "200");
-            dynamic response = await sg.client.contactdb.recipients.billable_count.get(requestHeaders: headers);
-            Assert.AreEqual(response.StatusCode, HttpStatusCode.OK);
-        }
-
-        [Test]
-        public async void test_contactdb_recipients_count_get()
-        {
-            Dictionary<String, String> headers = new Dictionary<String, String>();
-            headers.Clear();
-            headers.Add("X-Mock", "200");
-            dynamic response = await sg.client.contactdb.recipients.count.get(requestHeaders: headers);
-            Assert.AreEqual(response.StatusCode, HttpStatusCode.OK);
-        }
-
-        [Test]
-        public async void test_contactdb_recipients_search_get()
-        {
-            string queryParams = @"{
-  '{field_name}': 'test_string'
-}";
-            Dictionary<String, String> headers = new Dictionary<String, String>();
-            headers.Clear();
-            headers.Add("X-Mock", "200");
-            dynamic response = await sg.client.contactdb.recipients.search.get(queryParams: queryParams, requestHeaders: headers);
-            Assert.AreEqual(response.StatusCode, HttpStatusCode.OK);
-        }
-
-        [Test]
-        public async void test_contactdb_recipients__recipient_id__get()
-        {
-            var recipient_id = "test_url_param";
-            Dictionary<String, String> headers = new Dictionary<String, String>();
-            headers.Clear();
-            headers.Add("X-Mock", "200");
-            dynamic response = await sg.client.contactdb.recipients._(recipient_id).get(requestHeaders: headers);
-            Assert.AreEqual(response.StatusCode, HttpStatusCode.OK);
-        }
-
-        [Test]
-        public async void test_contactdb_recipients__recipient_id__delete()
-        {
-            var recipient_id = "test_url_param";
-            Dictionary<String, String> headers = new Dictionary<String, String>();
-            headers.Clear();
-            headers.Add("X-Mock", "204");
-            dynamic response = await sg.client.contactdb.recipients._(recipient_id).delete(requestHeaders: headers);
-            Assert.AreEqual(response.StatusCode, HttpStatusCode.NoContent);
-        }
-
-        [Test]
-        public async void test_contactdb_recipients__recipient_id__lists_get()
-        {
-            var recipient_id = "test_url_param";
-            Dictionary<String, String> headers = new Dictionary<String, String>();
-            headers.Clear();
-            headers.Add("X-Mock", "200");
-            dynamic response = await sg.client.contactdb.recipients._(recipient_id).lists.get(requestHeaders: headers);
-            Assert.AreEqual(response.StatusCode, HttpStatusCode.OK);
-        }
-
-        [Test]
-        public async void test_contactdb_reserved_fields_get()
-        {
-            Dictionary<String, String> headers = new Dictionary<String, String>();
-            headers.Clear();
-            headers.Add("X-Mock", "200");
-            dynamic response = await sg.client.contactdb.reserved_fields.get(requestHeaders: headers);
-            Assert.AreEqual(response.StatusCode, HttpStatusCode.OK);
-        }
-
-        [Test]
-        public async void test_contactdb_segments_post()
-        {
-            string data = @"{
-  'conditions': [
-    {
-      'and_or': '', 
-      'field': 'last_name', 
-      'operator': 'eq', 
-      'value': 'Miller'
-    }, 
-    {
-      'and_or': 'and', 
-      'field': 'last_clicked', 
-      'operator': 'gt', 
-      'value': '01/02/2015'
-    }, 
-    {
-      'and_or': 'or', 
-      'field': 'clicks.campaign_identifier', 
-      'operator': 'eq', 
-      'value': '513'
-    }
-  ], 
-  'list_id': 4, 
-  'name': 'Last Name Miller'
-}";
-            Object json = JsonConvert.DeserializeObject<Object>(data);
-            data = json.ToString();
-            Dictionary<String, String> headers = new Dictionary<String, String>();
-            headers.Clear();
-            headers.Add("X-Mock", "200");
-            dynamic response = await sg.client.contactdb.segments.post(requestBody: data, requestHeaders: headers);
-            Assert.AreEqual(response.StatusCode, HttpStatusCode.OK);
-        }
-
-        [Test]
-        public async void test_contactdb_segments_get()
-        {
-            Dictionary<String, String> headers = new Dictionary<String, String>();
-            headers.Clear();
-            headers.Add("X-Mock", "200");
-            dynamic response = await sg.client.contactdb.segments.get(requestHeaders: headers);
-            Assert.AreEqual(response.StatusCode, HttpStatusCode.OK);
-        }
-
-        [Test]
-        public async void test_contactdb_segments__segment_id__patch()
-        {
-            string data = @"{
-  'conditions': [
-    {
-      'and_or': '', 
-      'field': 'last_name', 
-      'operator': 'eq', 
-      'value': 'Miller'
-    }
-  ], 
-  'list_id': 5, 
-  'name': 'The Millers'
-}";
-            Object json = JsonConvert.DeserializeObject<Object>(data);
-            data = json.ToString();
-            string queryParams = @"{
-  'segment_id': 'test_string'
-}";
-            var segment_id = "test_url_param";
-            Dictionary<String, String> headers = new Dictionary<String, String>();
-            headers.Clear();
-            headers.Add("X-Mock", "200");
-            dynamic response = await sg.client.contactdb.segments._(segment_id).patch(requestBody: data, queryParams: queryParams, requestHeaders: headers);
-            Assert.AreEqual(response.StatusCode, HttpStatusCode.OK);
-        }
-
-        [Test]
-        public async void test_contactdb_segments__segment_id__get()
-        {
-            string queryParams = @"{
-  'segment_id': 1
-}";
-            var segment_id = "test_url_param";
-            Dictionary<String, String> headers = new Dictionary<String, String>();
-            headers.Clear();
-            headers.Add("X-Mock", "200");
-            dynamic response = await sg.client.contactdb.segments._(segment_id).get(queryParams: queryParams, requestHeaders: headers);
-            Assert.AreEqual(response.StatusCode, HttpStatusCode.OK);
-        }
-
-        [Test]
-        public async void test_contactdb_segments__segment_id__delete()
-        {
-            string queryParams = @"{
-  'delete_contacts': 'true'
-}";
-            var segment_id = "test_url_param";
-            Dictionary<String, String> headers = new Dictionary<String, String>();
-            headers.Clear();
-            headers.Add("X-Mock", "204");
-            dynamic response = await sg.client.contactdb.segments._(segment_id).delete(queryParams: queryParams, requestHeaders: headers);
-            Assert.AreEqual(response.StatusCode, HttpStatusCode.NoContent);
-        }
-
-        [Test]
-        public async void test_contactdb_segments__segment_id__recipients_get()
-        {
-            string queryParams = @"{
-  'page': 1, 
-  'page_size': 1
-}";
-            var segment_id = "test_url_param";
-            Dictionary<String, String> headers = new Dictionary<String, String>();
-            headers.Clear();
-            headers.Add("X-Mock", "200");
-            dynamic response = await sg.client.contactdb.segments._(segment_id).recipients.get(queryParams: queryParams, requestHeaders: headers);
-            Assert.AreEqual(response.StatusCode, HttpStatusCode.OK);
-        }
-
-        [Test]
-        public async void test_devices_stats_get()
-        {
-            string queryParams = @"{
-  'aggregated_by': 'day', 
-  'end_date': '2016-04-01', 
-  'limit': 1, 
-  'offset': 1, 
-  'start_date': '2016-01-01'
-}";
-            Dictionary<String, String> headers = new Dictionary<String, String>();
-            headers.Clear();
-            headers.Add("X-Mock", "200");
-            dynamic response = await sg.client.devices.stats.get(queryParams: queryParams, requestHeaders: headers);
-            Assert.AreEqual(response.StatusCode, HttpStatusCode.OK);
-        }
-
-        [Test]
-        public async void test_geo_stats_get()
-        {
-            string queryParams = @"{
-  'aggregated_by': 'day', 
-  'country': 'US', 
-  'end_date': '2016-04-01', 
-  'limit': 1, 
-  'offset': 1, 
-  'start_date': '2016-01-01'
-}";
-            Dictionary<String, String> headers = new Dictionary<String, String>();
-            headers.Clear();
-            headers.Add("X-Mock", "200");
-            dynamic response = await sg.client.geo.stats.get(queryParams: queryParams, requestHeaders: headers);
-            Assert.AreEqual(response.StatusCode, HttpStatusCode.OK);
-        }
-
-        [Test]
-        public async void test_ips_get()
-        {
-            string queryParams = @"{
-  'exclude_whitelabels': 'true', 
-  'ip': 'test_string', 
-  'limit': 1, 
-  'offset': 1, 
-  'subuser': 'test_string'
-}";
-            Dictionary<String, String> headers = new Dictionary<String, String>();
-            headers.Clear();
-            headers.Add("X-Mock", "200");
-            dynamic response = await sg.client.ips.get(queryParams: queryParams, requestHeaders: headers);
-            Assert.AreEqual(response.StatusCode, HttpStatusCode.OK);
-        }
-
-        [Test]
-        public async void test_ips_assigned_get()
-        {
-            Dictionary<String, String> headers = new Dictionary<String, String>();
-            headers.Clear();
-            headers.Add("X-Mock", "200");
-            dynamic response = await sg.client.ips.assigned.get(requestHeaders: headers);
-            Assert.AreEqual(response.StatusCode, HttpStatusCode.OK);
-        }
-
-        [Test]
-        public async void test_ips_pools_post()
-        {
-            string data = @"{
-  'name': 'marketing'
-}";
-            Object json = JsonConvert.DeserializeObject<Object>(data);
-            data = json.ToString();
-            Dictionary<String, String> headers = new Dictionary<String, String>();
-            headers.Clear();
-            headers.Add("X-Mock", "200");
-            dynamic response = await sg.client.ips.pools.post(requestBody: data, requestHeaders: headers);
-            Assert.AreEqual(response.StatusCode, HttpStatusCode.OK);
-        }
-
-        [Test]
-        public async void test_ips_pools_get()
-        {
-            Dictionary<String, String> headers = new Dictionary<String, String>();
-            headers.Clear();
-            headers.Add("X-Mock", "200");
-            dynamic response = await sg.client.ips.pools.get(requestHeaders: headers);
-            Assert.AreEqual(response.StatusCode, HttpStatusCode.OK);
-        }
-
-        [Test]
-        public async void test_ips_pools__pool_name__put()
-        {
-            string data = @"{
-  'name': 'new_pool_name'
-}";
-            Object json = JsonConvert.DeserializeObject<Object>(data);
-            data = json.ToString();
-            var pool_name = "test_url_param";
-            Dictionary<String, String> headers = new Dictionary<String, String>();
-            headers.Clear();
-            headers.Add("X-Mock", "200");
-            dynamic response = await sg.client.ips.pools._(pool_name).put(requestBody: data, requestHeaders: headers);
-            Assert.AreEqual(response.StatusCode, HttpStatusCode.OK);
-        }
-
-        [Test]
-        public async void test_ips_pools__pool_name__get()
-        {
-            var pool_name = "test_url_param";
-            Dictionary<String, String> headers = new Dictionary<String, String>();
-            headers.Clear();
-            headers.Add("X-Mock", "200");
-            dynamic response = await sg.client.ips.pools._(pool_name).get(requestHeaders: headers);
-            Assert.AreEqual(response.StatusCode, HttpStatusCode.OK);
-        }
-
-        [Test]
-        public async void test_ips_pools__pool_name__delete()
-        {
-            var pool_name = "test_url_param";
-            Dictionary<String, String> headers = new Dictionary<String, String>();
-            headers.Clear();
-            headers.Add("X-Mock", "204");
-            dynamic response = await sg.client.ips.pools._(pool_name).delete(requestHeaders: headers);
-            Assert.AreEqual(response.StatusCode, HttpStatusCode.NoContent);
-        }
-
-        [Test]
-        public async void test_ips_pools__pool_name__ips_post()
-        {
-            string data = @"{
-  'ip': '0.0.0.0'
-}";
-            Object json = JsonConvert.DeserializeObject<Object>(data);
-            data = json.ToString();
-            var pool_name = "test_url_param";
-            Dictionary<String, String> headers = new Dictionary<String, String>();
-            headers.Clear();
-            headers.Add("X-Mock", "201");
-            dynamic response = await sg.client.ips.pools._(pool_name).ips.post(requestBody: data, requestHeaders: headers);
-            Assert.AreEqual(response.StatusCode, HttpStatusCode.Created);
-        }
-
-        [Test]
-        public async void test_ips_pools__pool_name__ips__ip__delete()
-        {
-            var pool_name = "test_url_param";
-            var ip = "test_url_param";
-            Dictionary<String, String> headers = new Dictionary<String, String>();
-            headers.Clear();
-            headers.Add("X-Mock", "204");
-            dynamic response = await sg.client.ips.pools._(pool_name).ips._(ip).delete(requestHeaders: headers);
-            Assert.AreEqual(response.StatusCode, HttpStatusCode.NoContent);
-        }
-
-        [Test]
-        public async void test_ips_warmup_post()
-        {
-            string data = @"{
-  'ip': '0.0.0.0'
-}";
-            Object json = JsonConvert.DeserializeObject<Object>(data);
-            data = json.ToString();
-            Dictionary<String, String> headers = new Dictionary<String, String>();
-            headers.Clear();
-            headers.Add("X-Mock", "200");
-            dynamic response = await sg.client.ips.warmup.post(requestBody: data, requestHeaders: headers);
-            Assert.AreEqual(response.StatusCode, HttpStatusCode.OK);
-        }
-
-        [Test]
-        public async void test_ips_warmup_get()
-        {
-            Dictionary<String, String> headers = new Dictionary<String, String>();
-            headers.Clear();
-            headers.Add("X-Mock", "200");
-            dynamic response = await sg.client.ips.warmup.get(requestHeaders: headers);
-            Assert.AreEqual(response.StatusCode, HttpStatusCode.OK);
-        }
-
-        [Test]
-        public async void test_ips_warmup__ip_address__get()
-        {
-            var ip_address = "test_url_param";
-            Dictionary<String, String> headers = new Dictionary<String, String>();
-            headers.Clear();
-            headers.Add("X-Mock", "200");
-            dynamic response = await sg.client.ips.warmup._(ip_address).get(requestHeaders: headers);
-            Assert.AreEqual(response.StatusCode, HttpStatusCode.OK);
-        }
-
-        [Test]
-        public async void test_ips_warmup__ip_address__delete()
-        {
-            var ip_address = "test_url_param";
-            Dictionary<String, String> headers = new Dictionary<String, String>();
-            headers.Clear();
-            headers.Add("X-Mock", "204");
-            dynamic response = await sg.client.ips.warmup._(ip_address).delete(requestHeaders: headers);
-            Assert.AreEqual(response.StatusCode, HttpStatusCode.NoContent);
-        }
-
-        [Test]
-        public async void test_ips__ip_address__get()
-        {
-            var ip_address = "test_url_param";
-            Dictionary<String, String> headers = new Dictionary<String, String>();
-            headers.Clear();
-            headers.Add("X-Mock", "200");
-            dynamic response = await sg.client.ips._(ip_address).get(requestHeaders: headers);
-            Assert.AreEqual(response.StatusCode, HttpStatusCode.OK);
-        }
-
-        [Test]
-        public async void test_mail_batch_post()
-        {
-            Dictionary<String, String> headers = new Dictionary<String, String>();
-            headers.Clear();
-            headers.Add("X-Mock", "201");
-            dynamic response = await sg.client.mail.batch.post(requestHeaders: headers);
-            Assert.AreEqual(response.StatusCode, HttpStatusCode.Created);
-        }
-
-        [Test]
-        public async void test_mail_batch__batch_id__get()
-        {
-            var batch_id = "test_url_param";
-            Dictionary<String, String> headers = new Dictionary<String, String>();
-            headers.Clear();
-            headers.Add("X-Mock", "200");
-            dynamic response = await sg.client.mail.batch._(batch_id).get(requestHeaders: headers);
-            Assert.AreEqual(response.StatusCode, HttpStatusCode.OK);
-        }
-
-        [Test]
-        public async void test_mail_send_post()
-        {
-            string data = @"{
-  'asm': {
-    'group_id': 1, 
-    'groups_to_display': [
-      1, 
-      2, 
-      3
-    ]
-  }, 
-  'attachments': [
-    {
-      'content': '[BASE64 encoded content block here]', 
-      'content_id': 'ii_139db99fdb5c3704', 
-      'disposition': 'inline', 
-      'filename': 'file1.jpg', 
-      'name': 'file1', 
-      'type': 'jpg'
-    }
-  ], 
-  'batch_id': '[YOUR BATCH ID GOES HERE]', 
-  'categories': [
-    'category1', 
-    'category2'
-  ], 
-  'content': [
-    {
-      'type': 'text/html', 
-      'value': '<html><p>Hello, world!</p><img src=[CID GOES HERE]></img></html>'
-    }
-  ], 
-  'custom_args': {
-    'New Argument 1': 'New Value 1', 
-    'activationAttempt': '1', 
-    'customerAccountNumber': '[CUSTOMER ACCOUNT NUMBER GOES HERE]'
-  }, 
-  'from': {
-    'email': 'sam.smith@example.com', 
-    'name': 'Sam Smith'
-  }, 
-  'headers': {}, 
-  'ip_pool_name': '[YOUR POOL NAME GOES HERE]', 
-  'mail_settings': {
-    'bcc': {
-      'email': 'ben.doe@example.com', 
-      'enable': true
-    }, 
-    'bypass_list_management': {
-      'enable': true
-    }, 
-    'footer': {
-      'enable': true, 
-      'html': '<p>Thanks</br>The SendGrid Team</p>', 
-      'text': 'Thanks,/n The SendGrid Team'
-    }, 
-    'sandbox_mode': {
-      'enable': false
-    }, 
-    'spam_check': {
-      'enable': true, 
-      'post_to_url': 'http://example.com/compliance', 
-      'threshold': 3
-    }
-  }, 
-  'personalizations': [
-    {
-      'bcc': [
-        {
-          'email': 'sam.doe@example.com', 
-          'name': 'Sam Doe'
-        }
-      ], 
-      'cc': [
-        {
-          'email': 'jane.doe@example.com', 
-          'name': 'Jane Doe'
-        }
-      ], 
-      'custom_args': {
-        'New Argument 1': 'New Value 1', 
-        'activationAttempt': '1', 
-        'customerAccountNumber': '[CUSTOMER ACCOUNT NUMBER GOES HERE]'
-      }, 
-      'headers': {
-        'X-Accept-Language': 'en', 
-        'X-Mailer': 'MyApp'
-      }, 
-      'send_at': 1409348513, 
-      'subject': 'Hello, World!', 
-      'substitutions': {
-        'id': 'substitutions', 
-        'type': 'object'
-      }, 
-      'to': [
-        {
-          'email': 'john.doe@example.com', 
-          'name': 'John Doe'
-        }
-      ]
-    }
-  ], 
-  'reply_to': {
-    'email': 'sam.smith@example.com', 
-    'name': 'Sam Smith'
-  }, 
-  'sections': {
-    'section': {
-      ':sectionName1': 'section 1 text', 
-      ':sectionName2': 'section 2 text'
-    }
-  }, 
-  'send_at': 1409348513, 
-  'subject': 'Hello, World!', 
-  'template_id': '[YOUR TEMPLATE ID GOES HERE]', 
-  'tracking_settings': {
-    'click_tracking': {
-      'enable': true, 
-      'enable_text': true
-    }, 
-    'ganalytics': {
-      'enable': true, 
-      'utm_campaign': '[NAME OF YOUR REFERRER SOURCE]', 
-      'utm_content': '[USE THIS SPACE TO DIFFERENTIATE YOUR EMAIL FROM ADS]', 
-      'utm_medium': '[NAME OF YOUR MARKETING MEDIUM e.g. email]', 
-      'utm_name': '[NAME OF YOUR CAMPAIGN]', 
-      'utm_term': '[IDENTIFY PAID KEYWORDS HERE]'
-    }, 
-    'open_tracking': {
-      'enable': true, 
-      'substitution_tag': '%opentrack'
-    }, 
-    'subscription_tracking': {
-      'enable': true, 
-      'html': 'If you would like to unsubscribe and stop receiving these emails <% clickhere %>.', 
-      'substitution_tag': '<%click here%>', 
-      'text': 'If you would like to unsubscribe and stop receiveing these emails <% click here %>.'
-    }
-  }
-}";
-            Object json = JsonConvert.DeserializeObject<Object>(data);
-            data = json.ToString();
-            Dictionary<String, String> headers = new Dictionary<String, String>();
-            headers.Clear();
-            headers.Add("X-Mock", "202");
-            dynamic response = await sg.client.mail.send.post(requestBody: data, requestHeaders: headers);
-            Assert.AreEqual(response.StatusCode, HttpStatusCode.Accepted);
-        }
-
-        [Test]
-        public async void test_mail_settings_get()
-        {
-            string queryParams = @"{
-  'limit': 1, 
-  'offset': 1
-}";
-            Dictionary<String, String> headers = new Dictionary<String, String>();
-            headers.Clear();
-            headers.Add("X-Mock", "200");
-            dynamic response = await sg.client.mail_settings.get(queryParams: queryParams, requestHeaders: headers);
-            Assert.AreEqual(response.StatusCode, HttpStatusCode.OK);
-        }
-
-        [Test]
-        public async void test_mail_settings_address_whitelist_patch()
-        {
-            string data = @"{
-  'enabled': true, 
-  'list': [
-    'email1@example.com', 
-    'example.com'
-  ]
-}";
-            Object json = JsonConvert.DeserializeObject<Object>(data);
-            data = json.ToString();
-            Dictionary<String, String> headers = new Dictionary<String, String>();
-            headers.Clear();
-            headers.Add("X-Mock", "200");
-            dynamic response = await sg.client.mail_settings.address_whitelist.patch(requestBody: data, requestHeaders: headers);
-            Assert.AreEqual(response.StatusCode, HttpStatusCode.OK);
-        }
-
-        [Test]
-        public async void test_mail_settings_address_whitelist_get()
-        {
-            Dictionary<String, String> headers = new Dictionary<String, String>();
-            headers.Clear();
-            headers.Add("X-Mock", "200");
-            dynamic response = await sg.client.mail_settings.address_whitelist.get(requestHeaders: headers);
-            Assert.AreEqual(response.StatusCode, HttpStatusCode.OK);
-        }
-
-        [Test]
-        public async void test_mail_settings_bcc_patch()
-        {
-            string data = @"{
-  'email': 'email@example.com', 
-  'enabled': false
-}";
-            Object json = JsonConvert.DeserializeObject<Object>(data);
-            data = json.ToString();
-            Dictionary<String, String> headers = new Dictionary<String, String>();
-            headers.Clear();
-            headers.Add("X-Mock", "200");
-            dynamic response = await sg.client.mail_settings.bcc.patch(requestBody: data, requestHeaders: headers);
-            Assert.AreEqual(response.StatusCode, HttpStatusCode.OK);
-        }
-
-        [Test]
-        public async void test_mail_settings_bcc_get()
-        {
-            Dictionary<String, String> headers = new Dictionary<String, String>();
-            headers.Clear();
-            headers.Add("X-Mock", "200");
-            dynamic response = await sg.client.mail_settings.bcc.get(requestHeaders: headers);
-            Assert.AreEqual(response.StatusCode, HttpStatusCode.OK);
-        }
-
-        [Test]
-        public async void test_mail_settings_bounce_purge_patch()
-        {
-            string data = @"{
-  'enabled': true, 
-  'hard_bounces': 5, 
-  'soft_bounces': 5
-}";
-            Object json = JsonConvert.DeserializeObject<Object>(data);
-            data = json.ToString();
-            Dictionary<String, String> headers = new Dictionary<String, String>();
-            headers.Clear();
-            headers.Add("X-Mock", "200");
-            dynamic response = await sg.client.mail_settings.bounce_purge.patch(requestBody: data, requestHeaders: headers);
-            Assert.AreEqual(response.StatusCode, HttpStatusCode.OK);
-        }
-
-        [Test]
-        public async void test_mail_settings_bounce_purge_get()
-        {
-            Dictionary<String, String> headers = new Dictionary<String, String>();
-            headers.Clear();
-            headers.Add("X-Mock", "200");
-            dynamic response = await sg.client.mail_settings.bounce_purge.get(requestHeaders: headers);
-            Assert.AreEqual(response.StatusCode, HttpStatusCode.OK);
-        }
-
-        [Test]
-        public async void test_mail_settings_footer_patch()
-        {
-            string data = @"{
-  'enabled': true, 
-  'html_content': '...', 
-  'plain_content': '...'
-}";
-            Object json = JsonConvert.DeserializeObject<Object>(data);
-            data = json.ToString();
-            Dictionary<String, String> headers = new Dictionary<String, String>();
-            headers.Clear();
-            headers.Add("X-Mock", "200");
-            dynamic response = await sg.client.mail_settings.footer.patch(requestBody: data, requestHeaders: headers);
-            Assert.AreEqual(response.StatusCode, HttpStatusCode.OK);
-        }
-
-        [Test]
-        public async void test_mail_settings_footer_get()
-        {
-            Dictionary<String, String> headers = new Dictionary<String, String>();
-            headers.Clear();
-            headers.Add("X-Mock", "200");
-            dynamic response = await sg.client.mail_settings.footer.get(requestHeaders: headers);
-            Assert.AreEqual(response.StatusCode, HttpStatusCode.OK);
-        }
-
-        [Test]
-        public async void test_mail_settings_forward_bounce_patch()
-        {
-            string data = @"{
-  'email': 'example@example.com', 
-  'enabled': true
-}";
-            Object json = JsonConvert.DeserializeObject<Object>(data);
-            data = json.ToString();
-            Dictionary<String, String> headers = new Dictionary<String, String>();
-            headers.Clear();
-            headers.Add("X-Mock", "200");
-            dynamic response = await sg.client.mail_settings.forward_bounce.patch(requestBody: data, requestHeaders: headers);
-            Assert.AreEqual(response.StatusCode, HttpStatusCode.OK);
-        }
-
-        [Test]
-        public async void test_mail_settings_forward_bounce_get()
-        {
-            Dictionary<String, String> headers = new Dictionary<String, String>();
-            headers.Clear();
-            headers.Add("X-Mock", "200");
-            dynamic response = await sg.client.mail_settings.forward_bounce.get(requestHeaders: headers);
-            Assert.AreEqual(response.StatusCode, HttpStatusCode.OK);
-        }
-
-        [Test]
-        public async void test_mail_settings_forward_spam_patch()
-        {
-            string data = @"{
-  'email': '', 
-  'enabled': false
-}";
-            Object json = JsonConvert.DeserializeObject<Object>(data);
-            data = json.ToString();
-            Dictionary<String, String> headers = new Dictionary<String, String>();
-            headers.Clear();
-            headers.Add("X-Mock", "200");
-            dynamic response = await sg.client.mail_settings.forward_spam.patch(requestBody: data, requestHeaders: headers);
-            Assert.AreEqual(response.StatusCode, HttpStatusCode.OK);
-        }
-
-        [Test]
-        public async void test_mail_settings_forward_spam_get()
-        {
-            Dictionary<String, String> headers = new Dictionary<String, String>();
-            headers.Clear();
-            headers.Add("X-Mock", "200");
-            dynamic response = await sg.client.mail_settings.forward_spam.get(requestHeaders: headers);
-            Assert.AreEqual(response.StatusCode, HttpStatusCode.OK);
-        }
-
-        [Test]
-        public async void test_mail_settings_plain_content_patch()
-        {
-            string data = @"{
-  'enabled': false
-}";
-            Object json = JsonConvert.DeserializeObject<Object>(data);
-            data = json.ToString();
-            Dictionary<String, String> headers = new Dictionary<String, String>();
-            headers.Clear();
-            headers.Add("X-Mock", "200");
-            dynamic response = await sg.client.mail_settings.plain_content.patch(requestBody: data, requestHeaders: headers);
-            Assert.AreEqual(response.StatusCode, HttpStatusCode.OK);
-        }
-
-        [Test]
-        public async void test_mail_settings_plain_content_get()
-        {
-            Dictionary<String, String> headers = new Dictionary<String, String>();
-            headers.Clear();
-            headers.Add("X-Mock", "200");
-            dynamic response = await sg.client.mail_settings.plain_content.get(requestHeaders: headers);
-            Assert.AreEqual(response.StatusCode, HttpStatusCode.OK);
-        }
-
-        [Test]
-        public async void test_mail_settings_spam_check_patch()
-        {
-            string data = @"{
-  'enabled': true, 
-  'max_score': 5, 
-  'url': 'url'
-}";
-            Object json = JsonConvert.DeserializeObject<Object>(data);
-            data = json.ToString();
-            Dictionary<String, String> headers = new Dictionary<String, String>();
-            headers.Clear();
-            headers.Add("X-Mock", "200");
-            dynamic response = await sg.client.mail_settings.spam_check.patch(requestBody: data, requestHeaders: headers);
-            Assert.AreEqual(response.StatusCode, HttpStatusCode.OK);
-        }
-
-        [Test]
-        public async void test_mail_settings_spam_check_get()
-        {
-            Dictionary<String, String> headers = new Dictionary<String, String>();
-            headers.Clear();
-            headers.Add("X-Mock", "200");
-            dynamic response = await sg.client.mail_settings.spam_check.get(requestHeaders: headers);
-            Assert.AreEqual(response.StatusCode, HttpStatusCode.OK);
-        }
-
-        [Test]
-        public async void test_mail_settings_template_patch()
-        {
-            string data = @"{
-  'enabled': true, 
-  'html_content': '<% body %>'
-}";
-            Object json = JsonConvert.DeserializeObject<Object>(data);
-            data = json.ToString();
-            Dictionary<String, String> headers = new Dictionary<String, String>();
-            headers.Clear();
-            headers.Add("X-Mock", "200");
-            dynamic response = await sg.client.mail_settings.template.patch(requestBody: data, requestHeaders: headers);
-            Assert.AreEqual(response.StatusCode, HttpStatusCode.OK);
-        }
-
-        [Test]
-        public async void test_mail_settings_template_get()
-        {
-            Dictionary<String, String> headers = new Dictionary<String, String>();
-            headers.Clear();
-            headers.Add("X-Mock", "200");
-            dynamic response = await sg.client.mail_settings.template.get(requestHeaders: headers);
-            Assert.AreEqual(response.StatusCode, HttpStatusCode.OK);
-        }
-
-        [Test]
-        public async void test_mailbox_providers_stats_get()
-        {
-            string queryParams = @"{
-  'aggregated_by': 'day', 
-  'end_date': '2016-04-01', 
-  'limit': 1, 
-  'mailbox_providers': 'test_string', 
-  'offset': 1, 
-  'start_date': '2016-01-01'
-}";
-            Dictionary<String, String> headers = new Dictionary<String, String>();
-            headers.Clear();
-            headers.Add("X-Mock", "200");
-            dynamic response = await sg.client.mailbox_providers.stats.get(queryParams: queryParams, requestHeaders: headers);
-            Assert.AreEqual(response.StatusCode, HttpStatusCode.OK);
-        }
-
-        [Test]
-        public async void test_partner_settings_get()
-        {
-            string queryParams = @"{
-  'limit': 1, 
-  'offset': 1
-}";
-            Dictionary<String, String> headers = new Dictionary<String, String>();
-            headers.Clear();
-            headers.Add("X-Mock", "200");
-            dynamic response = await sg.client.partner_settings.get(queryParams: queryParams, requestHeaders: headers);
-            Assert.AreEqual(response.StatusCode, HttpStatusCode.OK);
-        }
-
-        [Test]
-        public async void test_partner_settings_new_relic_patch()
-        {
-            string data = @"{
-  'enable_subuser_statistics': true, 
-  'enabled': true, 
-  'license_key': ''
-}";
-            Object json = JsonConvert.DeserializeObject<Object>(data);
-            data = json.ToString();
-            Dictionary<String, String> headers = new Dictionary<String, String>();
-            headers.Clear();
-            headers.Add("X-Mock", "200");
-            dynamic response = await sg.client.partner_settings.new_relic.patch(requestBody: data, requestHeaders: headers);
-            Assert.AreEqual(response.StatusCode, HttpStatusCode.OK);
-        }
-
-        [Test]
-        public async void test_partner_settings_new_relic_get()
-        {
-            Dictionary<String, String> headers = new Dictionary<String, String>();
-            headers.Clear();
-            headers.Add("X-Mock", "200");
-            dynamic response = await sg.client.partner_settings.new_relic.get(requestHeaders: headers);
-            Assert.AreEqual(response.StatusCode, HttpStatusCode.OK);
-        }
-
-        [Test]
-        public async void test_scopes_get()
-        {
-            Dictionary<String, String> headers = new Dictionary<String, String>();
-            headers.Clear();
-            headers.Add("X-Mock", "200");
-            dynamic response = await sg.client.scopes.get(requestHeaders: headers);
-            Assert.AreEqual(response.StatusCode, HttpStatusCode.OK);
-        }
-
-        [Test]
-        public async void test_senders_post()
-        {
-            string data = @"{
-  'address': '123 Elm St.', 
-  'address_2': 'Apt. 456', 
-  'city': 'Denver', 
-  'country': 'United States', 
-  'from': {
-    'email': 'from@example.com', 
-    'name': 'Example INC'
-  }, 
-  'nickname': 'My Sender ID', 
-  'reply_to': {
-    'email': 'replyto@example.com', 
-    'name': 'Example INC'
-  }, 
-  'state': 'Colorado', 
-  'zip': '80202'
-}";
-            Object json = JsonConvert.DeserializeObject<Object>(data);
-            data = json.ToString();
-            Dictionary<String, String> headers = new Dictionary<String, String>();
-            headers.Clear();
-            headers.Add("X-Mock", "201");
-            dynamic response = await sg.client.senders.post(requestBody: data, requestHeaders: headers);
-            Assert.AreEqual(response.StatusCode, HttpStatusCode.Created);
-        }
-
-        [Test]
-        public async void test_senders_get()
-        {
-            Dictionary<String, String> headers = new Dictionary<String, String>();
-            headers.Clear();
-            headers.Add("X-Mock", "200");
-            dynamic response = await sg.client.senders.get(requestHeaders: headers);
-            Assert.AreEqual(response.StatusCode, HttpStatusCode.OK);
-        }
-
-        [Test]
-        public async void test_senders__sender_id__patch()
-        {
-            string data = @"{
-  'address': '123 Elm St.', 
-  'address_2': 'Apt. 456', 
-  'city': 'Denver', 
-  'country': 'United States', 
-  'from': {
-    'email': 'from@example.com', 
-    'name': 'Example INC'
-  }, 
-  'nickname': 'My Sender ID', 
-  'reply_to': {
-    'email': 'replyto@example.com', 
-    'name': 'Example INC'
-  }, 
-  'state': 'Colorado', 
-  'zip': '80202'
-}";
-            Object json = JsonConvert.DeserializeObject<Object>(data);
-            data = json.ToString();
-            var sender_id = "test_url_param";
-            Dictionary<String, String> headers = new Dictionary<String, String>();
-            headers.Clear();
-            headers.Add("X-Mock", "200");
-            dynamic response = await sg.client.senders._(sender_id).patch(requestBody: data, requestHeaders: headers);
-            Assert.AreEqual(response.StatusCode, HttpStatusCode.OK);
-        }
-
-        [Test]
-        public async void test_senders__sender_id__get()
-        {
-            var sender_id = "test_url_param";
-            Dictionary<String, String> headers = new Dictionary<String, String>();
-            headers.Clear();
-            headers.Add("X-Mock", "200");
-            dynamic response = await sg.client.senders._(sender_id).get(requestHeaders: headers);
-            Assert.AreEqual(response.StatusCode, HttpStatusCode.OK);
-        }
-
-        [Test]
-        public async void test_senders__sender_id__delete()
-        {
-            var sender_id = "test_url_param";
-            Dictionary<String, String> headers = new Dictionary<String, String>();
-            headers.Clear();
-            headers.Add("X-Mock", "204");
-            dynamic response = await sg.client.senders._(sender_id).delete(requestHeaders: headers);
-            Assert.AreEqual(response.StatusCode, HttpStatusCode.NoContent);
-        }
-
-        [Test]
-        public async void test_senders__sender_id__resend_verification_post()
-        {
-            var sender_id = "test_url_param";
-            Dictionary<String, String> headers = new Dictionary<String, String>();
-            headers.Clear();
-            headers.Add("X-Mock", "204");
-            dynamic response = await sg.client.senders._(sender_id).resend_verification.post(requestHeaders: headers);
-            Assert.AreEqual(response.StatusCode, HttpStatusCode.NoContent);
-        }
-
-        [Test]
-        public async void test_stats_get()
-        {
-            string queryParams = @"{
-  'aggregated_by': 'day', 
-  'end_date': '2016-04-01', 
-  'limit': 1, 
-  'offset': 1, 
-  'start_date': '2016-01-01'
-}";
-            Dictionary<String, String> headers = new Dictionary<String, String>();
-            headers.Clear();
-            headers.Add("X-Mock", "200");
-            dynamic response = await sg.client.stats.get(queryParams: queryParams, requestHeaders: headers);
-            Assert.AreEqual(response.StatusCode, HttpStatusCode.OK);
-        }
-
-        [Test]
-        public async void test_subusers_post()
-        {
-            string data = @"{
-  'email': 'John@example.com', 
-  'ips': [
-    '1.1.1.1', 
-    '2.2.2.2'
-  ], 
-  'password': 'johns_password', 
-  'username': 'John@example.com'
-}";
-            Object json = JsonConvert.DeserializeObject<Object>(data);
-            data = json.ToString();
-            Dictionary<String, String> headers = new Dictionary<String, String>();
-            headers.Clear();
-            headers.Add("X-Mock", "200");
-            dynamic response = await sg.client.subusers.post(requestBody: data, requestHeaders: headers);
-            Assert.AreEqual(response.StatusCode, HttpStatusCode.OK);
-        }
-
-        [Test]
-        public async void test_subusers_get()
-        {
-            string queryParams = @"{
-  'limit': 1, 
-  'offset': 1, 
-  'username': 'test_string'
-}";
-            Dictionary<String, String> headers = new Dictionary<String, String>();
-            headers.Clear();
-            headers.Add("X-Mock", "200");
-            dynamic response = await sg.client.subusers.get(queryParams: queryParams, requestHeaders: headers);
-            Assert.AreEqual(response.StatusCode, HttpStatusCode.OK);
-        }
-
-        [Test]
-        public async void test_subusers_reputations_get()
-        {
-            string queryParams = @"{
-  'usernames': 'test_string'
-}";
-            Dictionary<String, String> headers = new Dictionary<String, String>();
-            headers.Clear();
-            headers.Add("X-Mock", "200");
-            dynamic response = await sg.client.subusers.reputations.get(queryParams: queryParams, requestHeaders: headers);
-            Assert.AreEqual(response.StatusCode, HttpStatusCode.OK);
-        }
-
-        [Test]
-        public async void test_subusers_stats_get()
-        {
-            string queryParams = @"{
-  'aggregated_by': 'day', 
-  'end_date': '2016-04-01', 
-  'limit': 1, 
-  'offset': 1, 
-  'start_date': '2016-01-01', 
-  'subusers': 'test_string'
-}";
-            Dictionary<String, String> headers = new Dictionary<String, String>();
-            headers.Clear();
-            headers.Add("X-Mock", "200");
-            dynamic response = await sg.client.subusers.stats.get(queryParams: queryParams, requestHeaders: headers);
-            Assert.AreEqual(response.StatusCode, HttpStatusCode.OK);
-        }
-
-        [Test]
-        public async void test_subusers_stats_monthly_get()
-        {
-            string queryParams = @"{
-  'date': 'test_string', 
-  'limit': 1, 
-  'offset': 1, 
-  'sort_by_direction': 'asc', 
-  'sort_by_metric': 'test_string', 
-  'subuser': 'test_string'
-}";
-            Dictionary<String, String> headers = new Dictionary<String, String>();
-            headers.Clear();
-            headers.Add("X-Mock", "200");
-            dynamic response = await sg.client.subusers.stats.monthly.get(queryParams: queryParams, requestHeaders: headers);
-            Assert.AreEqual(response.StatusCode, HttpStatusCode.OK);
-        }
-
-        [Test]
-        public async void test_subusers_stats_sums_get()
-        {
-            string queryParams = @"{
-  'aggregated_by': 'day', 
-  'end_date': '2016-04-01', 
-  'limit': 1, 
-  'offset': 1, 
-  'sort_by_direction': 'asc', 
-  'sort_by_metric': 'test_string', 
-  'start_date': '2016-01-01'
-}";
-            Dictionary<String, String> headers = new Dictionary<String, String>();
-            headers.Clear();
-            headers.Add("X-Mock", "200");
-            dynamic response = await sg.client.subusers.stats.sums.get(queryParams: queryParams, requestHeaders: headers);
-            Assert.AreEqual(response.StatusCode, HttpStatusCode.OK);
-        }
-
-        [Test]
-        public async void test_subusers__subuser_name__patch()
-        {
-            string data = @"{
-  'disabled': false
-}";
-            Object json = JsonConvert.DeserializeObject<Object>(data);
-            data = json.ToString();
-            var subuser_name = "test_url_param";
-            Dictionary<String, String> headers = new Dictionary<String, String>();
-            headers.Clear();
-            headers.Add("X-Mock", "204");
-            dynamic response = await sg.client.subusers._(subuser_name).patch(requestBody: data, requestHeaders: headers);
-            Assert.AreEqual(response.StatusCode, HttpStatusCode.NoContent);
-        }
-
-        [Test]
-        public async void test_subusers__subuser_name__delete()
-        {
-            var subuser_name = "test_url_param";
-            Dictionary<String, String> headers = new Dictionary<String, String>();
-            headers.Clear();
-            headers.Add("X-Mock", "204");
-            dynamic response = await sg.client.subusers._(subuser_name).delete(requestHeaders: headers);
-            Assert.AreEqual(response.StatusCode, HttpStatusCode.NoContent);
-        }
-
-        [Test]
-        public async void test_subusers__subuser_name__ips_put()
-        {
-            string data = @"[
-  '127.0.0.1'
-]";
-            Object json = JsonConvert.DeserializeObject<Object>(data);
-            data = json.ToString();
-            var subuser_name = "test_url_param";
-            Dictionary<String, String> headers = new Dictionary<String, String>();
-            headers.Clear();
-            headers.Add("X-Mock", "200");
-            dynamic response = await sg.client.subusers._(subuser_name).ips.put(requestBody: data, requestHeaders: headers);
-            Assert.AreEqual(response.StatusCode, HttpStatusCode.OK);
-        }
-
-        [Test]
-        public async void test_subusers__subuser_name__monitor_put()
-        {
-            string data = @"{
-  'email': 'example@example.com', 
-  'frequency': 500
-}";
-            Object json = JsonConvert.DeserializeObject<Object>(data);
-            data = json.ToString();
-            var subuser_name = "test_url_param";
-            Dictionary<String, String> headers = new Dictionary<String, String>();
-            headers.Clear();
-            headers.Add("X-Mock", "200");
-            dynamic response = await sg.client.subusers._(subuser_name).monitor.put(requestBody: data, requestHeaders: headers);
-            Assert.AreEqual(response.StatusCode, HttpStatusCode.OK);
-        }
-
-        [Test]
-        public async void test_subusers__subuser_name__monitor_post()
-        {
-            string data = @"{
-  'email': 'example@example.com', 
-  'frequency': 50000
-}";
-            Object json = JsonConvert.DeserializeObject<Object>(data);
-            data = json.ToString();
-            var subuser_name = "test_url_param";
-            Dictionary<String, String> headers = new Dictionary<String, String>();
-            headers.Clear();
-            headers.Add("X-Mock", "200");
-            dynamic response = await sg.client.subusers._(subuser_name).monitor.post(requestBody: data, requestHeaders: headers);
-            Assert.AreEqual(response.StatusCode, HttpStatusCode.OK);
-        }
-
-        [Test]
-        public async void test_subusers__subuser_name__monitor_get()
-        {
-            var subuser_name = "test_url_param";
-            Dictionary<String, String> headers = new Dictionary<String, String>();
-            headers.Clear();
-            headers.Add("X-Mock", "200");
-            dynamic response = await sg.client.subusers._(subuser_name).monitor.get(requestHeaders: headers);
-            Assert.AreEqual(response.StatusCode, HttpStatusCode.OK);
-        }
-
-        [Test]
-        public async void test_subusers__subuser_name__monitor_delete()
-        {
-            var subuser_name = "test_url_param";
-            Dictionary<String, String> headers = new Dictionary<String, String>();
-            headers.Clear();
-            headers.Add("X-Mock", "204");
-            dynamic response = await sg.client.subusers._(subuser_name).monitor.delete(requestHeaders: headers);
-            Assert.AreEqual(response.StatusCode, HttpStatusCode.NoContent);
-        }
-
-        [Test]
-        public async void test_subusers__subuser_name__stats_monthly_get()
-        {
-            string queryParams = @"{
-  'date': 'test_string', 
-  'limit': 1, 
-  'offset': 1, 
-  'sort_by_direction': 'asc', 
-  'sort_by_metric': 'test_string'
-}";
-            var subuser_name = "test_url_param";
-            Dictionary<String, String> headers = new Dictionary<String, String>();
-            headers.Clear();
-            headers.Add("X-Mock", "200");
-            dynamic response = await sg.client.subusers._(subuser_name).stats.monthly.get(queryParams: queryParams, requestHeaders: headers);
-            Assert.AreEqual(response.StatusCode, HttpStatusCode.OK);
-        }
-
-        [Test]
-        public async void test_suppression_blocks_get()
-        {
-            string queryParams = @"{
-  'end_time': 1, 
-  'limit': 1, 
-  'offset': 1, 
-  'start_time': 1
-}";
-            Dictionary<String, String> headers = new Dictionary<String, String>();
-            headers.Clear();
-            headers.Add("X-Mock", "200");
-            dynamic response = await sg.client.suppression.blocks.get(queryParams: queryParams, requestHeaders: headers);
-            Assert.AreEqual(response.StatusCode, HttpStatusCode.OK);
-        }
-
-        [Test]
-        public async void test_suppression_blocks_delete()
-        {
-            string data = @"{
-  'delete_all': false, 
-  'emails': [
-    'example1@example.com', 
-    'example2@example.com'
-  ]
-}";
-            Object json = JsonConvert.DeserializeObject<Object>(data);
-            data = json.ToString();
-            Dictionary<String, String> headers = new Dictionary<String, String>();
-            headers.Clear();
-            headers.Add("X-Mock", "204");
-            dynamic response = await sg.client.suppression.blocks.delete(requestBody: data, requestHeaders: headers);
-            Assert.AreEqual(response.StatusCode, HttpStatusCode.NoContent);
-        }
-
-        [Test]
-        public async void test_suppression_blocks__email__get()
-        {
-            var email = "test_url_param";
-            Dictionary<String, String> headers = new Dictionary<String, String>();
-            headers.Clear();
-            headers.Add("X-Mock", "200");
-            dynamic response = await sg.client.suppression.blocks._(email).get(requestHeaders: headers);
-            Assert.AreEqual(response.StatusCode, HttpStatusCode.OK);
-        }
-
-        [Test]
-        public async void test_suppression_blocks__email__delete()
-        {
-            var email = "test_url_param";
-            Dictionary<String, String> headers = new Dictionary<String, String>();
-            headers.Clear();
-            headers.Add("X-Mock", "204");
-            dynamic response = await sg.client.suppression.blocks._(email).delete(requestHeaders: headers);
-            Assert.AreEqual(response.StatusCode, HttpStatusCode.NoContent);
-        }
-
-        [Test]
-        public async void test_suppression_bounces_get()
-        {
-            string queryParams = @"{
-  'end_time': 1, 
-  'start_time': 1
-}";
-            Dictionary<String, String> headers = new Dictionary<String, String>();
-            headers.Clear();
-            headers.Add("X-Mock", "200");
-            dynamic response = await sg.client.suppression.bounces.get(queryParams: queryParams, requestHeaders: headers);
-            Assert.AreEqual(response.StatusCode, HttpStatusCode.OK);
-        }
-
-        [Test]
-        public async void test_suppression_bounces_delete()
-        {
-            string data = @"{
-  'delete_all': true, 
-  'emails': [
-    'example@example.com', 
-    'example2@example.com'
-  ]
-}";
-            Object json = JsonConvert.DeserializeObject<Object>(data);
-            data = json.ToString();
-            Dictionary<String, String> headers = new Dictionary<String, String>();
-            headers.Clear();
-            headers.Add("X-Mock", "204");
-            dynamic response = await sg.client.suppression.bounces.delete(requestBody: data, requestHeaders: headers);
-            Assert.AreEqual(response.StatusCode, HttpStatusCode.NoContent);
-        }
-
-        [Test]
-        public async void test_suppression_bounces__email__get()
-        {
-            var email = "test_url_param";
-            Dictionary<String, String> headers = new Dictionary<String, String>();
-            headers.Clear();
-            headers.Add("X-Mock", "200");
-            dynamic response = await sg.client.suppression.bounces._(email).get(requestHeaders: headers);
-            Assert.AreEqual(response.StatusCode, HttpStatusCode.OK);
-        }
-
-        [Test]
-        public async void test_suppression_bounces__email__delete()
-        {
-            string queryParams = @"{
-  'email_address': 'example@example.com'
-}";
-            var email = "test_url_param";
-            Dictionary<String, String> headers = new Dictionary<String, String>();
-            headers.Clear();
-            headers.Add("X-Mock", "204");
-            dynamic response = await sg.client.suppression.bounces._(email).delete(queryParams: queryParams, requestHeaders: headers);
-            Assert.AreEqual(response.StatusCode, HttpStatusCode.NoContent);
-        }
-
-        [Test]
-        public async void test_suppression_invalid_emails_get()
-        {
-            string queryParams = @"{
-  'end_time': 1, 
-  'limit': 1, 
-  'offset': 1, 
-  'start_time': 1
-}";
-            Dictionary<String, String> headers = new Dictionary<String, String>();
-            headers.Clear();
-            headers.Add("X-Mock", "200");
-            dynamic response = await sg.client.suppression.invalid_emails.get(queryParams: queryParams, requestHeaders: headers);
-            Assert.AreEqual(response.StatusCode, HttpStatusCode.OK);
-        }
-
-        [Test]
-        public async void test_suppression_invalid_emails_delete()
-        {
-            string data = @"{
-  'delete_all': false, 
-  'emails': [
-    'example1@example.com', 
-    'example2@example.com'
-  ]
-}";
-            Object json = JsonConvert.DeserializeObject<Object>(data);
-            data = json.ToString();
-            Dictionary<String, String> headers = new Dictionary<String, String>();
-            headers.Clear();
-            headers.Add("X-Mock", "204");
-            dynamic response = await sg.client.suppression.invalid_emails.delete(requestBody: data, requestHeaders: headers);
-            Assert.AreEqual(response.StatusCode, HttpStatusCode.NoContent);
-        }
-
-        [Test]
-        public async void test_suppression_invalid_emails__email__get()
-        {
-            var email = "test_url_param";
-            Dictionary<String, String> headers = new Dictionary<String, String>();
-            headers.Clear();
-            headers.Add("X-Mock", "200");
-            dynamic response = await sg.client.suppression.invalid_emails._(email).get(requestHeaders: headers);
-            Assert.AreEqual(response.StatusCode, HttpStatusCode.OK);
-        }
-
-        [Test]
-        public async void test_suppression_invalid_emails__email__delete()
-        {
-            var email = "test_url_param";
-            Dictionary<String, String> headers = new Dictionary<String, String>();
-            headers.Clear();
-            headers.Add("X-Mock", "204");
-            dynamic response = await sg.client.suppression.invalid_emails._(email).delete(requestHeaders: headers);
-            Assert.AreEqual(response.StatusCode, HttpStatusCode.NoContent);
-        }
-
-        [Test]
-        public async void test_suppression_spam_report__email__get()
-        {
-            var email = "test_url_param";
-            Dictionary<String, String> headers = new Dictionary<String, String>();
-            headers.Clear();
-            headers.Add("X-Mock", "200");
-            dynamic response = await sg.client.suppression.spam_report._(email).get(requestHeaders: headers);
-            Assert.AreEqual(response.StatusCode, HttpStatusCode.OK);
-        }
-
-        [Test]
-        public async void test_suppression_spam_report__email__delete()
-        {
-            var email = "test_url_param";
-            Dictionary<String, String> headers = new Dictionary<String, String>();
-            headers.Clear();
-            headers.Add("X-Mock", "204");
-            dynamic response = await sg.client.suppression.spam_report._(email).delete(requestHeaders: headers);
-            Assert.AreEqual(response.StatusCode, HttpStatusCode.NoContent);
-        }
-
-        [Test]
-        public async void test_suppression_spam_reports_get()
-        {
-            string queryParams = @"{
-  'end_time': 1, 
-  'limit': 1, 
-  'offset': 1, 
-  'start_time': 1
-}";
-            Dictionary<String, String> headers = new Dictionary<String, String>();
-            headers.Clear();
-            headers.Add("X-Mock", "200");
-            dynamic response = await sg.client.suppression.spam_reports.get(queryParams: queryParams, requestHeaders: headers);
-            Assert.AreEqual(response.StatusCode, HttpStatusCode.OK);
-        }
-
-        [Test]
-        public async void test_suppression_spam_reports_delete()
-        {
-            string data = @"{
-  'delete_all': false, 
-  'emails': [
-    'example1@example.com', 
-    'example2@example.com'
-  ]
-}";
-            Object json = JsonConvert.DeserializeObject<Object>(data);
-            data = json.ToString();
-            Dictionary<String, String> headers = new Dictionary<String, String>();
-            headers.Clear();
-            headers.Add("X-Mock", "204");
-            dynamic response = await sg.client.suppression.spam_reports.delete(requestBody: data, requestHeaders: headers);
-            Assert.AreEqual(response.StatusCode, HttpStatusCode.NoContent);
-        }
-
-        [Test]
-        public async void test_suppression_unsubscribes_get()
-        {
-            string queryParams = @"{
-  'end_time': 1, 
-  'limit': 1, 
-  'offset': 1, 
-  'start_time': 1
-}";
-            Dictionary<String, String> headers = new Dictionary<String, String>();
-            headers.Clear();
-            headers.Add("X-Mock", "200");
-            dynamic response = await sg.client.suppression.unsubscribes.get(queryParams: queryParams, requestHeaders: headers);
-            Assert.AreEqual(response.StatusCode, HttpStatusCode.OK);
-        }
-
-        [Test]
-        public async void test_templates_post()
-        {
-            string data = @"{
-  'name': 'example_name'
-}";
-            Object json = JsonConvert.DeserializeObject<Object>(data);
-            data = json.ToString();
-            Dictionary<String, String> headers = new Dictionary<String, String>();
-            headers.Clear();
-            headers.Add("X-Mock", "201");
-            dynamic response = await sg.client.templates.post(requestBody: data, requestHeaders: headers);
-            Assert.AreEqual(response.StatusCode, HttpStatusCode.Created);
-        }
-
-        [Test]
-        public async void test_templates_get()
-        {
-            Dictionary<String, String> headers = new Dictionary<String, String>();
-            headers.Clear();
-            headers.Add("X-Mock", "200");
-            dynamic response = await sg.client.templates.get(requestHeaders: headers);
-            Assert.AreEqual(response.StatusCode, HttpStatusCode.OK);
-        }
-
-        [Test]
-        public async void test_templates__template_id__patch()
-        {
-            string data = @"{
-  'name': 'new_example_name'
-}";
-            Object json = JsonConvert.DeserializeObject<Object>(data);
-            data = json.ToString();
-            var template_id = "test_url_param";
-            Dictionary<String, String> headers = new Dictionary<String, String>();
-            headers.Clear();
-            headers.Add("X-Mock", "200");
-            dynamic response = await sg.client.templates._(template_id).patch(requestBody: data, requestHeaders: headers);
-            Assert.AreEqual(response.StatusCode, HttpStatusCode.OK);
-        }
-
-        [Test]
-        public async void test_templates__template_id__get()
-        {
-            var template_id = "test_url_param";
-            Dictionary<String, String> headers = new Dictionary<String, String>();
-            headers.Clear();
-            headers.Add("X-Mock", "200");
-            dynamic response = await sg.client.templates._(template_id).get(requestHeaders: headers);
-            Assert.AreEqual(response.StatusCode, HttpStatusCode.OK);
-        }
-
-        [Test]
-        public async void test_templates__template_id__delete()
-        {
-            var template_id = "test_url_param";
-            Dictionary<String, String> headers = new Dictionary<String, String>();
-            headers.Clear();
-            headers.Add("X-Mock", "204");
-            dynamic response = await sg.client.templates._(template_id).delete(requestHeaders: headers);
-            Assert.AreEqual(response.StatusCode, HttpStatusCode.NoContent);
-        }
-
-        [Test]
-        public async void test_templates__template_id__versions_post()
-        {
-            string data = @"{
-  'active': 1, 
-  'html_content': '<%body%>', 
-  'name': 'example_version_name', 
-  'plain_content': '<%body%>', 
-  'subject': '<%subject%>', 
-  'template_id': 'ddb96bbc-9b92-425e-8979-99464621b543'
-}";
-            Object json = JsonConvert.DeserializeObject<Object>(data);
-            data = json.ToString();
-            var template_id = "test_url_param";
-            Dictionary<String, String> headers = new Dictionary<String, String>();
-            headers.Clear();
-            headers.Add("X-Mock", "201");
-            dynamic response = await sg.client.templates._(template_id).versions.post(requestBody: data, requestHeaders: headers);
-            Assert.AreEqual(response.StatusCode, HttpStatusCode.Created);
-        }
-
-        [Test]
-        public async void test_templates__template_id__versions__version_id__patch()
-        {
-            string data = @"{
-  'active': 1, 
-  'html_content': '<%body%>', 
-  'name': 'updated_example_name', 
-  'plain_content': '<%body%>', 
-  'subject': '<%subject%>'
-}";
-            Object json = JsonConvert.DeserializeObject<Object>(data);
-            data = json.ToString();
-            var template_id = "test_url_param";
-            var version_id = "test_url_param";
-            Dictionary<String, String> headers = new Dictionary<String, String>();
-            headers.Clear();
-            headers.Add("X-Mock", "200");
-            dynamic response = await sg.client.templates._(template_id).versions._(version_id).patch(requestBody: data, requestHeaders: headers);
-            Assert.AreEqual(response.StatusCode, HttpStatusCode.OK);
-        }
-
-        [Test]
-        public async void test_templates__template_id__versions__version_id__get()
-        {
-            var template_id = "test_url_param";
-            var version_id = "test_url_param";
-            Dictionary<String, String> headers = new Dictionary<String, String>();
-            headers.Clear();
-            headers.Add("X-Mock", "200");
-            dynamic response = await sg.client.templates._(template_id).versions._(version_id).get(requestHeaders: headers);
-            Assert.AreEqual(response.StatusCode, HttpStatusCode.OK);
-        }
-
-        [Test]
-        public async void test_templates__template_id__versions__version_id__delete()
-        {
-            var template_id = "test_url_param";
-            var version_id = "test_url_param";
-            Dictionary<String, String> headers = new Dictionary<String, String>();
-            headers.Clear();
-            headers.Add("X-Mock", "204");
-            dynamic response = await sg.client.templates._(template_id).versions._(version_id).delete(requestHeaders: headers);
-            Assert.AreEqual(response.StatusCode, HttpStatusCode.NoContent);
-        }
-
-        [Test]
-        public async void test_templates__template_id__versions__version_id__activate_post()
-        {
-            var template_id = "test_url_param";
-            var version_id = "test_url_param";
-            Dictionary<String, String> headers = new Dictionary<String, String>();
-            headers.Clear();
-            headers.Add("X-Mock", "200");
-            dynamic response = await sg.client.templates._(template_id).versions._(version_id).activate.post(requestHeaders: headers);
-            Assert.AreEqual(response.StatusCode, HttpStatusCode.OK);
-        }
-
-        [Test]
-        public async void test_tracking_settings_get()
-        {
-            string queryParams = @"{
-  'limit': 1, 
-  'offset': 1
-}";
-            Dictionary<String, String> headers = new Dictionary<String, String>();
-            headers.Clear();
-            headers.Add("X-Mock", "200");
-            dynamic response = await sg.client.tracking_settings.get(queryParams: queryParams, requestHeaders: headers);
-            Assert.AreEqual(response.StatusCode, HttpStatusCode.OK);
-        }
-
-        [Test]
-        public async void test_tracking_settings_click_patch()
-        {
-            string data = @"{
-  'enabled': true
-}";
-            Object json = JsonConvert.DeserializeObject<Object>(data);
-            data = json.ToString();
-            Dictionary<String, String> headers = new Dictionary<String, String>();
-            headers.Clear();
-            headers.Add("X-Mock", "200");
-            dynamic response = await sg.client.tracking_settings.click.patch(requestBody: data, requestHeaders: headers);
-            Assert.AreEqual(response.StatusCode, HttpStatusCode.OK);
-        }
-
-        [Test]
-        public async void test_tracking_settings_click_get()
-        {
-            Dictionary<String, String> headers = new Dictionary<String, String>();
-            headers.Clear();
-            headers.Add("X-Mock", "200");
-            dynamic response = await sg.client.tracking_settings.click.get(requestHeaders: headers);
-            Assert.AreEqual(response.StatusCode, HttpStatusCode.OK);
-        }
-
-        [Test]
-        public async void test_tracking_settings_google_analytics_patch()
-        {
-            string data = @"{
-  'enabled': true, 
-  'utm_campaign': 'website', 
-  'utm_content': '', 
-  'utm_medium': 'email', 
-  'utm_source': 'sendgrid.com', 
-  'utm_term': ''
-}";
-            Object json = JsonConvert.DeserializeObject<Object>(data);
-            data = json.ToString();
-            Dictionary<String, String> headers = new Dictionary<String, String>();
-            headers.Clear();
-            headers.Add("X-Mock", "200");
-            dynamic response = await sg.client.tracking_settings.google_analytics.patch(requestBody: data, requestHeaders: headers);
-            Assert.AreEqual(response.StatusCode, HttpStatusCode.OK);
-        }
-
-        [Test]
-        public async void test_tracking_settings_google_analytics_get()
-        {
-            Dictionary<String, String> headers = new Dictionary<String, String>();
-            headers.Clear();
-            headers.Add("X-Mock", "200");
-            dynamic response = await sg.client.tracking_settings.google_analytics.get(requestHeaders: headers);
-            Assert.AreEqual(response.StatusCode, HttpStatusCode.OK);
-        }
-
-        [Test]
-        public async void test_tracking_settings_open_patch()
-        {
-            string data = @"{
-  'enabled': true
-}";
-            Object json = JsonConvert.DeserializeObject<Object>(data);
-            data = json.ToString();
-            Dictionary<String, String> headers = new Dictionary<String, String>();
-            headers.Clear();
-            headers.Add("X-Mock", "200");
-            dynamic response = await sg.client.tracking_settings.open.patch(requestBody: data, requestHeaders: headers);
-            Assert.AreEqual(response.StatusCode, HttpStatusCode.OK);
-        }
-
-        [Test]
-        public async void test_tracking_settings_open_get()
-        {
-            Dictionary<String, String> headers = new Dictionary<String, String>();
-            headers.Clear();
-            headers.Add("X-Mock", "200");
-            dynamic response = await sg.client.tracking_settings.open.get(requestHeaders: headers);
-            Assert.AreEqual(response.StatusCode, HttpStatusCode.OK);
-        }
-
-        [Test]
-        public async void test_tracking_settings_subscription_patch()
-        {
-            string data = @"{
-  'enabled': true, 
-  'html_content': 'html content', 
-  'landing': 'landing page html', 
-  'plain_content': 'text content', 
-  'replace': 'replacement tag', 
-  'url': 'url'
-}";
-            Object json = JsonConvert.DeserializeObject<Object>(data);
-            data = json.ToString();
-            Dictionary<String, String> headers = new Dictionary<String, String>();
-            headers.Clear();
-            headers.Add("X-Mock", "200");
-            dynamic response = await sg.client.tracking_settings.subscription.patch(requestBody: data, requestHeaders: headers);
-            Assert.AreEqual(response.StatusCode, HttpStatusCode.OK);
-        }
-
-        [Test]
-        public async void test_tracking_settings_subscription_get()
-        {
-            Dictionary<String, String> headers = new Dictionary<String, String>();
-            headers.Clear();
-            headers.Add("X-Mock", "200");
-            dynamic response = await sg.client.tracking_settings.subscription.get(requestHeaders: headers);
-            Assert.AreEqual(response.StatusCode, HttpStatusCode.OK);
-        }
-
-        [Test]
-        public async void test_user_account_get()
-        {
-            Dictionary<String, String> headers = new Dictionary<String, String>();
-            headers.Clear();
-            headers.Add("X-Mock", "200");
-            dynamic response = await sg.client.user.account.get(requestHeaders: headers);
-            Assert.AreEqual(response.StatusCode, HttpStatusCode.OK);
-        }
-
-        [Test]
-        public async void test_user_credits_get()
-        {
-            Dictionary<String, String> headers = new Dictionary<String, String>();
-            headers.Clear();
-            headers.Add("X-Mock", "200");
-            dynamic response = await sg.client.user.credits.get(requestHeaders: headers);
-            Assert.AreEqual(response.StatusCode, HttpStatusCode.OK);
-        }
-
-        [Test]
-        public async void test_user_email_put()
-        {
-            string data = @"{
-  'email': 'example@example.com'
-}";
-            Object json = JsonConvert.DeserializeObject<Object>(data);
-            data = json.ToString();
-            Dictionary<String, String> headers = new Dictionary<String, String>();
-            headers.Clear();
-            headers.Add("X-Mock", "200");
-            dynamic response = await sg.client.user.email.put(requestBody: data, requestHeaders: headers);
-            Assert.AreEqual(response.StatusCode, HttpStatusCode.OK);
-        }
-
-        [Test]
-        public async void test_user_email_get()
-        {
-            Dictionary<String, String> headers = new Dictionary<String, String>();
-            headers.Clear();
-            headers.Add("X-Mock", "200");
-            dynamic response = await sg.client.user.email.get(requestHeaders: headers);
-            Assert.AreEqual(response.StatusCode, HttpStatusCode.OK);
-        }
-
-        [Test]
-        public async void test_user_password_put()
-        {
-            string data = @"{
-  'new_password': 'new_password', 
-  'old_password': 'old_password'
-}";
-            Object json = JsonConvert.DeserializeObject<Object>(data);
-            data = json.ToString();
-            Dictionary<String, String> headers = new Dictionary<String, String>();
-            headers.Clear();
-            headers.Add("X-Mock", "200");
-            dynamic response = await sg.client.user.password.put(requestBody: data, requestHeaders: headers);
-            Assert.AreEqual(response.StatusCode, HttpStatusCode.OK);
-        }
-
-        [Test]
-        public async void test_user_profile_patch()
-        {
-            string data = @"{
-  'city': 'Orange', 
-  'first_name': 'Example', 
-  'last_name': 'User'
-}";
-            Object json = JsonConvert.DeserializeObject<Object>(data);
-            data = json.ToString();
-            Dictionary<String, String> headers = new Dictionary<String, String>();
-            headers.Clear();
-            headers.Add("X-Mock", "200");
-            dynamic response = await sg.client.user.profile.patch(requestBody: data, requestHeaders: headers);
-            Assert.AreEqual(response.StatusCode, HttpStatusCode.OK);
-        }
-
-        [Test]
-        public async void test_user_profile_get()
-        {
-            Dictionary<String, String> headers = new Dictionary<String, String>();
-            headers.Clear();
-            headers.Add("X-Mock", "200");
-            dynamic response = await sg.client.user.profile.get(requestHeaders: headers);
-            Assert.AreEqual(response.StatusCode, HttpStatusCode.OK);
-        }
-
-        [Test]
-        public async void test_user_scheduled_sends_post()
-        {
-            string data = @"{
-  'batch_id': 'YOUR_BATCH_ID', 
-  'status': 'pause'
-}";
-            Object json = JsonConvert.DeserializeObject<Object>(data);
-            data = json.ToString();
-            Dictionary<String, String> headers = new Dictionary<String, String>();
-            headers.Clear();
-            headers.Add("X-Mock", "201");
-            dynamic response = await sg.client.user.scheduled_sends.post(requestBody: data, requestHeaders: headers);
-            Assert.AreEqual(response.StatusCode, HttpStatusCode.Created);
-        }
-
-        [Test]
-        public async void test_user_scheduled_sends_get()
-        {
-            Dictionary<String, String> headers = new Dictionary<String, String>();
-            headers.Clear();
-            headers.Add("X-Mock", "200");
-            dynamic response = await sg.client.user.scheduled_sends.get(requestHeaders: headers);
-            Assert.AreEqual(response.StatusCode, HttpStatusCode.OK);
-        }
-
-        [Test]
-        public async void test_user_scheduled_sends__batch_id__patch()
-        {
-            string data = @"{
-  'status': 'pause'
-}";
-            Object json = JsonConvert.DeserializeObject<Object>(data);
-            data = json.ToString();
-            var batch_id = "test_url_param";
-            Dictionary<String, String> headers = new Dictionary<String, String>();
-            headers.Clear();
-            headers.Add("X-Mock", "204");
-            dynamic response = await sg.client.user.scheduled_sends._(batch_id).patch(requestBody: data, requestHeaders: headers);
-            Assert.AreEqual(response.StatusCode, HttpStatusCode.NoContent);
-        }
-
-        [Test]
-        public async void test_user_scheduled_sends__batch_id__get()
-        {
-            var batch_id = "test_url_param";
-            Dictionary<String, String> headers = new Dictionary<String, String>();
-            headers.Clear();
-            headers.Add("X-Mock", "200");
-            dynamic response = await sg.client.user.scheduled_sends._(batch_id).get(requestHeaders: headers);
-            Assert.AreEqual(response.StatusCode, HttpStatusCode.OK);
-        }
-
-        [Test]
-        public async void test_user_scheduled_sends__batch_id__delete()
-        {
-            var batch_id = "test_url_param";
-            Dictionary<String, String> headers = new Dictionary<String, String>();
-            headers.Clear();
-            headers.Add("X-Mock", "204");
-            dynamic response = await sg.client.user.scheduled_sends._(batch_id).delete(requestHeaders: headers);
-            Assert.AreEqual(response.StatusCode, HttpStatusCode.NoContent);
-        }
-
-        [Test]
-        public async void test_user_settings_enforced_tls_patch()
-        {
-            string data = @"{
-  'require_tls': true, 
-  'require_valid_cert': false
-}";
-            Object json = JsonConvert.DeserializeObject<Object>(data);
-            data = json.ToString();
-            Dictionary<String, String> headers = new Dictionary<String, String>();
-            headers.Clear();
-            headers.Add("X-Mock", "200");
-            dynamic response = await sg.client.user.settings.enforced_tls.patch(requestBody: data, requestHeaders: headers);
-            Assert.AreEqual(response.StatusCode, HttpStatusCode.OK);
-        }
-
-        [Test]
-        public async void test_user_settings_enforced_tls_get()
-        {
-            Dictionary<String, String> headers = new Dictionary<String, String>();
-            headers.Clear();
-            headers.Add("X-Mock", "200");
-            dynamic response = await sg.client.user.settings.enforced_tls.get(requestHeaders: headers);
-            Assert.AreEqual(response.StatusCode, HttpStatusCode.OK);
-        }
-
-        [Test]
-        public async void test_user_username_put()
-        {
-            string data = @"{
-  'username': 'test_username'
-}";
-            Object json = JsonConvert.DeserializeObject<Object>(data);
-            data = json.ToString();
-            Dictionary<String, String> headers = new Dictionary<String, String>();
-            headers.Clear();
-            headers.Add("X-Mock", "200");
-            dynamic response = await sg.client.user.username.put(requestBody: data, requestHeaders: headers);
-            Assert.AreEqual(response.StatusCode, HttpStatusCode.OK);
-        }
-
-        [Test]
-        public async void test_user_username_get()
-        {
-            Dictionary<String, String> headers = new Dictionary<String, String>();
-            headers.Clear();
-            headers.Add("X-Mock", "200");
-            dynamic response = await sg.client.user.username.get(requestHeaders: headers);
-            Assert.AreEqual(response.StatusCode, HttpStatusCode.OK);
-        }
-
-        [Test]
-        public async void test_user_webhooks_event_settings_patch()
-        {
-            string data = @"{
-  'bounce': true, 
-  'click': true, 
-  'deferred': true, 
-  'delivered': true, 
-  'dropped': true, 
-  'enabled': true, 
-  'group_resubscribe': true, 
-  'group_unsubscribe': true, 
-  'open': true, 
-  'processed': true, 
-  'spam_report': true, 
-  'unsubscribe': true, 
-  'url': 'url'
-}";
-            Object json = JsonConvert.DeserializeObject<Object>(data);
-            data = json.ToString();
-            Dictionary<String, String> headers = new Dictionary<String, String>();
-            headers.Clear();
-            headers.Add("X-Mock", "200");
-            dynamic response = await sg.client.user.webhooks._("event").settings.patch(requestBody: data, requestHeaders: headers);
-            Assert.AreEqual(response.StatusCode, HttpStatusCode.OK);
-        }
-
-        [Test]
-        public async void test_user_webhooks_event_settings_get()
-        {
-            Dictionary<String, String> headers = new Dictionary<String, String>();
-            headers.Clear();
-            headers.Add("X-Mock", "200");
-            dynamic response = await sg.client.user.webhooks._("event").settings.get(requestHeaders: headers);
-            Assert.AreEqual(response.StatusCode, HttpStatusCode.OK);
-        }
-
-        [Test]
-        public async void test_user_webhooks_event_test_post()
-        {
-            string data = @"{
-  'url': 'url'
-}";
-            Object json = JsonConvert.DeserializeObject<Object>(data);
-            data = json.ToString();
-            Dictionary<String, String> headers = new Dictionary<String, String>();
-            headers.Clear();
-            headers.Add("X-Mock", "204");
-            dynamic response = await sg.client.user.webhooks._("event").test.post(requestBody: data, requestHeaders: headers);
-            Assert.AreEqual(response.StatusCode, HttpStatusCode.NoContent);
-        }
-
-        [Test]
-        public async void test_user_webhooks_parse_settings_post()
-        {
-            string data = @"{
-  'hostname': 'myhostname.com', 
-  'send_raw': false, 
-  'spam_check': true, 
-  'url': 'http://email.myhosthame.com'
-}";
-            Object json = JsonConvert.DeserializeObject<Object>(data);
-            data = json.ToString();
-            Dictionary<String, String> headers = new Dictionary<String, String>();
-            headers.Clear();
-            headers.Add("X-Mock", "201");
-            dynamic response = await sg.client.user.webhooks.parse.settings.post(requestBody: data, requestHeaders: headers);
-            Assert.AreEqual(response.StatusCode, HttpStatusCode.Created);
-        }
-
-        [Test]
-        public async void test_user_webhooks_parse_settings_get()
-        {
-            Dictionary<String, String> headers = new Dictionary<String, String>();
-            headers.Clear();
-            headers.Add("X-Mock", "200");
-            dynamic response = await sg.client.user.webhooks.parse.settings.get(requestHeaders: headers);
-            Assert.AreEqual(response.StatusCode, HttpStatusCode.OK);
-        }
-
-        [Test]
-        public async void test_user_webhooks_parse_settings__hostname__patch()
-        {
-            string data = @"{
-  'send_raw': true, 
-  'spam_check': false, 
-  'url': 'http://newdomain.com/parse'
-}";
-            Object json = JsonConvert.DeserializeObject<Object>(data);
-            data = json.ToString();
-            var hostname = "test_url_param";
-            Dictionary<String, String> headers = new Dictionary<String, String>();
-            headers.Clear();
-            headers.Add("X-Mock", "200");
-            dynamic response = await sg.client.user.webhooks.parse.settings._(hostname).patch(requestBody: data, requestHeaders: headers);
-            Assert.AreEqual(response.StatusCode, HttpStatusCode.OK);
-        }
-
-        [Test]
-        public async void test_user_webhooks_parse_settings__hostname__get()
-        {
-            var hostname = "test_url_param";
-            Dictionary<String, String> headers = new Dictionary<String, String>();
-            headers.Clear();
-            headers.Add("X-Mock", "200");
-            dynamic response = await sg.client.user.webhooks.parse.settings._(hostname).get(requestHeaders: headers);
-            Assert.AreEqual(response.StatusCode, HttpStatusCode.OK);
-        }
-
-        [Test]
-        public async void test_user_webhooks_parse_settings__hostname__delete()
-        {
-            var hostname = "test_url_param";
-            Dictionary<String, String> headers = new Dictionary<String, String>();
-            headers.Clear();
-            headers.Add("X-Mock", "204");
-            dynamic response = await sg.client.user.webhooks.parse.settings._(hostname).delete(requestHeaders: headers);
-            Assert.AreEqual(response.StatusCode, HttpStatusCode.NoContent);
-        }
-
-        [Test]
-        public async void test_user_webhooks_parse_stats_get()
-        {
-            string queryParams = @"{
-  'aggregated_by': 'day', 
-  'end_date': '2016-04-01', 
-  'limit': 'test_string', 
-  'offset': 'test_string', 
-  'start_date': '2016-01-01'
-}";
-            Dictionary<String, String> headers = new Dictionary<String, String>();
-            headers.Clear();
-            headers.Add("X-Mock", "200");
-            dynamic response = await sg.client.user.webhooks.parse.stats.get(queryParams: queryParams, requestHeaders: headers);
-            Assert.AreEqual(response.StatusCode, HttpStatusCode.OK);
-        }
-
-        [Test]
-        public async void test_whitelabel_domains_post()
-        {
-            string data = @"{
-  'automatic_security': false, 
-  'custom_spf': true, 
-  'default': true, 
-  'domain': 'example.com', 
-  'ips': [
-    '192.168.1.1', 
-    '192.168.1.2'
-  ], 
-  'subdomain': 'news', 
-  'username': 'john@example.com'
-}";
-            Object json = JsonConvert.DeserializeObject<Object>(data);
-            data = json.ToString();
-            Dictionary<String, String> headers = new Dictionary<String, String>();
-            headers.Clear();
-            headers.Add("X-Mock", "201");
-            dynamic response = await sg.client.whitelabel.domains.post(requestBody: data, requestHeaders: headers);
-            Assert.AreEqual(response.StatusCode, HttpStatusCode.Created);
-        }
-
-        [Test]
-        public async void test_whitelabel_domains_get()
-        {
-            string queryParams = @"{
-  'domain': 'test_string', 
-  'exclude_subusers': 'true', 
-  'limit': 1, 
-  'offset': 1, 
-  'username': 'test_string'
-}";
-            Dictionary<String, String> headers = new Dictionary<String, String>();
-            headers.Clear();
-            headers.Add("X-Mock", "200");
-            dynamic response = await sg.client.whitelabel.domains.get(queryParams: queryParams, requestHeaders: headers);
-            Assert.AreEqual(response.StatusCode, HttpStatusCode.OK);
-        }
-
-        [Test]
-        public async void test_whitelabel_domains_default_get()
-        {
-            Dictionary<String, String> headers = new Dictionary<String, String>();
-            headers.Clear();
-            headers.Add("X-Mock", "200");
-            dynamic response = await sg.client.whitelabel.domains._("default").get(requestHeaders: headers);
-            Assert.AreEqual(response.StatusCode, HttpStatusCode.OK);
-        }
-
-        [Test]
-        public async void test_whitelabel_domains_subuser_get()
-        {
-            Dictionary<String, String> headers = new Dictionary<String, String>();
-            headers.Clear();
-            headers.Add("X-Mock", "200");
-            dynamic response = await sg.client.whitelabel.domains.subuser.get(requestHeaders: headers);
-            Assert.AreEqual(response.StatusCode, HttpStatusCode.OK);
-        }
-
-        [Test]
-        public async void test_whitelabel_domains_subuser_delete()
-        {
-            Dictionary<String, String> headers = new Dictionary<String, String>();
-            headers.Clear();
-            headers.Add("X-Mock", "204");
-            dynamic response = await sg.client.whitelabel.domains.subuser.delete(requestHeaders: headers);
-            Assert.AreEqual(response.StatusCode, HttpStatusCode.NoContent);
-        }
-
-        [Test]
-        public async void test_whitelabel_domains__domain_id__patch()
-        {
-            string data = @"{
-  'custom_spf': true, 
-  'default': false
-}";
-            Object json = JsonConvert.DeserializeObject<Object>(data);
-            data = json.ToString();
-            var domain_id = "test_url_param";
-            Dictionary<String, String> headers = new Dictionary<String, String>();
-            headers.Clear();
-            headers.Add("X-Mock", "200");
-            dynamic response = await sg.client.whitelabel.domains._(domain_id).patch(requestBody: data, requestHeaders: headers);
-            Assert.AreEqual(response.StatusCode, HttpStatusCode.OK);
-        }
-
-        [Test]
-        public async void test_whitelabel_domains__domain_id__get()
-        {
-            var domain_id = "test_url_param";
-            Dictionary<String, String> headers = new Dictionary<String, String>();
-            headers.Clear();
-            headers.Add("X-Mock", "200");
-            dynamic response = await sg.client.whitelabel.domains._(domain_id).get(requestHeaders: headers);
-            Assert.AreEqual(response.StatusCode, HttpStatusCode.OK);
-        }
-
-        [Test]
-        public async void test_whitelabel_domains__domain_id__delete()
-        {
-            var domain_id = "test_url_param";
-            Dictionary<String, String> headers = new Dictionary<String, String>();
-            headers.Clear();
-            headers.Add("X-Mock", "204");
-            dynamic response = await sg.client.whitelabel.domains._(domain_id).delete(requestHeaders: headers);
-            Assert.AreEqual(response.StatusCode, HttpStatusCode.NoContent);
-        }
-
-        [Test]
-        public async void test_whitelabel_domains__domain_id__subuser_post()
-        {
-            string data = @"{
-  'username': 'jane@example.com'
-}";
-            Object json = JsonConvert.DeserializeObject<Object>(data);
-            data = json.ToString();
-            var domain_id = "test_url_param";
-            Dictionary<String, String> headers = new Dictionary<String, String>();
-            headers.Clear();
-            headers.Add("X-Mock", "201");
-            dynamic response = await sg.client.whitelabel.domains._(domain_id).subuser.post(requestBody: data, requestHeaders: headers);
-            Assert.AreEqual(response.StatusCode, HttpStatusCode.Created);
-        }
-
-        [Test]
-        public async void test_whitelabel_domains__id__ips_post()
-        {
-            string data = @"{
-  'ip': '192.168.0.1'
-}";
-            Object json = JsonConvert.DeserializeObject<Object>(data);
-            data = json.ToString();
-            var id = "test_url_param";
-            Dictionary<String, String> headers = new Dictionary<String, String>();
-            headers.Clear();
-            headers.Add("X-Mock", "200");
-            dynamic response = await sg.client.whitelabel.domains._(id).ips.post(requestBody: data, requestHeaders: headers);
-            Assert.AreEqual(response.StatusCode, HttpStatusCode.OK);
-        }
-
-        [Test]
-        public async void test_whitelabel_domains__id__ips__ip__delete()
-        {
-            var id = "test_url_param";
-            var ip = "test_url_param";
-            Dictionary<String, String> headers = new Dictionary<String, String>();
-            headers.Clear();
-            headers.Add("X-Mock", "200");
-            dynamic response = await sg.client.whitelabel.domains._(id).ips._(ip).delete(requestHeaders: headers);
-            Assert.AreEqual(response.StatusCode, HttpStatusCode.OK);
-        }
-
-        [Test]
-        public async void test_whitelabel_domains__id__validate_post()
-        {
-            var id = "test_url_param";
-            Dictionary<String, String> headers = new Dictionary<String, String>();
-            headers.Clear();
-            headers.Add("X-Mock", "200");
-            dynamic response = await sg.client.whitelabel.domains._(id).validate.post(requestHeaders: headers);
-            Assert.AreEqual(response.StatusCode, HttpStatusCode.OK);
-        }
-
-        [Test]
-        public async void test_whitelabel_ips_post()
-        {
-            string data = @"{
-  'domain': 'example.com', 
-  'ip': '192.168.1.1', 
-  'subdomain': 'email'
-}";
-            Object json = JsonConvert.DeserializeObject<Object>(data);
-            data = json.ToString();
-            Dictionary<String, String> headers = new Dictionary<String, String>();
-            headers.Clear();
-            headers.Add("X-Mock", "201");
-            dynamic response = await sg.client.whitelabel.ips.post(requestBody: data, requestHeaders: headers);
-            Assert.AreEqual(response.StatusCode, HttpStatusCode.Created);
-        }
-
-        [Test]
-        public async void test_whitelabel_ips_get()
-        {
-            string queryParams = @"{
-  'ip': 'test_string', 
-  'limit': 1, 
-  'offset': 1
-}";
-            Dictionary<String, String> headers = new Dictionary<String, String>();
-            headers.Clear();
-            headers.Add("X-Mock", "200");
-            dynamic response = await sg.client.whitelabel.ips.get(queryParams: queryParams, requestHeaders: headers);
-            Assert.AreEqual(response.StatusCode, HttpStatusCode.OK);
-        }
-
-        [Test]
-        public async void test_whitelabel_ips__id__get()
-        {
-            var id = "test_url_param";
-            Dictionary<String, String> headers = new Dictionary<String, String>();
-            headers.Clear();
-            headers.Add("X-Mock", "200");
-            dynamic response = await sg.client.whitelabel.ips._(id).get(requestHeaders: headers);
-            Assert.AreEqual(response.StatusCode, HttpStatusCode.OK);
-        }
-
-        [Test]
-        public async void test_whitelabel_ips__id__delete()
-        {
-            var id = "test_url_param";
-            Dictionary<String, String> headers = new Dictionary<String, String>();
-            headers.Clear();
-            headers.Add("X-Mock", "204");
-            dynamic response = await sg.client.whitelabel.ips._(id).delete(requestHeaders: headers);
-            Assert.AreEqual(response.StatusCode, HttpStatusCode.NoContent);
-        }
-
-        [Test]
-        public async void test_whitelabel_ips__id__validate_post()
-        {
-            var id = "test_url_param";
-            Dictionary<String, String> headers = new Dictionary<String, String>();
-            headers.Clear();
-            headers.Add("X-Mock", "200");
-            dynamic response = await sg.client.whitelabel.ips._(id).validate.post(requestHeaders: headers);
-            Assert.AreEqual(response.StatusCode, HttpStatusCode.OK);
-        }
-
-        [Test]
-        public async void test_whitelabel_links_post()
-        {
-            string data = @"{
-  'default': true, 
-  'domain': 'example.com', 
-  'subdomain': 'mail'
-}";
-            Object json = JsonConvert.DeserializeObject<Object>(data);
-            data = json.ToString();
-            string queryParams = @"{
-  'limit': 1, 
-  'offset': 1
-}";
-            Dictionary<String, String> headers = new Dictionary<String, String>();
-            headers.Clear();
-            headers.Add("X-Mock", "201");
-            dynamic response = await sg.client.whitelabel.links.post(requestBody: data, queryParams: queryParams, requestHeaders: headers);
-            Assert.AreEqual(response.StatusCode, HttpStatusCode.Created);
-        }
-
-        [Test]
-        public async void test_whitelabel_links_get()
-        {
-            string queryParams = @"{
-  'limit': 1
-}";
-            Dictionary<String, String> headers = new Dictionary<String, String>();
-            headers.Clear();
-            headers.Add("X-Mock", "200");
-            dynamic response = await sg.client.whitelabel.links.get(queryParams: queryParams, requestHeaders: headers);
-            Assert.AreEqual(response.StatusCode, HttpStatusCode.OK);
-        }
-
-        [Test]
-        public async void test_whitelabel_links_default_get()
-        {
-            string queryParams = @"{
-  'domain': 'test_string'
-}";
-            Dictionary<String, String> headers = new Dictionary<String, String>();
-            headers.Clear();
-            headers.Add("X-Mock", "200");
-            dynamic response = await sg.client.whitelabel.links._("default").get(queryParams: queryParams, requestHeaders: headers);
-            Assert.AreEqual(response.StatusCode, HttpStatusCode.OK);
-        }
-
-        [Test]
-        public async void test_whitelabel_links_subuser_get()
-        {
-            string queryParams = @"{
-  'username': 'test_string'
-}";
-            Dictionary<String, String> headers = new Dictionary<String, String>();
-            headers.Clear();
-            headers.Add("X-Mock", "200");
-            dynamic response = await sg.client.whitelabel.links.subuser.get(queryParams: queryParams, requestHeaders: headers);
-            Assert.AreEqual(response.StatusCode, HttpStatusCode.OK);
-        }
-
-        [Test]
-        public async void test_whitelabel_links_subuser_delete()
-        {
-            string queryParams = @"{
-  'username': 'test_string'
-}";
-            Dictionary<String, String> headers = new Dictionary<String, String>();
-            headers.Clear();
-            headers.Add("X-Mock", "204");
-            dynamic response = await sg.client.whitelabel.links.subuser.delete(queryParams: queryParams, requestHeaders: headers);
-            Assert.AreEqual(response.StatusCode, HttpStatusCode.NoContent);
-        }
-
-        [Test]
-        public async void test_whitelabel_links__id__patch()
-        {
-            string data = @"{
-  'default': true
-}";
-            Object json = JsonConvert.DeserializeObject<Object>(data);
-            data = json.ToString();
-            var id = "test_url_param";
-            Dictionary<String, String> headers = new Dictionary<String, String>();
-            headers.Clear();
-            headers.Add("X-Mock", "200");
-            dynamic response = await sg.client.whitelabel.links._(id).patch(requestBody: data, requestHeaders: headers);
-            Assert.AreEqual(response.StatusCode, HttpStatusCode.OK);
-        }
-
-        [Test]
-        public async void test_whitelabel_links__id__get()
-        {
-            var id = "test_url_param";
-            Dictionary<String, String> headers = new Dictionary<String, String>();
-            headers.Clear();
-            headers.Add("X-Mock", "200");
-            dynamic response = await sg.client.whitelabel.links._(id).get(requestHeaders: headers);
-            Assert.AreEqual(response.StatusCode, HttpStatusCode.OK);
-        }
-
-        [Test]
-        public async void test_whitelabel_links__id__delete()
-        {
-            var id = "test_url_param";
-            Dictionary<String, String> headers = new Dictionary<String, String>();
-            headers.Clear();
-            headers.Add("X-Mock", "204");
-            dynamic response = await sg.client.whitelabel.links._(id).delete(requestHeaders: headers);
-            Assert.AreEqual(response.StatusCode, HttpStatusCode.NoContent);
-        }
-
-        [Test]
-        public async void test_whitelabel_links__id__validate_post()
-        {
-            var id = "test_url_param";
-            Dictionary<String, String> headers = new Dictionary<String, String>();
-            headers.Clear();
-            headers.Add("X-Mock", "200");
-            dynamic response = await sg.client.whitelabel.links._(id).validate.post(requestHeaders: headers);
-            Assert.AreEqual(response.StatusCode, HttpStatusCode.OK);
-        }
-
-        [Test]
-        public async void test_whitelabel_links__link_id__subuser_post()
-        {
-            string data = @"{
-  'username': 'jane@example.com'
-}";
-            Object json = JsonConvert.DeserializeObject<Object>(data);
-            data = json.ToString();
-            var link_id = "test_url_param";
-            Dictionary<String, String> headers = new Dictionary<String, String>();
-            headers.Clear();
-            headers.Add("X-Mock", "200");
-            dynamic response = await sg.client.whitelabel.links._(link_id).subuser.post(requestBody: data, requestHeaders: headers);
-            Assert.AreEqual(response.StatusCode, HttpStatusCode.OK);
-        }
-
-        [TestFixtureTearDown]
-        public void Dispose()
-        {
-            if (Environment.GetEnvironmentVariable("TRAVIS") != "true")
-            {
-                process.Kill();
-                Trace.WriteLine("Sutting Down Prism");
-            }
-        }
-
-    }
-}
-=======
-﻿using System;
-using NUnit.Framework;
-using SendGrid.Helpers.Mail;
-using System.Collections.Generic;
-using System.Net;
-using Newtonsoft.Json;
-using System.Diagnostics;
-
-namespace UnitTest
-{
-
-    [TestFixture]
-    public class UnitTests
-    {
-        static string _apiKey = Environment.GetEnvironmentVariable("SENDGRID_APIKEY");
-        static string host = "http://localhost:4010";
-        public dynamic sg = new SendGrid.SendGridAPIClient(_apiKey, host);
-        Process process = new Process();
-
-        [TestFixtureSetUp]
-        public void Init()
-        {
-            if (Environment.GetEnvironmentVariable("TRAVIS") != "true")
-            {
-                Trace.Listeners.Add(new TextWriterTraceListener(Console.Out));
-                Trace.WriteLine("Starting Prism (~20 seconds)");
-
-                ProcessStartInfo startInfo = new ProcessStartInfo();
-                startInfo.WindowStyle = ProcessWindowStyle.Hidden;
-                startInfo.FileName = "prism.exe";
-                startInfo.Arguments = "run -s https://raw.githubusercontent.com/sendgrid/sendgrid-oai/master/oai_stoplight.json";
-                process.StartInfo = startInfo;
-                process.Start();
-                System.Threading.Thread.Sleep(15000);
-            }
-            else
-            {
-                System.Threading.Thread.Sleep(15000);
-            }
-        }
-
-        // Base case for sending an email
-        [Test]
-        public void TestHelloEmail()
-        {
-            Mail mail = new Mail();
-
-            Email email = new Email();
-            email.Address = "test@example.com";
-            mail.From = email;
-
-            Personalization personalization = new Personalization();
-            email = new Email();
-            email.Address = "test@example.com";
-            personalization.AddTo(email);
-            mail.AddPersonalization(personalization);
-
-            mail.Subject = "Hello World from the SendGrid CSharp Library";
-
-            Content content = new Content();
-            content.Type = "text/plain";
-            content.Value = "Textual content";
-            mail.AddContent(content);
-            content = new Content();
-            content.Type = "text/html";
-            content.Value = "<html><body>HTML content</body></html>";
-            mail.AddContent(content);
-
-            String ret = mail.Get();
-            String final = JsonConvert.SerializeObject(JsonConvert.DeserializeObject(ret),
-                                Formatting.None,
-                                new JsonSerializerSettings { NullValueHandling = NullValueHandling.Ignore, DefaultValueHandling = DefaultValueHandling.Include });
-            Assert.AreEqual(final, "{\"from\":{\"email\":\"test@example.com\"},\"subject\":\"Hello World from the SendGrid CSharp Library\",\"personalizations\":[{\"to\":[{\"email\":\"test@example.com\"}]}],\"content\":[{\"type\":\"text/plain\",\"value\":\"Textual content\"},{\"type\":\"text/html\",\"value\":\"<html><body>HTML content</body></html>\"}]}");
-        }
-
-        // All paramaters available for sending an email
-        [Test]
-        public void TestKitchenSink()
-        {
-            Mail mail = new Mail();
-
-            Email email = new Email();
-            email.Name = "Example User";
-            email.Address = "test@example.com";
-            mail.From = email;
-
-            mail.Subject = "Hello World from the SendGrid CSharp Library";
-
-            Personalization personalization = new Personalization();
-            email = new Email();
-            email.Name = "Example User";
-            email.Address = "test@example.com";
-            personalization.AddTo(email);
-            email = new Email();
-            email.Name = "Example User";
-            email.Address = "test@example.com";
-            personalization.AddCc(email);
-            email = new Email();
-            email.Name = "Example User";
-            email.Address = "test@example.com";
-            personalization.AddCc(email);
-            email = new Email();
-            email.Name = "Example User";
-            email.Address = "test@example.com";
-            personalization.AddBcc(email);
-            email = new Email();
-            email.Name = "Example User";
-            email.Address = "test@example.com";
-            personalization.AddBcc(email);
-            personalization.Subject = "Thank you for signing up, %name%";
-            personalization.AddHeader("X-Test", "True");
-            personalization.AddHeader("X-Mock", "True");
-            personalization.AddSubstitution("%name%", "Example User");
-            personalization.AddSubstitution("%city%", "Denver");
-            personalization.AddCustomArgs("marketing", "false");
-            personalization.AddCustomArgs("transactional", "true");
-            personalization.SendAt = 1461775051;
-            mail.AddPersonalization(personalization);
-
-            personalization = new Personalization();
-            email = new Email();
-            email.Name = "Example User";
-            email.Address = "test@example.com";
-            personalization.AddTo(email);
-            email = new Email();
-            email.Name = "Example User";
-            email.Address = "test@example.com";
-            personalization.AddCc(email);
-            email = new Email();
-            email.Name = "Example User";
-            email.Address = "test@example.com";
-            personalization.AddCc(email);
-            email = new Email();
-            email.Name = "Example User";
-            email.Address = "test@example.com";
-            personalization.AddBcc(email);
-            email = new Email();
-            email.Name = "Example User";
-            email.Address = "test@example.com";
-            personalization.AddBcc(email);
-            personalization.Subject = "Thank you for signing up, %name%";
-            personalization.AddHeader("X-Test", "True");
-            personalization.AddHeader("X-Mock", "True");
-            personalization.AddSubstitution("%name%", "Example User");
-            personalization.AddSubstitution("%city%", "Denver");
-            personalization.AddCustomArgs("marketing", "false");
-            personalization.AddCustomArgs("transactional", "true");
-            personalization.SendAt = 1461775051;
-            mail.AddPersonalization(personalization);
-
-            Content content = new Content();
-            content.Type = "text/plain";
-            content.Value = "Textual content";
-            mail.AddContent(content);
-            content = new Content();
-            content.Type = "text/html";
-            content.Value = "<html><body>HTML content</body></html>";
-            mail.AddContent(content);
-            content = new Content();
-            content.Type = "text/calendar";
-            content.Value = "Party Time!!";
-            mail.AddContent(content);
-
-            Attachment attachment = new Attachment();
-            attachment.Content = "TG9yZW0gaXBzdW0gZG9sb3Igc2l0IGFtZXQsIGNvbnNlY3RldHVyIGFkaXBpc2NpbmcgZWxpdC4gQ3JhcyBwdW12";
-            attachment.Type = "application/pdf";
-            attachment.Filename = "balance_001.pdf";
-            attachment.Disposition = "attachment";
-            attachment.ContentId = "Balance Sheet";
-            mail.AddAttachment(attachment);
-
-            attachment = new Attachment();
-            attachment.Content = "BwdW";
-            attachment.Type = "image/png";
-            attachment.Filename = "banner.png";
-            attachment.Disposition = "inline";
-            attachment.ContentId = "Banner";
-            mail.AddAttachment(attachment);
-
-            mail.TemplateId = "13b8f94f-bcae-4ec6-b752-70d6cb59f932";
-
-            mail.AddHeader("X-Day", "Monday");
-            mail.AddHeader("X-Month", "January");
-
-            mail.AddSection("%section1", "Substitution for Section 1 Tag");
-            mail.AddSection("%section2", "Substitution for Section 2 Tag");
-
-            mail.AddCategory("customer");
-            mail.AddCategory("vip");
-
-            mail.AddCustomArgs("campaign", "welcome");
-            mail.AddCustomArgs("sequence", "2");
-
-            ASM asm = new ASM();
-            asm.GroupId = 3;
-            List<int> groups_to_display = new List<int>()
-            {
-                1, 4, 5
-            };
-            asm.GroupsToDisplay = groups_to_display;
-            mail.Asm = asm;
-
-            mail.SendAt = 1461775051;
-
-            mail.SetIpPoolId = "23";
-
-            // This must be a valid [batch ID](https://sendgrid.com/docs/API_Reference/SMTP_API/scheduling_parameters.html)
-            // mail.BatchId = "some_batch_id";
-
-            MailSettings mailSettings = new MailSettings();
-            BCCSettings bccSettings = new BCCSettings();
-            bccSettings.Enable = true;
-            bccSettings.Email = "test@example.com";
-            mailSettings.BccSettings = bccSettings;
-            BypassListManagement bypassListManagement = new BypassListManagement();
-            bypassListManagement.Enable = true;
-            mailSettings.BypassListManagement = bypassListManagement;
-            FooterSettings footerSettings = new FooterSettings();
-            footerSettings.Enable = true;
-            footerSettings.Text = "Some Footer Text";
-            footerSettings.Html = "<bold>Some HTML Here</bold>";
-            mailSettings.FooterSettings = footerSettings;
-            SandboxMode sandboxMode = new SandboxMode();
-            sandboxMode.Enable = true;
-            mailSettings.SandboxMode = sandboxMode;
-            SpamCheck spamCheck = new SpamCheck();
-            spamCheck.Enable = true;
-            spamCheck.Threshold = 1;
-            spamCheck.PostToUrl = "https://gotchya.example.com";
-            mailSettings.SpamCheck = spamCheck;
-            mail.MailSettings = mailSettings;
-
-            TrackingSettings trackingSettings = new TrackingSettings();
-            ClickTracking clickTracking = new ClickTracking();
-            clickTracking.Enable = true;
-            clickTracking.EnableText = false;
-            trackingSettings.ClickTracking = clickTracking;
-            OpenTracking openTracking = new OpenTracking();
-            openTracking.Enable = true;
-            openTracking.SubstitutionTag = "Optional tag to replace with the open image in the body of the message";
-            trackingSettings.OpenTracking = openTracking;
-            SubscriptionTracking subscriptionTracking = new SubscriptionTracking();
-            subscriptionTracking.Enable = true;
-            subscriptionTracking.Text = "text to insert into the text/plain portion of the message";
-            subscriptionTracking.Html = "<bold>HTML to insert into the text/html portion of the message</bold>";
-            subscriptionTracking.SubstitutionTag = "text to insert into the text/plain portion of the message";
-            trackingSettings.SubscriptionTracking = subscriptionTracking;
-            Ganalytics ganalytics = new Ganalytics();
-            ganalytics.Enable = true;
-            ganalytics.UtmCampaign = "some campaign";
-            ganalytics.UtmContent = "some content";
-            ganalytics.UtmMedium = "some medium";
-            ganalytics.UtmSource = "some source";
-            ganalytics.UtmTerm = "some term";
-            trackingSettings.Ganalytics = ganalytics;
-            mail.TrackingSettings = trackingSettings;
-
-            email = new Email();
-            email.Address = "test@example.com";
-            mail.ReplyTo = email;
-
-            String ret = mail.Get();
-            String final = JsonConvert.SerializeObject(JsonConvert.DeserializeObject(ret),
-                                Formatting.None,
-                                new JsonSerializerSettings { NullValueHandling = NullValueHandling.Ignore, DefaultValueHandling = DefaultValueHandling.Include });
-            Assert.AreEqual(final, "{\"from\":{\"name\":\"Example User\",\"email\":\"test@example.com\"},\"subject\":\"Hello World from the SendGrid CSharp Library\",\"personalizations\":[{\"to\":[{\"name\":\"Example User\",\"email\":\"test@example.com\"}],\"cc\":[{\"name\":\"Example User\",\"email\":\"test@example.com\"},{\"name\":\"Example User\",\"email\":\"test@example.com\"}],\"bcc\":[{\"name\":\"Example User\",\"email\":\"test@example.com\"},{\"name\":\"Example User\",\"email\":\"test@example.com\"}],\"subject\":\"Thank you for signing up, %name%\",\"headers\":{\"X-Test\":\"True\",\"X-Mock\":\"True\"},\"substitutions\":{\"%name%\":\"Example User\",\"%city%\":\"Denver\"},\"custom_args\":{\"marketing\":\"false\",\"transactional\":\"true\"},\"send_at\":1461775051},{\"to\":[{\"name\":\"Example User\",\"email\":\"test@example.com\"}],\"cc\":[{\"name\":\"Example User\",\"email\":\"test@example.com\"},{\"name\":\"Example User\",\"email\":\"test@example.com\"}],\"bcc\":[{\"name\":\"Example User\",\"email\":\"test@example.com\"},{\"name\":\"Example User\",\"email\":\"test@example.com\"}],\"subject\":\"Thank you for signing up, %name%\",\"headers\":{\"X-Test\":\"True\",\"X-Mock\":\"True\"},\"substitutions\":{\"%name%\":\"Example User\",\"%city%\":\"Denver\"},\"custom_args\":{\"marketing\":\"false\",\"transactional\":\"true\"},\"send_at\":1461775051}],\"content\":[{\"type\":\"text/plain\",\"value\":\"Textual content\"},{\"type\":\"text/html\",\"value\":\"<html><body>HTML content</body></html>\"},{\"type\":\"text/calendar\",\"value\":\"Party Time!!\"}],\"attachments\":[{\"content\":\"TG9yZW0gaXBzdW0gZG9sb3Igc2l0IGFtZXQsIGNvbnNlY3RldHVyIGFkaXBpc2NpbmcgZWxpdC4gQ3JhcyBwdW12\",\"type\":\"application/pdf\",\"filename\":\"balance_001.pdf\",\"disposition\":\"attachment\",\"content_id\":\"Balance Sheet\"},{\"content\":\"BwdW\",\"type\":\"image/png\",\"filename\":\"banner.png\",\"disposition\":\"inline\",\"content_id\":\"Banner\"}],\"template_id\":\"13b8f94f-bcae-4ec6-b752-70d6cb59f932\",\"headers\":{\"X-Day\":\"Monday\",\"X-Month\":\"January\"},\"sections\":{\"%section1\":\"Substitution for Section 1 Tag\",\"%section2\":\"Substitution for Section 2 Tag\"},\"categories\":[\"customer\",\"vip\"],\"custom_args\":{\"campaign\":\"welcome\",\"sequence\":\"2\"},\"send_at\":1461775051,\"asm\":{\"group_id\":3,\"groups_to_display\":[1,4,5]},\"ip_pool_name\":\"23\",\"mail_settings\":{\"bcc\":{\"enable\":true,\"email\":\"test@example.com\"},\"bypass_list_management\":{\"enable\":true},\"footer\":{\"enable\":true,\"text\":\"Some Footer Text\",\"html\":\"<bold>Some HTML Here</bold>\"},\"sandbox_mode\":{\"enable\":true},\"spam_check\":{\"enable\":true,\"threshold\":1,\"post_to_url\":\"https://gotchya.example.com\"}},\"tracking_settings\":{\"click_tracking\":{\"enable\":true,\"enable_text\":false},\"open_tracking\":{\"enable\":true,\"substitution_tag\":\"Optional tag to replace with the open image in the body of the message\"},\"subscription_tracking\":{\"enable\":true,\"text\":\"text to insert into the text/plain portion of the message\",\"html\":\"<bold>HTML to insert into the text/html portion of the message</bold>\",\"substitution_tag\":\"text to insert into the text/plain portion of the message\"},\"ganalytics\":{\"enable\":true,\"utm_source\":\"some source\",\"utm_medium\":\"some medium\",\"utm_term\":\"some term\",\"utm_content\":\"some content\",\"utm_campaign\":\"some campaign\"}},\"reply_to\":{\"email\":\"test@example.com\"}}");
-        }
-
-        // All paramaters available for sending an email
-        [Test]
-        public void TestKitchenSinkInverse()
-        {
-            Mail mail = new Mail();
-
-            Email email = new Email();
-            email.Name = "Example User";
-            email.Address = "test@example.com";
-            mail.From = email;
-
-            mail.Subject = "Hello World from the SendGrid CSharp Library";
-
-            Personalization personalization = new Personalization();
-            email = new Email();
-            email.Name = "Example User";
-            email.Address = "test@example.com";
-            personalization.AddTo(email);
-            email = new Email();
-            email.Name = "Example User";
-            email.Address = "test@example.com";
-            personalization.AddCc(email);
-            email = new Email();
-            email.Name = "Example User";
-            email.Address = "test@example.com";
-            personalization.AddCc(email);
-            email = new Email();
-            email.Name = "Example User";
-            email.Address = "test@example.com";
-            personalization.AddBcc(email);
-            email = new Email();
-            email.Name = "Example User";
-            email.Address = "test@example.com";
-            personalization.AddBcc(email);
-            personalization.Subject = "Thank you for signing up, %name%";
-            personalization.AddHeader("X-Test", "True");
-            personalization.AddHeader("X-Mock", "True");
-            personalization.AddSubstitution("%name%", "Example User");
-            personalization.AddSubstitution("%city%", "Denver");
-            personalization.AddCustomArgs("marketing", "false");
-            personalization.AddCustomArgs("transactional", "true");
-            personalization.SendAt = 1461775051;
-            mail.AddPersonalization(personalization);
-
-            personalization = new Personalization();
-            email = new Email();
-            email.Name = "Example User";
-            email.Address = "test@example.com";
-            personalization.AddTo(email);
-            email = new Email();
-            email.Name = "Example User";
-            email.Address = "test@example.com";
-            personalization.AddCc(email);
-            email = new Email();
-            email.Name = "Example User";
-            email.Address = "test@example.com";
-            personalization.AddCc(email);
-            email = new Email();
-            email.Name = "Example User";
-            email.Address = "test@example.com";
-            personalization.AddBcc(email);
-            email = new Email();
-            email.Name = "Example User";
-            email.Address = "test@example.com";
-            personalization.AddBcc(email);
-            personalization.Subject = "Thank you for signing up, %name%";
-            personalization.AddHeader("X-Test", "True");
-            personalization.AddHeader("X-Mock", "True");
-            personalization.AddSubstitution("%name%", "Example User");
-            personalization.AddSubstitution("%city%", "Denver");
-            personalization.AddCustomArgs("marketing", "false");
-            personalization.AddCustomArgs("transactional", "true");
-            personalization.SendAt = 1461775051;
-            mail.AddPersonalization(personalization);
-
-            Content content = new Content();
-            content.Type = "text/plain";
-            content.Value = "Textual content";
-            mail.AddContent(content);
-            content = new Content();
-            content.Type = "text/html";
-            content.Value = "<html><body>HTML content</body></html>";
-            mail.AddContent(content);
-            content = new Content();
-            content.Type = "text/calendar";
-            content.Value = "Party Time!!";
-            mail.AddContent(content);
-
-            Attachment attachment = new Attachment();
-            attachment.Content = "TG9yZW0gaXBzdW0gZG9sb3Igc2l0IGFtZXQsIGNvbnNlY3RldHVyIGFkaXBpc2NpbmcgZWxpdC4gQ3JhcyBwdW12";
-            attachment.Type = "application/pdf";
-            attachment.Filename = "balance_001.pdf";
-            attachment.Disposition = "attachment";
-            attachment.ContentId = "Balance Sheet";
-            mail.AddAttachment(attachment);
-
-            attachment = new Attachment();
-            attachment.Content = "BwdW";
-            attachment.Type = "image/png";
-            attachment.Filename = "banner.png";
-            attachment.Disposition = "inline";
-            attachment.ContentId = "Banner";
-            mail.AddAttachment(attachment);
-
-            mail.TemplateId = "13b8f94f-bcae-4ec6-b752-70d6cb59f932";
-
-            mail.AddHeader("X-Day", "Monday");
-            mail.AddHeader("X-Month", "January");
-
-            mail.AddSection("%section1", "Substitution for Section 1 Tag");
-            mail.AddSection("%section2", "Substitution for Section 2 Tag");
-
-            mail.AddCategory("customer");
-            mail.AddCategory("vip");
-
-            mail.AddCustomArgs("campaign", "welcome");
-            mail.AddCustomArgs("sequence", "2");
-
-            ASM asm = new ASM();
-            asm.GroupId = 3;
-            List<int> groups_to_display = new List<int>()
-            {
-                1, 4, 5
-            };
-            asm.GroupsToDisplay = groups_to_display;
-            mail.Asm = asm;
-
-            mail.SendAt = 1461775051;
-
-            mail.SetIpPoolId = "23";
-
-            // This must be a valid [batch ID](https://sendgrid.com/docs/API_Reference/SMTP_API/scheduling_parameters.html)
-            // mail.BatchId = "some_batch_id";
-
-            MailSettings mailSettings = new MailSettings();
-            BCCSettings bccSettings = new BCCSettings();
-            bccSettings.Enable = false;
-            mailSettings.BccSettings = bccSettings;
-            BypassListManagement bypassListManagement = new BypassListManagement();
-            bypassListManagement.Enable = false;
-            mailSettings.BypassListManagement = bypassListManagement;
-            FooterSettings footerSettings = new FooterSettings();
-            footerSettings.Enable = false;
-            mailSettings.FooterSettings = footerSettings;
-            SandboxMode sandboxMode = new SandboxMode();
-            sandboxMode.Enable = false;
-            mailSettings.SandboxMode = sandboxMode;
-            SpamCheck spamCheck = new SpamCheck();
-            spamCheck.Enable = false;
-            mailSettings.SpamCheck = spamCheck;
-            mail.MailSettings = mailSettings;
-
-            TrackingSettings trackingSettings = new TrackingSettings();
-            ClickTracking clickTracking = new ClickTracking();
-            clickTracking.Enable = false;
-            trackingSettings.ClickTracking = clickTracking;
-            OpenTracking openTracking = new OpenTracking();
-            openTracking.Enable = false;
-            trackingSettings.OpenTracking = openTracking;
-            SubscriptionTracking subscriptionTracking = new SubscriptionTracking();
-            subscriptionTracking.Enable = false;
-            trackingSettings.SubscriptionTracking = subscriptionTracking;
-            Ganalytics ganalytics = new Ganalytics();
-            ganalytics.Enable = false;
-            trackingSettings.Ganalytics = ganalytics;
-            mail.TrackingSettings = trackingSettings;
-
-            email = new Email();
-            email.Address = "test@example.com";
-            mail.ReplyTo = email;
-
-            String ret = mail.Get();
-            String final = JsonConvert.SerializeObject(JsonConvert.DeserializeObject(ret),
-                                Formatting.None,
-                                new JsonSerializerSettings { NullValueHandling = NullValueHandling.Ignore, DefaultValueHandling = DefaultValueHandling.Ignore });
-            Assert.AreEqual(final, "{\"from\":{\"name\":\"Example User\",\"email\":\"test@example.com\"},\"subject\":\"Hello World from the SendGrid CSharp Library\",\"personalizations\":[{\"to\":[{\"name\":\"Example User\",\"email\":\"test@example.com\"}],\"cc\":[{\"name\":\"Example User\",\"email\":\"test@example.com\"},{\"name\":\"Example User\",\"email\":\"test@example.com\"}],\"bcc\":[{\"name\":\"Example User\",\"email\":\"test@example.com\"},{\"name\":\"Example User\",\"email\":\"test@example.com\"}],\"subject\":\"Thank you for signing up, %name%\",\"headers\":{\"X-Test\":\"True\",\"X-Mock\":\"True\"},\"substitutions\":{\"%name%\":\"Example User\",\"%city%\":\"Denver\"},\"custom_args\":{\"marketing\":\"false\",\"transactional\":\"true\"},\"send_at\":1461775051},{\"to\":[{\"name\":\"Example User\",\"email\":\"test@example.com\"}],\"cc\":[{\"name\":\"Example User\",\"email\":\"test@example.com\"},{\"name\":\"Example User\",\"email\":\"test@example.com\"}],\"bcc\":[{\"name\":\"Example User\",\"email\":\"test@example.com\"},{\"name\":\"Example User\",\"email\":\"test@example.com\"}],\"subject\":\"Thank you for signing up, %name%\",\"headers\":{\"X-Test\":\"True\",\"X-Mock\":\"True\"},\"substitutions\":{\"%name%\":\"Example User\",\"%city%\":\"Denver\"},\"custom_args\":{\"marketing\":\"false\",\"transactional\":\"true\"},\"send_at\":1461775051}],\"content\":[{\"type\":\"text/plain\",\"value\":\"Textual content\"},{\"type\":\"text/html\",\"value\":\"<html><body>HTML content</body></html>\"},{\"type\":\"text/calendar\",\"value\":\"Party Time!!\"}],\"attachments\":[{\"content\":\"TG9yZW0gaXBzdW0gZG9sb3Igc2l0IGFtZXQsIGNvbnNlY3RldHVyIGFkaXBpc2NpbmcgZWxpdC4gQ3JhcyBwdW12\",\"type\":\"application/pdf\",\"filename\":\"balance_001.pdf\",\"disposition\":\"attachment\",\"content_id\":\"Balance Sheet\"},{\"content\":\"BwdW\",\"type\":\"image/png\",\"filename\":\"banner.png\",\"disposition\":\"inline\",\"content_id\":\"Banner\"}],\"template_id\":\"13b8f94f-bcae-4ec6-b752-70d6cb59f932\",\"headers\":{\"X-Day\":\"Monday\",\"X-Month\":\"January\"},\"sections\":{\"%section1\":\"Substitution for Section 1 Tag\",\"%section2\":\"Substitution for Section 2 Tag\"},\"categories\":[\"customer\",\"vip\"],\"custom_args\":{\"campaign\":\"welcome\",\"sequence\":\"2\"},\"send_at\":1461775051,\"asm\":{\"group_id\":3,\"groups_to_display\":[1,4,5]},\"ip_pool_name\":\"23\",\"mail_settings\":{\"bcc\":{\"enable\":false},\"bypass_list_management\":{\"enable\":false},\"footer\":{\"enable\":false},\"sandbox_mode\":{\"enable\":false},\"spam_check\":{\"enable\":false}},\"tracking_settings\":{\"click_tracking\":{\"enable\":false},\"open_tracking\":{\"enable\":false},\"subscription_tracking\":{\"enable\":false},\"ganalytics\":{\"enable\":false}},\"reply_to\":{\"email\":\"test@example.com\"}}");
-        }
-
-        [Test]
-        public async void test_access_settings_activity_get()
-        {
-            string queryParams = @"{
-  'limit': 1
-}";
-            Dictionary<String, String> headers = new Dictionary<String, String>();
-            headers.Clear();
-            headers.Add("X-Mock", "200");
-            dynamic response = await sg.client.access_settings.activity.get(queryParams: queryParams, requestHeaders: headers);
-            Assert.AreEqual(response.StatusCode, HttpStatusCode.OK);
-        }
-
-        [Test]
-        public async void test_access_settings_whitelist_post()
-        {
-            string data = @"{
-  'ips': [
-    {
-      'ip': '192.168.1.1'
-    }, 
-    {
-      'ip': '192.*.*.*'
-    }, 
-    {
-      'ip': '192.168.1.3/32'
-    }
-  ]
-}";
-            Object json = JsonConvert.DeserializeObject<Object>(data);
-            data = json.ToString();
-            Dictionary<String, String> headers = new Dictionary<String, String>();
-            headers.Clear();
-            headers.Add("X-Mock", "201");
-            dynamic response = await sg.client.access_settings.whitelist.post(requestBody: data, requestHeaders: headers);
-            Assert.AreEqual(response.StatusCode, HttpStatusCode.Created);
-        }
-
-        [Test]
-        public async void test_access_settings_whitelist_get()
-        {
-            Dictionary<String, String> headers = new Dictionary<String, String>();
-            headers.Clear();
-            headers.Add("X-Mock", "200");
-            dynamic response = await sg.client.access_settings.whitelist.get(requestHeaders: headers);
-            Assert.AreEqual(response.StatusCode, HttpStatusCode.OK);
-        }
-
-        [Test]
-        public async void test_access_settings_whitelist_delete()
-        {
-            string data = @"{
-  'ids': [
-    1, 
-    2, 
-    3
-  ]
-}";
-            Object json = JsonConvert.DeserializeObject<Object>(data);
-            data = json.ToString();
-            Dictionary<String, String> headers = new Dictionary<String, String>();
-            headers.Clear();
-            headers.Add("X-Mock", "204");
-            dynamic response = await sg.client.access_settings.whitelist.delete(requestBody: data, requestHeaders: headers);
-            Assert.AreEqual(response.StatusCode, HttpStatusCode.NoContent);
-        }
-
-        [Test]
-        public async void test_access_settings_whitelist__rule_id__get()
-        {
-            var rule_id = "test_url_param";
-            Dictionary<String, String> headers = new Dictionary<String, String>();
-            headers.Clear();
-            headers.Add("X-Mock", "200");
-            dynamic response = await sg.client.access_settings.whitelist._(rule_id).get(requestHeaders: headers);
-            Assert.AreEqual(response.StatusCode, HttpStatusCode.OK);
-        }
-
-        [Test]
-        public async void test_access_settings_whitelist__rule_id__delete()
-        {
-            var rule_id = "test_url_param";
-            Dictionary<String, String> headers = new Dictionary<String, String>();
-            headers.Clear();
-            headers.Add("X-Mock", "204");
-            dynamic response = await sg.client.access_settings.whitelist._(rule_id).delete(requestHeaders: headers);
-            Assert.AreEqual(response.StatusCode, HttpStatusCode.NoContent);
-        }
-
-        [Test]
-        public async void test_alerts_post()
-        {
-            string data = @"{
-  'email_to': 'example@example.com', 
-  'frequency': 'daily', 
-  'type': 'stats_notification'
-}";
-            Object json = JsonConvert.DeserializeObject<Object>(data);
-            data = json.ToString();
-            Dictionary<String, String> headers = new Dictionary<String, String>();
-            headers.Clear();
-            headers.Add("X-Mock", "201");
-            dynamic response = await sg.client.alerts.post(requestBody: data, requestHeaders: headers);
-            Assert.AreEqual(response.StatusCode, HttpStatusCode.Created);
-        }
-
-        [Test]
-        public async void test_alerts_get()
-        {
-            Dictionary<String, String> headers = new Dictionary<String, String>();
-            headers.Clear();
-            headers.Add("X-Mock", "200");
-            dynamic response = await sg.client.alerts.get(requestHeaders: headers);
-            Assert.AreEqual(response.StatusCode, HttpStatusCode.OK);
-        }
-
-        [Test]
-        public async void test_alerts__alert_id__patch()
-        {
-            string data = @"{
-  'email_to': 'example@example.com'
-}";
-            Object json = JsonConvert.DeserializeObject<Object>(data);
-            data = json.ToString();
-            var alert_id = "test_url_param";
-            Dictionary<String, String> headers = new Dictionary<String, String>();
-            headers.Clear();
-            headers.Add("X-Mock", "200");
-            dynamic response = await sg.client.alerts._(alert_id).patch(requestBody: data, requestHeaders: headers);
-            Assert.AreEqual(response.StatusCode, HttpStatusCode.OK);
-        }
-
-        [Test]
-        public async void test_alerts__alert_id__get()
-        {
-            var alert_id = "test_url_param";
-            Dictionary<String, String> headers = new Dictionary<String, String>();
-            headers.Clear();
-            headers.Add("X-Mock", "200");
-            dynamic response = await sg.client.alerts._(alert_id).get(requestHeaders: headers);
-            Assert.AreEqual(response.StatusCode, HttpStatusCode.OK);
-        }
-
-        [Test]
-        public async void test_alerts__alert_id__delete()
-        {
-            var alert_id = "test_url_param";
-            Dictionary<String, String> headers = new Dictionary<String, String>();
-            headers.Clear();
-            headers.Add("X-Mock", "204");
-            dynamic response = await sg.client.alerts._(alert_id).delete(requestHeaders: headers);
-            Assert.AreEqual(response.StatusCode, HttpStatusCode.NoContent);
-        }
-
-        [Test]
-        public async void test_api_keys_post()
-        {
-            string data = @"{
-  'name': 'My API Key', 
-  'sample': 'data', 
-  'scopes': [
-    'mail.send', 
-    'alerts.create', 
-    'alerts.read'
-  ]
-}";
-            Object json = JsonConvert.DeserializeObject<Object>(data);
-            data = json.ToString();
-            Dictionary<String, String> headers = new Dictionary<String, String>();
-            headers.Clear();
-            headers.Add("X-Mock", "201");
-            dynamic response = await sg.client.api_keys.post(requestBody: data, requestHeaders: headers);
-            Assert.AreEqual(response.StatusCode, HttpStatusCode.Created);
-        }
-
-        [Test]
-        public async void test_api_keys_get()
-        {
-            string queryParams = @"{
-  'limit': 1
-}";
-            Dictionary<String, String> headers = new Dictionary<String, String>();
-            headers.Clear();
-            headers.Add("X-Mock", "200");
-            dynamic response = await sg.client.api_keys.get(queryParams: queryParams, requestHeaders: headers);
-            Assert.AreEqual(response.StatusCode, HttpStatusCode.OK);
-        }
-
-        [Test]
-        public async void test_api_keys__api_key_id__put()
-        {
-            string data = @"{
-  'name': 'A New Hope', 
-  'scopes': [
-    'user.profile.read', 
-    'user.profile.update'
-  ]
-}";
-            Object json = JsonConvert.DeserializeObject<Object>(data);
-            data = json.ToString();
-            var api_key_id = "test_url_param";
-            Dictionary<String, String> headers = new Dictionary<String, String>();
-            headers.Clear();
-            headers.Add("X-Mock", "200");
-            dynamic response = await sg.client.api_keys._(api_key_id).put(requestBody: data, requestHeaders: headers);
-            Assert.AreEqual(response.StatusCode, HttpStatusCode.OK);
-        }
-
-        [Test]
-        public async void test_api_keys__api_key_id__patch()
-        {
-            string data = @"{
-  'name': 'A New Hope'
-}";
-            Object json = JsonConvert.DeserializeObject<Object>(data);
-            data = json.ToString();
-            var api_key_id = "test_url_param";
-            Dictionary<String, String> headers = new Dictionary<String, String>();
-            headers.Clear();
-            headers.Add("X-Mock", "200");
-            dynamic response = await sg.client.api_keys._(api_key_id).patch(requestBody: data, requestHeaders: headers);
-            Assert.AreEqual(response.StatusCode, HttpStatusCode.OK);
-        }
-
-        [Test]
-        public async void test_api_keys__api_key_id__get()
-        {
-            var api_key_id = "test_url_param";
-            Dictionary<String, String> headers = new Dictionary<String, String>();
-            headers.Clear();
-            headers.Add("X-Mock", "200");
-            dynamic response = await sg.client.api_keys._(api_key_id).get(requestHeaders: headers);
-            Assert.AreEqual(response.StatusCode, HttpStatusCode.OK);
-        }
-
-        [Test]
-        public async void test_api_keys__api_key_id__delete()
-        {
-            var api_key_id = "test_url_param";
-            Dictionary<String, String> headers = new Dictionary<String, String>();
-            headers.Clear();
-            headers.Add("X-Mock", "204");
-            dynamic response = await sg.client.api_keys._(api_key_id).delete(requestHeaders: headers);
-            Assert.AreEqual(response.StatusCode, HttpStatusCode.NoContent);
-        }
-
-        [Test]
-        public async void test_asm_groups_post()
-        {
-            string data = @"{
-  'description': 'Suggestions for products our users might like.', 
-  'is_default': true, 
-  'name': 'Product Suggestions'
-}";
-            Object json = JsonConvert.DeserializeObject<Object>(data);
-            data = json.ToString();
-            Dictionary<String, String> headers = new Dictionary<String, String>();
-            headers.Clear();
-            headers.Add("X-Mock", "201");
-            dynamic response = await sg.client.asm.groups.post(requestBody: data, requestHeaders: headers);
-            Assert.AreEqual(response.StatusCode, HttpStatusCode.Created);
-        }
-
-        [Test]
-        public async void test_asm_groups_get()
-        {
-            string queryParams = @"{
-  'id': 1
-}";
-            Dictionary<String, String> headers = new Dictionary<String, String>();
-            headers.Clear();
-            headers.Add("X-Mock", "200");
-            dynamic response = await sg.client.asm.groups.get(queryParams: queryParams, requestHeaders: headers);
-            Assert.AreEqual(response.StatusCode, HttpStatusCode.OK);
-        }
-
-        [Test]
-        public async void test_asm_groups__group_id__patch()
-        {
-            string data = @"{
-  'description': 'Suggestions for items our users might like.', 
-  'id': 103, 
-  'name': 'Item Suggestions'
-}";
-            Object json = JsonConvert.DeserializeObject<Object>(data);
-            data = json.ToString();
-            var group_id = "test_url_param";
-            Dictionary<String, String> headers = new Dictionary<String, String>();
-            headers.Clear();
-            headers.Add("X-Mock", "201");
-            dynamic response = await sg.client.asm.groups._(group_id).patch(requestBody: data, requestHeaders: headers);
-            Assert.AreEqual(response.StatusCode, HttpStatusCode.Created);
-        }
-
-        [Test]
-        public async void test_asm_groups__group_id__get()
-        {
-            var group_id = "test_url_param";
-            Dictionary<String, String> headers = new Dictionary<String, String>();
-            headers.Clear();
-            headers.Add("X-Mock", "200");
-            dynamic response = await sg.client.asm.groups._(group_id).get(requestHeaders: headers);
-            Assert.AreEqual(response.StatusCode, HttpStatusCode.OK);
-        }
-
-        [Test]
-        public async void test_asm_groups__group_id__delete()
-        {
-            var group_id = "test_url_param";
-            Dictionary<String, String> headers = new Dictionary<String, String>();
-            headers.Clear();
-            headers.Add("X-Mock", "204");
-            dynamic response = await sg.client.asm.groups._(group_id).delete(requestHeaders: headers);
-            Assert.AreEqual(response.StatusCode, HttpStatusCode.NoContent);
-        }
-
-        [Test]
-        public async void test_asm_groups__group_id__suppressions_post()
-        {
-            string data = @"{
-  'recipient_emails': [
-    'test1@example.com', 
-    'test2@example.com'
-  ]
-}";
-            Object json = JsonConvert.DeserializeObject<Object>(data);
-            data = json.ToString();
-            var group_id = "test_url_param";
-            Dictionary<String, String> headers = new Dictionary<String, String>();
-            headers.Clear();
-            headers.Add("X-Mock", "201");
-            dynamic response = await sg.client.asm.groups._(group_id).suppressions.post(requestBody: data, requestHeaders: headers);
-            Assert.AreEqual(response.StatusCode, HttpStatusCode.Created);
-        }
-
-        [Test]
-        public async void test_asm_groups__group_id__suppressions_get()
-        {
-            var group_id = "test_url_param";
-            Dictionary<String, String> headers = new Dictionary<String, String>();
-            headers.Clear();
-            headers.Add("X-Mock", "200");
-            dynamic response = await sg.client.asm.groups._(group_id).suppressions.get(requestHeaders: headers);
-            Assert.AreEqual(response.StatusCode, HttpStatusCode.OK);
-        }
-
-        [Test]
-        public async void test_asm_groups__group_id__suppressions_search_post()
-        {
-            string data = @"{
-  'recipient_emails': [
-    'exists1@example.com', 
-    'exists2@example.com', 
-    'doesnotexists@example.com'
-  ]
-}";
-            Object json = JsonConvert.DeserializeObject<Object>(data);
-            data = json.ToString();
-            var group_id = "test_url_param";
-            Dictionary<String, String> headers = new Dictionary<String, String>();
-            headers.Clear();
-            headers.Add("X-Mock", "200");
-            dynamic response = await sg.client.asm.groups._(group_id).suppressions.search.post(requestBody: data, requestHeaders: headers);
-            Assert.AreEqual(response.StatusCode, HttpStatusCode.OK);
-        }
-
-        [Test]
-        public async void test_asm_groups__group_id__suppressions__email__delete()
-        {
-            var group_id = "test_url_param";
-            var email = "test_url_param";
-            Dictionary<String, String> headers = new Dictionary<String, String>();
-            headers.Clear();
-            headers.Add("X-Mock", "204");
-            dynamic response = await sg.client.asm.groups._(group_id).suppressions._(email).delete(requestHeaders: headers);
-            Assert.AreEqual(response.StatusCode, HttpStatusCode.NoContent);
-        }
-
-        [Test]
-        public async void test_asm_suppressions_get()
-        {
-            Dictionary<String, String> headers = new Dictionary<String, String>();
-            headers.Clear();
-            headers.Add("X-Mock", "200");
-            dynamic response = await sg.client.asm.suppressions.get(requestHeaders: headers);
-            Assert.AreEqual(response.StatusCode, HttpStatusCode.OK);
-        }
-
-        [Test]
-        public async void test_asm_suppressions_global_post()
-        {
-            string data = @"{
-  'recipient_emails': [
-    'test1@example.com', 
-    'test2@example.com'
-  ]
-}";
-            Object json = JsonConvert.DeserializeObject<Object>(data);
-            data = json.ToString();
-            Dictionary<String, String> headers = new Dictionary<String, String>();
-            headers.Clear();
-            headers.Add("X-Mock", "201");
-            dynamic response = await sg.client.asm.suppressions.global.post(requestBody: data, requestHeaders: headers);
-            Assert.AreEqual(response.StatusCode, HttpStatusCode.Created);
-        }
-
-        [Test]
-        public async void test_asm_suppressions_global__email__get()
-        {
-            var email = "test_url_param";
-            Dictionary<String, String> headers = new Dictionary<String, String>();
-            headers.Clear();
-            headers.Add("X-Mock", "200");
-            dynamic response = await sg.client.asm.suppressions.global._(email).get(requestHeaders: headers);
-            Assert.AreEqual(response.StatusCode, HttpStatusCode.OK);
-        }
-
-        [Test]
-        public async void test_asm_suppressions_global__email__delete()
-        {
-            var email = "test_url_param";
-            Dictionary<String, String> headers = new Dictionary<String, String>();
-            headers.Clear();
-            headers.Add("X-Mock", "204");
-            dynamic response = await sg.client.asm.suppressions.global._(email).delete(requestHeaders: headers);
-            Assert.AreEqual(response.StatusCode, HttpStatusCode.NoContent);
-        }
-
-        [Test]
-        public async void test_asm_suppressions__email__get()
-        {
-            var email = "test_url_param";
-            Dictionary<String, String> headers = new Dictionary<String, String>();
-            headers.Clear();
-            headers.Add("X-Mock", "200");
-            dynamic response = await sg.client.asm.suppressions._(email).get(requestHeaders: headers);
-            Assert.AreEqual(response.StatusCode, HttpStatusCode.OK);
-        }
-
-        [Test]
-        public async void test_browsers_stats_get()
-        {
-            string queryParams = @"{
-  'aggregated_by': 'day', 
-  'browsers': 'test_string', 
-  'end_date': '2016-04-01', 
-  'limit': 'test_string', 
-  'offset': 'test_string', 
-  'start_date': '2016-01-01'
-}";
-            Dictionary<String, String> headers = new Dictionary<String, String>();
-            headers.Clear();
-            headers.Add("X-Mock", "200");
-            dynamic response = await sg.client.browsers.stats.get(queryParams: queryParams, requestHeaders: headers);
-            Assert.AreEqual(response.StatusCode, HttpStatusCode.OK);
-        }
-
-        [Test]
-        public async void test_campaigns_post()
-        {
-            string data = @"{
-  'categories': [
-    'spring line'
-  ], 
-  'custom_unsubscribe_url': '', 
-  'html_content': '<html><head><title></title></head><body><p>Check out our spring line!</p></body></html>', 
-  'ip_pool': 'marketing', 
-  'list_ids': [
-    110, 
-    124
-  ], 
-  'plain_content': 'Check out our spring line!', 
-  'segment_ids': [
-    110
-  ], 
-  'sender_id': 124451, 
-  'subject': 'New Products for Spring!', 
-  'suppression_group_id': 42, 
-  'title': 'March Newsletter'
-}";
-            Object json = JsonConvert.DeserializeObject<Object>(data);
-            data = json.ToString();
-            Dictionary<String, String> headers = new Dictionary<String, String>();
-            headers.Clear();
-            headers.Add("X-Mock", "201");
-            dynamic response = await sg.client.campaigns.post(requestBody: data, requestHeaders: headers);
-            Assert.AreEqual(response.StatusCode, HttpStatusCode.Created);
-        }
-
-        [Test]
-        public async void test_campaigns_get()
-        {
-            string queryParams = @"{
-  'limit': 1, 
-  'offset': 1
-}";
-            Dictionary<String, String> headers = new Dictionary<String, String>();
-            headers.Clear();
-            headers.Add("X-Mock", "200");
-            dynamic response = await sg.client.campaigns.get(queryParams: queryParams, requestHeaders: headers);
-            Assert.AreEqual(response.StatusCode, HttpStatusCode.OK);
-        }
-
-        [Test]
-        public async void test_campaigns__campaign_id__patch()
-        {
-            string data = @"{
-  'categories': [
-    'summer line'
-  ], 
-  'html_content': '<html><head><title></title></head><body><p>Check out our summer line!</p></body></html>', 
-  'plain_content': 'Check out our summer line!', 
-  'subject': 'New Products for Summer!', 
-  'title': 'May Newsletter'
-}";
-            Object json = JsonConvert.DeserializeObject<Object>(data);
-            data = json.ToString();
-            var campaign_id = "test_url_param";
-            Dictionary<String, String> headers = new Dictionary<String, String>();
-            headers.Clear();
-            headers.Add("X-Mock", "200");
-            dynamic response = await sg.client.campaigns._(campaign_id).patch(requestBody: data, requestHeaders: headers);
-            Assert.AreEqual(response.StatusCode, HttpStatusCode.OK);
-        }
-
-        [Test]
-        public async void test_campaigns__campaign_id__get()
-        {
-            var campaign_id = "test_url_param";
-            Dictionary<String, String> headers = new Dictionary<String, String>();
-            headers.Clear();
-            headers.Add("X-Mock", "200");
-            dynamic response = await sg.client.campaigns._(campaign_id).get(requestHeaders: headers);
-            Assert.AreEqual(response.StatusCode, HttpStatusCode.OK);
-        }
-
-        [Test]
-        public async void test_campaigns__campaign_id__delete()
-        {
-            var campaign_id = "test_url_param";
-            Dictionary<String, String> headers = new Dictionary<String, String>();
-            headers.Clear();
-            headers.Add("X-Mock", "204");
-            dynamic response = await sg.client.campaigns._(campaign_id).delete(requestHeaders: headers);
-            Assert.AreEqual(response.StatusCode, HttpStatusCode.NoContent);
-        }
-
-        [Test]
-        public async void test_campaigns__campaign_id__schedules_patch()
-        {
-            string data = @"{
-  'send_at': 1489451436
-}";
-            Object json = JsonConvert.DeserializeObject<Object>(data);
-            data = json.ToString();
-            var campaign_id = "test_url_param";
-            Dictionary<String, String> headers = new Dictionary<String, String>();
-            headers.Clear();
-            headers.Add("X-Mock", "200");
-            dynamic response = await sg.client.campaigns._(campaign_id).schedules.patch(requestBody: data, requestHeaders: headers);
-            Assert.AreEqual(response.StatusCode, HttpStatusCode.OK);
-        }
-
-        [Test]
-        public async void test_campaigns__campaign_id__schedules_post()
-        {
-            string data = @"{
-  'send_at': 1489771528
-}";
-            Object json = JsonConvert.DeserializeObject<Object>(data);
-            data = json.ToString();
-            var campaign_id = "test_url_param";
-            Dictionary<String, String> headers = new Dictionary<String, String>();
-            headers.Clear();
-            headers.Add("X-Mock", "201");
-            dynamic response = await sg.client.campaigns._(campaign_id).schedules.post(requestBody: data, requestHeaders: headers);
-            Assert.AreEqual(response.StatusCode, HttpStatusCode.Created);
-        }
-
-        [Test]
-        public async void test_campaigns__campaign_id__schedules_get()
-        {
-            var campaign_id = "test_url_param";
-            Dictionary<String, String> headers = new Dictionary<String, String>();
-            headers.Clear();
-            headers.Add("X-Mock", "200");
-            dynamic response = await sg.client.campaigns._(campaign_id).schedules.get(requestHeaders: headers);
-            Assert.AreEqual(response.StatusCode, HttpStatusCode.OK);
-        }
-
-        [Test]
-        public async void test_campaigns__campaign_id__schedules_delete()
-        {
-            var campaign_id = "test_url_param";
-            Dictionary<String, String> headers = new Dictionary<String, String>();
-            headers.Clear();
-            headers.Add("X-Mock", "204");
-            dynamic response = await sg.client.campaigns._(campaign_id).schedules.delete(requestHeaders: headers);
-            Assert.AreEqual(response.StatusCode, HttpStatusCode.NoContent);
-        }
-
-        [Test]
-        public async void test_campaigns__campaign_id__schedules_now_post()
-        {
-            var campaign_id = "test_url_param";
-            Dictionary<String, String> headers = new Dictionary<String, String>();
-            headers.Clear();
-            headers.Add("X-Mock", "201");
-            dynamic response = await sg.client.campaigns._(campaign_id).schedules.now.post(requestHeaders: headers);
-            Assert.AreEqual(response.StatusCode, HttpStatusCode.Created);
-        }
-
-        [Test]
-        public async void test_campaigns__campaign_id__schedules_test_post()
-        {
-            string data = @"{
-  'to': 'your.email@example.com'
-}";
-            Object json = JsonConvert.DeserializeObject<Object>(data);
-            data = json.ToString();
-            var campaign_id = "test_url_param";
-            Dictionary<String, String> headers = new Dictionary<String, String>();
-            headers.Clear();
-            headers.Add("X-Mock", "204");
-            dynamic response = await sg.client.campaigns._(campaign_id).schedules.test.post(requestBody: data, requestHeaders: headers);
-            Assert.AreEqual(response.StatusCode, HttpStatusCode.NoContent);
-        }
-
-        [Test]
-        public async void test_categories_get()
-        {
-            string queryParams = @"{
-  'category': 'test_string', 
-  'limit': 1, 
-  'offset': 1
-}";
-            Dictionary<String, String> headers = new Dictionary<String, String>();
-            headers.Clear();
-            headers.Add("X-Mock", "200");
-            dynamic response = await sg.client.categories.get(queryParams: queryParams, requestHeaders: headers);
-            Assert.AreEqual(response.StatusCode, HttpStatusCode.OK);
-        }
-
-        [Test]
-        public async void test_categories_stats_get()
-        {
-            string queryParams = @"{
-  'aggregated_by': 'day', 
-  'categories': 'test_string', 
-  'end_date': '2016-04-01', 
-  'limit': 1, 
-  'offset': 1, 
-  'start_date': '2016-01-01'
-}";
-            Dictionary<String, String> headers = new Dictionary<String, String>();
-            headers.Clear();
-            headers.Add("X-Mock", "200");
-            dynamic response = await sg.client.categories.stats.get(queryParams: queryParams, requestHeaders: headers);
-            Assert.AreEqual(response.StatusCode, HttpStatusCode.OK);
-        }
-
-        [Test]
-        public async void test_categories_stats_sums_get()
-        {
-            string queryParams = @"{
-  'aggregated_by': 'day', 
-  'end_date': '2016-04-01', 
-  'limit': 1, 
-  'offset': 1, 
-  'sort_by_direction': 'asc', 
-  'sort_by_metric': 'test_string', 
-  'start_date': '2016-01-01'
-}";
-            Dictionary<String, String> headers = new Dictionary<String, String>();
-            headers.Clear();
-            headers.Add("X-Mock", "200");
-            dynamic response = await sg.client.categories.stats.sums.get(queryParams: queryParams, requestHeaders: headers);
-            Assert.AreEqual(response.StatusCode, HttpStatusCode.OK);
-        }
-
-        [Test]
-        public async void test_clients_stats_get()
-        {
-            string queryParams = @"{
-  'aggregated_by': 'day', 
-  'end_date': '2016-04-01', 
-  'start_date': '2016-01-01'
-}";
-            Dictionary<String, String> headers = new Dictionary<String, String>();
-            headers.Clear();
-            headers.Add("X-Mock", "200");
-            dynamic response = await sg.client.clients.stats.get(queryParams: queryParams, requestHeaders: headers);
-            Assert.AreEqual(response.StatusCode, HttpStatusCode.OK);
-        }
-
-        [Test]
-        public async void test_clients__client_type__stats_get()
-        {
-            string queryParams = @"{
-  'aggregated_by': 'day', 
-  'end_date': '2016-04-01', 
-  'start_date': '2016-01-01'
-}";
-            var client_type = "test_url_param";
-            Dictionary<String, String> headers = new Dictionary<String, String>();
-            headers.Clear();
-            headers.Add("X-Mock", "200");
-            dynamic response = await sg.client.clients._(client_type).stats.get(queryParams: queryParams, requestHeaders: headers);
-            Assert.AreEqual(response.StatusCode, HttpStatusCode.OK);
-        }
-
-        [Test]
-        public async void test_contactdb_custom_fields_post()
-        {
-            string data = @"{
-  'name': 'pet', 
-  'type': 'text'
-}";
-            Object json = JsonConvert.DeserializeObject<Object>(data);
-            data = json.ToString();
-            Dictionary<String, String> headers = new Dictionary<String, String>();
-            headers.Clear();
-            headers.Add("X-Mock", "201");
-            dynamic response = await sg.client.contactdb.custom_fields.post(requestBody: data, requestHeaders: headers);
-            Assert.AreEqual(response.StatusCode, HttpStatusCode.Created);
-        }
-
-        [Test]
-        public async void test_contactdb_custom_fields_get()
-        {
-            Dictionary<String, String> headers = new Dictionary<String, String>();
-            headers.Clear();
-            headers.Add("X-Mock", "200");
-            dynamic response = await sg.client.contactdb.custom_fields.get(requestHeaders: headers);
-            Assert.AreEqual(response.StatusCode, HttpStatusCode.OK);
-        }
-
-        [Test]
-        public async void test_contactdb_custom_fields__custom_field_id__get()
-        {
-            var custom_field_id = "test_url_param";
-            Dictionary<String, String> headers = new Dictionary<String, String>();
-            headers.Clear();
-            headers.Add("X-Mock", "200");
-            dynamic response = await sg.client.contactdb.custom_fields._(custom_field_id).get(requestHeaders: headers);
-            Assert.AreEqual(response.StatusCode, HttpStatusCode.OK);
-        }
-
-        [Test]
-        public async void test_contactdb_custom_fields__custom_field_id__delete()
-        {
-            var custom_field_id = "test_url_param";
-            Dictionary<String, String> headers = new Dictionary<String, String>();
-            headers.Clear();
-            headers.Add("X-Mock", "202");
-            dynamic response = await sg.client.contactdb.custom_fields._(custom_field_id).delete(requestHeaders: headers);
-            Assert.AreEqual(response.StatusCode, HttpStatusCode.Accepted);
-        }
-
-        [Test]
-        public async void test_contactdb_lists_post()
-        {
-            string data = @"{
-  'name': 'your list name'
-}";
-            Object json = JsonConvert.DeserializeObject<Object>(data);
-            data = json.ToString();
-            Dictionary<String, String> headers = new Dictionary<String, String>();
-            headers.Clear();
-            headers.Add("X-Mock", "201");
-            dynamic response = await sg.client.contactdb.lists.post(requestBody: data, requestHeaders: headers);
-            Assert.AreEqual(response.StatusCode, HttpStatusCode.Created);
-        }
-
-        [Test]
-        public async void test_contactdb_lists_get()
-        {
-            Dictionary<String, String> headers = new Dictionary<String, String>();
-            headers.Clear();
-            headers.Add("X-Mock", "200");
-            dynamic response = await sg.client.contactdb.lists.get(requestHeaders: headers);
-            Assert.AreEqual(response.StatusCode, HttpStatusCode.OK);
-        }
-
-        [Test]
-        public async void test_contactdb_lists_delete()
-        {
-            string data = @"[
-  1, 
-  2, 
-  3, 
-  4
-]";
-            Object json = JsonConvert.DeserializeObject<Object>(data);
-            data = json.ToString();
-            Dictionary<String, String> headers = new Dictionary<String, String>();
-            headers.Clear();
-            headers.Add("X-Mock", "204");
-            dynamic response = await sg.client.contactdb.lists.delete(requestBody: data, requestHeaders: headers);
-            Assert.AreEqual(response.StatusCode, HttpStatusCode.NoContent);
-        }
-
-        [Test]
-        public async void test_contactdb_lists__list_id__patch()
-        {
-            string data = @"{
-  'name': 'newlistname'
-}";
-            Object json = JsonConvert.DeserializeObject<Object>(data);
-            data = json.ToString();
-            string queryParams = @"{
-  'list_id': 1
-}";
-            var list_id = "test_url_param";
-            Dictionary<String, String> headers = new Dictionary<String, String>();
-            headers.Clear();
-            headers.Add("X-Mock", "200");
-            dynamic response = await sg.client.contactdb.lists._(list_id).patch(requestBody: data, queryParams: queryParams, requestHeaders: headers);
-            Assert.AreEqual(response.StatusCode, HttpStatusCode.OK);
-        }
-
-        [Test]
-        public async void test_contactdb_lists__list_id__get()
-        {
-            string queryParams = @"{
-  'list_id': 1
-}";
-            var list_id = "test_url_param";
-            Dictionary<String, String> headers = new Dictionary<String, String>();
-            headers.Clear();
-            headers.Add("X-Mock", "200");
-            dynamic response = await sg.client.contactdb.lists._(list_id).get(queryParams: queryParams, requestHeaders: headers);
-            Assert.AreEqual(response.StatusCode, HttpStatusCode.OK);
-        }
-
-        [Test]
-        public async void test_contactdb_lists__list_id__delete()
-        {
-            string queryParams = @"{
-  'delete_contacts': 'true'
-}";
-            var list_id = "test_url_param";
-            Dictionary<String, String> headers = new Dictionary<String, String>();
-            headers.Clear();
-            headers.Add("X-Mock", "202");
-            dynamic response = await sg.client.contactdb.lists._(list_id).delete(queryParams: queryParams, requestHeaders: headers);
-            Assert.AreEqual(response.StatusCode, HttpStatusCode.Accepted);
-        }
-
-        [Test]
-        public async void test_contactdb_lists__list_id__recipients_post()
-        {
-            string data = @"[
-  'recipient_id1', 
-  'recipient_id2'
-]";
-            Object json = JsonConvert.DeserializeObject<Object>(data);
-            data = json.ToString();
-            var list_id = "test_url_param";
-            Dictionary<String, String> headers = new Dictionary<String, String>();
-            headers.Clear();
-            headers.Add("X-Mock", "201");
-            dynamic response = await sg.client.contactdb.lists._(list_id).recipients.post(requestBody: data, requestHeaders: headers);
-            Assert.AreEqual(response.StatusCode, HttpStatusCode.Created);
-        }
-
-        [Test]
-        public async void test_contactdb_lists__list_id__recipients_get()
-        {
-            string queryParams = @"{
-  'list_id': 1, 
-  'page': 1, 
-  'page_size': 1
-}";
-            var list_id = "test_url_param";
-            Dictionary<String, String> headers = new Dictionary<String, String>();
-            headers.Clear();
-            headers.Add("X-Mock", "200");
-            dynamic response = await sg.client.contactdb.lists._(list_id).recipients.get(queryParams: queryParams, requestHeaders: headers);
-            Assert.AreEqual(response.StatusCode, HttpStatusCode.OK);
-        }
-
-        [Test]
-        public async void test_contactdb_lists__list_id__recipients__recipient_id__post()
-        {
-            var list_id = "test_url_param";
-            var recipient_id = "test_url_param";
-            Dictionary<String, String> headers = new Dictionary<String, String>();
-            headers.Clear();
-            headers.Add("X-Mock", "201");
-            dynamic response = await sg.client.contactdb.lists._(list_id).recipients._(recipient_id).post(requestHeaders: headers);
-            Assert.AreEqual(response.StatusCode, HttpStatusCode.Created);
-        }
-
-        [Test]
-        public async void test_contactdb_lists__list_id__recipients__recipient_id__delete()
-        {
-            string queryParams = @"{
-  'list_id': 1, 
-  'recipient_id': 1
-}";
-            var list_id = "test_url_param";
-            var recipient_id = "test_url_param";
-            Dictionary<String, String> headers = new Dictionary<String, String>();
-            headers.Clear();
-            headers.Add("X-Mock", "204");
-            dynamic response = await sg.client.contactdb.lists._(list_id).recipients._(recipient_id).delete(queryParams: queryParams, requestHeaders: headers);
-            Assert.AreEqual(response.StatusCode, HttpStatusCode.NoContent);
-        }
-
-        [Test]
-        public async void test_contactdb_recipients_patch()
-        {
-            string data = @"[
-  {
-    'email': 'jones@example.com', 
-    'first_name': 'Guy', 
-    'last_name': 'Jones'
-  }
-]";
-            Object json = JsonConvert.DeserializeObject<Object>(data);
-            data = json.ToString();
-            Dictionary<String, String> headers = new Dictionary<String, String>();
-            headers.Clear();
-            headers.Add("X-Mock", "201");
-            dynamic response = await sg.client.contactdb.recipients.patch(requestBody: data, requestHeaders: headers);
-            Assert.AreEqual(response.StatusCode, HttpStatusCode.Created);
-        }
-
-        [Test]
-        public async void test_contactdb_recipients_post()
-        {
-            string data = @"[
-  {
-    'age': 25, 
-    'email': 'example@example.com', 
-    'first_name': '', 
-    'last_name': 'User'
-  }, 
-  {
-    'age': 25, 
-    'email': 'example2@example.com', 
-    'first_name': 'Example', 
-    'last_name': 'User'
-  }
-]";
-            Object json = JsonConvert.DeserializeObject<Object>(data);
-            data = json.ToString();
-            Dictionary<String, String> headers = new Dictionary<String, String>();
-            headers.Clear();
-            headers.Add("X-Mock", "201");
-            dynamic response = await sg.client.contactdb.recipients.post(requestBody: data, requestHeaders: headers);
-            Assert.AreEqual(response.StatusCode, HttpStatusCode.Created);
-        }
-
-        [Test]
-        public async void test_contactdb_recipients_get()
-        {
-            string queryParams = @"{
-  'page': 1, 
-  'page_size': 1
-}";
-            Dictionary<String, String> headers = new Dictionary<String, String>();
-            headers.Clear();
-            headers.Add("X-Mock", "200");
-            dynamic response = await sg.client.contactdb.recipients.get(queryParams: queryParams, requestHeaders: headers);
-            Assert.AreEqual(response.StatusCode, HttpStatusCode.OK);
-        }
-
-        [Test]
-        public async void test_contactdb_recipients_delete()
-        {
-            string data = @"[
-  'recipient_id1', 
-  'recipient_id2'
-]";
-            Object json = JsonConvert.DeserializeObject<Object>(data);
-            data = json.ToString();
-            Dictionary<String, String> headers = new Dictionary<String, String>();
-            headers.Clear();
-            headers.Add("X-Mock", "200");
-            dynamic response = await sg.client.contactdb.recipients.delete(requestBody: data, requestHeaders: headers);
-            Assert.AreEqual(response.StatusCode, HttpStatusCode.OK);
-        }
-
-        [Test]
-        public async void test_contactdb_recipients_billable_count_get()
-        {
-            Dictionary<String, String> headers = new Dictionary<String, String>();
-            headers.Clear();
-            headers.Add("X-Mock", "200");
-            dynamic response = await sg.client.contactdb.recipients.billable_count.get(requestHeaders: headers);
-            Assert.AreEqual(response.StatusCode, HttpStatusCode.OK);
-        }
-
-        [Test]
-        public async void test_contactdb_recipients_count_get()
-        {
-            Dictionary<String, String> headers = new Dictionary<String, String>();
-            headers.Clear();
-            headers.Add("X-Mock", "200");
-            dynamic response = await sg.client.contactdb.recipients.count.get(requestHeaders: headers);
-            Assert.AreEqual(response.StatusCode, HttpStatusCode.OK);
-        }
-
-        [Test]
-        public async void test_contactdb_recipients_search_get()
-        {
-            string queryParams = @"{
-  '{field_name}': 'test_string'
-}";
-            Dictionary<String, String> headers = new Dictionary<String, String>();
-            headers.Clear();
-            headers.Add("X-Mock", "200");
-            dynamic response = await sg.client.contactdb.recipients.search.get(queryParams: queryParams, requestHeaders: headers);
-            Assert.AreEqual(response.StatusCode, HttpStatusCode.OK);
-        }
-
-        [Test]
-        public async void test_contactdb_recipients__recipient_id__get()
-        {
-            var recipient_id = "test_url_param";
-            Dictionary<String, String> headers = new Dictionary<String, String>();
-            headers.Clear();
-            headers.Add("X-Mock", "200");
-            dynamic response = await sg.client.contactdb.recipients._(recipient_id).get(requestHeaders: headers);
-            Assert.AreEqual(response.StatusCode, HttpStatusCode.OK);
-        }
-
-        [Test]
-        public async void test_contactdb_recipients__recipient_id__delete()
-        {
-            var recipient_id = "test_url_param";
-            Dictionary<String, String> headers = new Dictionary<String, String>();
-            headers.Clear();
-            headers.Add("X-Mock", "204");
-            dynamic response = await sg.client.contactdb.recipients._(recipient_id).delete(requestHeaders: headers);
-            Assert.AreEqual(response.StatusCode, HttpStatusCode.NoContent);
-        }
-
-        [Test]
-        public async void test_contactdb_recipients__recipient_id__lists_get()
-        {
-            var recipient_id = "test_url_param";
-            Dictionary<String, String> headers = new Dictionary<String, String>();
-            headers.Clear();
-            headers.Add("X-Mock", "200");
-            dynamic response = await sg.client.contactdb.recipients._(recipient_id).lists.get(requestHeaders: headers);
-            Assert.AreEqual(response.StatusCode, HttpStatusCode.OK);
-        }
-
-        [Test]
-        public async void test_contactdb_reserved_fields_get()
-        {
-            Dictionary<String, String> headers = new Dictionary<String, String>();
-            headers.Clear();
-            headers.Add("X-Mock", "200");
-            dynamic response = await sg.client.contactdb.reserved_fields.get(requestHeaders: headers);
-            Assert.AreEqual(response.StatusCode, HttpStatusCode.OK);
-        }
-
-        [Test]
-        public async void test_contactdb_segments_post()
-        {
-            string data = @"{
-  'conditions': [
-    {
-      'and_or': '', 
-      'field': 'last_name', 
-      'operator': 'eq', 
-      'value': 'Miller'
-    }, 
-    {
-      'and_or': 'and', 
-      'field': 'last_clicked', 
-      'operator': 'gt', 
-      'value': '01/02/2015'
-    }, 
-    {
-      'and_or': 'or', 
-      'field': 'clicks.campaign_identifier', 
-      'operator': 'eq', 
-      'value': '513'
-    }
-  ], 
-  'list_id': 4, 
-  'name': 'Last Name Miller'
-}";
-            Object json = JsonConvert.DeserializeObject<Object>(data);
-            data = json.ToString();
-            Dictionary<String, String> headers = new Dictionary<String, String>();
-            headers.Clear();
-            headers.Add("X-Mock", "200");
-            dynamic response = await sg.client.contactdb.segments.post(requestBody: data, requestHeaders: headers);
-            Assert.AreEqual(response.StatusCode, HttpStatusCode.OK);
-        }
-
-        [Test]
-        public async void test_contactdb_segments_get()
-        {
-            Dictionary<String, String> headers = new Dictionary<String, String>();
-            headers.Clear();
-            headers.Add("X-Mock", "200");
-            dynamic response = await sg.client.contactdb.segments.get(requestHeaders: headers);
-            Assert.AreEqual(response.StatusCode, HttpStatusCode.OK);
-        }
-
-        [Test]
-        public async void test_contactdb_segments__segment_id__patch()
-        {
-            string data = @"{
-  'conditions': [
-    {
-      'and_or': '', 
-      'field': 'last_name', 
-      'operator': 'eq', 
-      'value': 'Miller'
-    }
-  ], 
-  'list_id': 5, 
-  'name': 'The Millers'
-}";
-            Object json = JsonConvert.DeserializeObject<Object>(data);
-            data = json.ToString();
-            string queryParams = @"{
-  'segment_id': 'test_string'
-}";
-            var segment_id = "test_url_param";
-            Dictionary<String, String> headers = new Dictionary<String, String>();
-            headers.Clear();
-            headers.Add("X-Mock", "200");
-            dynamic response = await sg.client.contactdb.segments._(segment_id).patch(requestBody: data, queryParams: queryParams, requestHeaders: headers);
-            Assert.AreEqual(response.StatusCode, HttpStatusCode.OK);
-        }
-
-        [Test]
-        public async void test_contactdb_segments__segment_id__get()
-        {
-            string queryParams = @"{
-  'segment_id': 1
-}";
-            var segment_id = "test_url_param";
-            Dictionary<String, String> headers = new Dictionary<String, String>();
-            headers.Clear();
-            headers.Add("X-Mock", "200");
-            dynamic response = await sg.client.contactdb.segments._(segment_id).get(queryParams: queryParams, requestHeaders: headers);
-            Assert.AreEqual(response.StatusCode, HttpStatusCode.OK);
-        }
-
-        [Test]
-        public async void test_contactdb_segments__segment_id__delete()
-        {
-            string queryParams = @"{
-  'delete_contacts': 'true'
-}";
-            var segment_id = "test_url_param";
-            Dictionary<String, String> headers = new Dictionary<String, String>();
-            headers.Clear();
-            headers.Add("X-Mock", "204");
-            dynamic response = await sg.client.contactdb.segments._(segment_id).delete(queryParams: queryParams, requestHeaders: headers);
-            Assert.AreEqual(response.StatusCode, HttpStatusCode.NoContent);
-        }
-
-        [Test]
-        public async void test_contactdb_segments__segment_id__recipients_get()
-        {
-            string queryParams = @"{
-  'page': 1, 
-  'page_size': 1
-}";
-            var segment_id = "test_url_param";
-            Dictionary<String, String> headers = new Dictionary<String, String>();
-            headers.Clear();
-            headers.Add("X-Mock", "200");
-            dynamic response = await sg.client.contactdb.segments._(segment_id).recipients.get(queryParams: queryParams, requestHeaders: headers);
-            Assert.AreEqual(response.StatusCode, HttpStatusCode.OK);
-        }
-
-        [Test]
-        public async void test_devices_stats_get()
-        {
-            string queryParams = @"{
-  'aggregated_by': 'day', 
-  'end_date': '2016-04-01', 
-  'limit': 1, 
-  'offset': 1, 
-  'start_date': '2016-01-01'
-}";
-            Dictionary<String, String> headers = new Dictionary<String, String>();
-            headers.Clear();
-            headers.Add("X-Mock", "200");
-            dynamic response = await sg.client.devices.stats.get(queryParams: queryParams, requestHeaders: headers);
-            Assert.AreEqual(response.StatusCode, HttpStatusCode.OK);
-        }
-
-        [Test]
-        public async void test_geo_stats_get()
-        {
-            string queryParams = @"{
-  'aggregated_by': 'day', 
-  'country': 'US', 
-  'end_date': '2016-04-01', 
-  'limit': 1, 
-  'offset': 1, 
-  'start_date': '2016-01-01'
-}";
-            Dictionary<String, String> headers = new Dictionary<String, String>();
-            headers.Clear();
-            headers.Add("X-Mock", "200");
-            dynamic response = await sg.client.geo.stats.get(queryParams: queryParams, requestHeaders: headers);
-            Assert.AreEqual(response.StatusCode, HttpStatusCode.OK);
-        }
-
-        [Test]
-        public async void test_ips_get()
-        {
-            string queryParams = @"{
-  'exclude_whitelabels': 'true', 
-  'ip': 'test_string', 
-  'limit': 1, 
-  'offset': 1, 
-  'subuser': 'test_string'
-}";
-            Dictionary<String, String> headers = new Dictionary<String, String>();
-            headers.Clear();
-            headers.Add("X-Mock", "200");
-            dynamic response = await sg.client.ips.get(queryParams: queryParams, requestHeaders: headers);
-            Assert.AreEqual(response.StatusCode, HttpStatusCode.OK);
-        }
-
-        [Test]
-        public async void test_ips_assigned_get()
-        {
-            Dictionary<String, String> headers = new Dictionary<String, String>();
-            headers.Clear();
-            headers.Add("X-Mock", "200");
-            dynamic response = await sg.client.ips.assigned.get(requestHeaders: headers);
-            Assert.AreEqual(response.StatusCode, HttpStatusCode.OK);
-        }
-
-        [Test]
-        public async void test_ips_pools_post()
-        {
-            string data = @"{
-  'name': 'marketing'
-}";
-            Object json = JsonConvert.DeserializeObject<Object>(data);
-            data = json.ToString();
-            Dictionary<String, String> headers = new Dictionary<String, String>();
-            headers.Clear();
-            headers.Add("X-Mock", "200");
-            dynamic response = await sg.client.ips.pools.post(requestBody: data, requestHeaders: headers);
-            Assert.AreEqual(response.StatusCode, HttpStatusCode.OK);
-        }
-
-        [Test]
-        public async void test_ips_pools_get()
-        {
-            Dictionary<String, String> headers = new Dictionary<String, String>();
-            headers.Clear();
-            headers.Add("X-Mock", "200");
-            dynamic response = await sg.client.ips.pools.get(requestHeaders: headers);
-            Assert.AreEqual(response.StatusCode, HttpStatusCode.OK);
-        }
-
-        [Test]
-        public async void test_ips_pools__pool_name__put()
-        {
-            string data = @"{
-  'name': 'new_pool_name'
-}";
-            Object json = JsonConvert.DeserializeObject<Object>(data);
-            data = json.ToString();
-            var pool_name = "test_url_param";
-            Dictionary<String, String> headers = new Dictionary<String, String>();
-            headers.Clear();
-            headers.Add("X-Mock", "200");
-            dynamic response = await sg.client.ips.pools._(pool_name).put(requestBody: data, requestHeaders: headers);
-            Assert.AreEqual(response.StatusCode, HttpStatusCode.OK);
-        }
-
-        [Test]
-        public async void test_ips_pools__pool_name__get()
-        {
-            var pool_name = "test_url_param";
-            Dictionary<String, String> headers = new Dictionary<String, String>();
-            headers.Clear();
-            headers.Add("X-Mock", "200");
-            dynamic response = await sg.client.ips.pools._(pool_name).get(requestHeaders: headers);
-            Assert.AreEqual(response.StatusCode, HttpStatusCode.OK);
-        }
-
-        [Test]
-        public async void test_ips_pools__pool_name__delete()
-        {
-            var pool_name = "test_url_param";
-            Dictionary<String, String> headers = new Dictionary<String, String>();
-            headers.Clear();
-            headers.Add("X-Mock", "204");
-            dynamic response = await sg.client.ips.pools._(pool_name).delete(requestHeaders: headers);
-            Assert.AreEqual(response.StatusCode, HttpStatusCode.NoContent);
-        }
-
-        [Test]
-        public async void test_ips_pools__pool_name__ips_post()
-        {
-            string data = @"{
-  'ip': '0.0.0.0'
-}";
-            Object json = JsonConvert.DeserializeObject<Object>(data);
-            data = json.ToString();
-            var pool_name = "test_url_param";
-            Dictionary<String, String> headers = new Dictionary<String, String>();
-            headers.Clear();
-            headers.Add("X-Mock", "201");
-            dynamic response = await sg.client.ips.pools._(pool_name).ips.post(requestBody: data, requestHeaders: headers);
-            Assert.AreEqual(response.StatusCode, HttpStatusCode.Created);
-        }
-
-        [Test]
-        public async void test_ips_pools__pool_name__ips__ip__delete()
-        {
-            var pool_name = "test_url_param";
-            var ip = "test_url_param";
-            Dictionary<String, String> headers = new Dictionary<String, String>();
-            headers.Clear();
-            headers.Add("X-Mock", "204");
-            dynamic response = await sg.client.ips.pools._(pool_name).ips._(ip).delete(requestHeaders: headers);
-            Assert.AreEqual(response.StatusCode, HttpStatusCode.NoContent);
-        }
-
-        [Test]
-        public async void test_ips_warmup_post()
-        {
-            string data = @"{
-  'ip': '0.0.0.0'
-}";
-            Object json = JsonConvert.DeserializeObject<Object>(data);
-            data = json.ToString();
-            Dictionary<String, String> headers = new Dictionary<String, String>();
-            headers.Clear();
-            headers.Add("X-Mock", "200");
-            dynamic response = await sg.client.ips.warmup.post(requestBody: data, requestHeaders: headers);
-            Assert.AreEqual(response.StatusCode, HttpStatusCode.OK);
-        }
-
-        [Test]
-        public async void test_ips_warmup_get()
-        {
-            Dictionary<String, String> headers = new Dictionary<String, String>();
-            headers.Clear();
-            headers.Add("X-Mock", "200");
-            dynamic response = await sg.client.ips.warmup.get(requestHeaders: headers);
-            Assert.AreEqual(response.StatusCode, HttpStatusCode.OK);
-        }
-
-        [Test]
-        public async void test_ips_warmup__ip_address__get()
-        {
-            var ip_address = "test_url_param";
-            Dictionary<String, String> headers = new Dictionary<String, String>();
-            headers.Clear();
-            headers.Add("X-Mock", "200");
-            dynamic response = await sg.client.ips.warmup._(ip_address).get(requestHeaders: headers);
-            Assert.AreEqual(response.StatusCode, HttpStatusCode.OK);
-        }
-
-        [Test]
-        public async void test_ips_warmup__ip_address__delete()
-        {
-            var ip_address = "test_url_param";
-            Dictionary<String, String> headers = new Dictionary<String, String>();
-            headers.Clear();
-            headers.Add("X-Mock", "204");
-            dynamic response = await sg.client.ips.warmup._(ip_address).delete(requestHeaders: headers);
-            Assert.AreEqual(response.StatusCode, HttpStatusCode.NoContent);
-        }
-
-        [Test]
-        public async void test_ips__ip_address__get()
-        {
-            var ip_address = "test_url_param";
-            Dictionary<String, String> headers = new Dictionary<String, String>();
-            headers.Clear();
-            headers.Add("X-Mock", "200");
-            dynamic response = await sg.client.ips._(ip_address).get(requestHeaders: headers);
-            Assert.AreEqual(response.StatusCode, HttpStatusCode.OK);
-        }
-
-        [Test]
-        public async void test_mail_batch_post()
-        {
-            Dictionary<String, String> headers = new Dictionary<String, String>();
-            headers.Clear();
-            headers.Add("X-Mock", "201");
-            dynamic response = await sg.client.mail.batch.post(requestHeaders: headers);
-            Assert.AreEqual(response.StatusCode, HttpStatusCode.Created);
-        }
-
-        [Test]
-        public async void test_mail_batch__batch_id__get()
-        {
-            var batch_id = "test_url_param";
-            Dictionary<String, String> headers = new Dictionary<String, String>();
-            headers.Clear();
-            headers.Add("X-Mock", "200");
-            dynamic response = await sg.client.mail.batch._(batch_id).get(requestHeaders: headers);
-            Assert.AreEqual(response.StatusCode, HttpStatusCode.OK);
-        }
-
-        [Test]
-        public async void test_mail_send_post()
-        {
-            string data = @"{
-  'asm': {
-    'group_id': 1, 
-    'groups_to_display': [
-      1, 
-      2, 
-      3
-    ]
-  }, 
-  'attachments': [
-    {
-      'content': '[BASE64 encoded content block here]', 
-      'content_id': 'ii_139db99fdb5c3704', 
-      'disposition': 'inline', 
-      'filename': 'file1.jpg', 
-      'name': 'file1', 
-      'type': 'jpg'
-    }
-  ], 
-  'batch_id': '[YOUR BATCH ID GOES HERE]', 
-  'categories': [
-    'category1', 
-    'category2'
-  ], 
-  'content': [
-    {
-      'type': 'text/html', 
-      'value': '<html><p>Hello, world!</p><img src=[CID GOES HERE]></img></html>'
-    }
-  ], 
-  'custom_args': {
-    'New Argument 1': 'New Value 1', 
-    'activationAttempt': '1', 
-    'customerAccountNumber': '[CUSTOMER ACCOUNT NUMBER GOES HERE]'
-  }, 
-  'from': {
-    'email': 'sam.smith@example.com', 
-    'name': 'Sam Smith'
-  }, 
-  'headers': {}, 
-  'ip_pool_name': '[YOUR POOL NAME GOES HERE]', 
-  'mail_settings': {
-    'bcc': {
-      'email': 'ben.doe@example.com', 
-      'enable': true
-    }, 
-    'bypass_list_management': {
-      'enable': true
-    }, 
-    'footer': {
-      'enable': true, 
-      'html': '<p>Thanks</br>The SendGrid Team</p>', 
-      'text': 'Thanks,/n The SendGrid Team'
-    }, 
-    'sandbox_mode': {
-      'enable': false
-    }, 
-    'spam_check': {
-      'enable': true, 
-      'post_to_url': 'http://example.com/compliance', 
-      'threshold': 3
-    }
-  }, 
-  'personalizations': [
-    {
-      'bcc': [
-        {
-          'email': 'sam.doe@example.com', 
-          'name': 'Sam Doe'
-        }
-      ], 
-      'cc': [
-        {
-          'email': 'jane.doe@example.com', 
-          'name': 'Jane Doe'
-        }
-      ], 
-      'custom_args': {
-        'New Argument 1': 'New Value 1', 
-        'activationAttempt': '1', 
-        'customerAccountNumber': '[CUSTOMER ACCOUNT NUMBER GOES HERE]'
-      }, 
-      'headers': {
-        'X-Accept-Language': 'en', 
-        'X-Mailer': 'MyApp'
-      }, 
-      'send_at': 1409348513, 
-      'subject': 'Hello, World!', 
-      'substitutions': {
-        'id': 'substitutions', 
-        'type': 'object'
-      }, 
-      'to': [
-        {
-          'email': 'john.doe@example.com', 
-          'name': 'John Doe'
-        }
-      ]
-    }
-  ], 
-  'reply_to': {
-    'email': 'sam.smith@example.com', 
-    'name': 'Sam Smith'
-  }, 
-  'sections': {
-    'section': {
-      ':sectionName1': 'section 1 text', 
-      ':sectionName2': 'section 2 text'
-    }
-  }, 
-  'send_at': 1409348513, 
-  'subject': 'Hello, World!', 
-  'template_id': '[YOUR TEMPLATE ID GOES HERE]', 
-  'tracking_settings': {
-    'click_tracking': {
-      'enable': true, 
-      'enable_text': true
-    }, 
-    'ganalytics': {
-      'enable': true, 
-      'utm_campaign': '[NAME OF YOUR REFERRER SOURCE]', 
-      'utm_content': '[USE THIS SPACE TO DIFFERENTIATE YOUR EMAIL FROM ADS]', 
-      'utm_medium': '[NAME OF YOUR MARKETING MEDIUM e.g. email]', 
-      'utm_name': '[NAME OF YOUR CAMPAIGN]', 
-      'utm_term': '[IDENTIFY PAID KEYWORDS HERE]'
-    }, 
-    'open_tracking': {
-      'enable': true, 
-      'substitution_tag': '%opentrack'
-    }, 
-    'subscription_tracking': {
-      'enable': true, 
-      'html': 'If you would like to unsubscribe and stop receiving these emails <% clickhere %>.', 
-      'substitution_tag': '<%click here%>', 
-      'text': 'If you would like to unsubscribe and stop receiveing these emails <% click here %>.'
-    }
-  }
-}";
-            Object json = JsonConvert.DeserializeObject<Object>(data);
-            data = json.ToString();
-            Dictionary<String, String> headers = new Dictionary<String, String>();
-            headers.Clear();
-            headers.Add("X-Mock", "202");
-            dynamic response = await sg.client.mail.send.post(requestBody: data, requestHeaders: headers);
-            Assert.AreEqual(response.StatusCode, HttpStatusCode.Accepted);
-        }
-
-        [Test]
-        public async void test_mail_settings_get()
-        {
-            string queryParams = @"{
-  'limit': 1, 
-  'offset': 1
-}";
-            Dictionary<String, String> headers = new Dictionary<String, String>();
-            headers.Clear();
-            headers.Add("X-Mock", "200");
-            dynamic response = await sg.client.mail_settings.get(queryParams: queryParams, requestHeaders: headers);
-            Assert.AreEqual(response.StatusCode, HttpStatusCode.OK);
-        }
-
-        [Test]
-        public async void test_mail_settings_address_whitelist_patch()
-        {
-            string data = @"{
-  'enabled': true, 
-  'list': [
-    'email1@example.com', 
-    'example.com'
-  ]
-}";
-            Object json = JsonConvert.DeserializeObject<Object>(data);
-            data = json.ToString();
-            Dictionary<String, String> headers = new Dictionary<String, String>();
-            headers.Clear();
-            headers.Add("X-Mock", "200");
-            dynamic response = await sg.client.mail_settings.address_whitelist.patch(requestBody: data, requestHeaders: headers);
-            Assert.AreEqual(response.StatusCode, HttpStatusCode.OK);
-        }
-
-        [Test]
-        public async void test_mail_settings_address_whitelist_get()
-        {
-            Dictionary<String, String> headers = new Dictionary<String, String>();
-            headers.Clear();
-            headers.Add("X-Mock", "200");
-            dynamic response = await sg.client.mail_settings.address_whitelist.get(requestHeaders: headers);
-            Assert.AreEqual(response.StatusCode, HttpStatusCode.OK);
-        }
-
-        [Test]
-        public async void test_mail_settings_bcc_patch()
-        {
-            string data = @"{
-  'email': 'email@example.com', 
-  'enabled': false
-}";
-            Object json = JsonConvert.DeserializeObject<Object>(data);
-            data = json.ToString();
-            Dictionary<String, String> headers = new Dictionary<String, String>();
-            headers.Clear();
-            headers.Add("X-Mock", "200");
-            dynamic response = await sg.client.mail_settings.bcc.patch(requestBody: data, requestHeaders: headers);
-            Assert.AreEqual(response.StatusCode, HttpStatusCode.OK);
-        }
-
-        [Test]
-        public async void test_mail_settings_bcc_get()
-        {
-            Dictionary<String, String> headers = new Dictionary<String, String>();
-            headers.Clear();
-            headers.Add("X-Mock", "200");
-            dynamic response = await sg.client.mail_settings.bcc.get(requestHeaders: headers);
-            Assert.AreEqual(response.StatusCode, HttpStatusCode.OK);
-        }
-
-        [Test]
-        public async void test_mail_settings_bounce_purge_patch()
-        {
-            string data = @"{
-  'enabled': true, 
-  'hard_bounces': 5, 
-  'soft_bounces': 5
-}";
-            Object json = JsonConvert.DeserializeObject<Object>(data);
-            data = json.ToString();
-            Dictionary<String, String> headers = new Dictionary<String, String>();
-            headers.Clear();
-            headers.Add("X-Mock", "200");
-            dynamic response = await sg.client.mail_settings.bounce_purge.patch(requestBody: data, requestHeaders: headers);
-            Assert.AreEqual(response.StatusCode, HttpStatusCode.OK);
-        }
-
-        [Test]
-        public async void test_mail_settings_bounce_purge_get()
-        {
-            Dictionary<String, String> headers = new Dictionary<String, String>();
-            headers.Clear();
-            headers.Add("X-Mock", "200");
-            dynamic response = await sg.client.mail_settings.bounce_purge.get(requestHeaders: headers);
-            Assert.AreEqual(response.StatusCode, HttpStatusCode.OK);
-        }
-
-        [Test]
-        public async void test_mail_settings_footer_patch()
-        {
-            string data = @"{
-  'enabled': true, 
-  'html_content': '...', 
-  'plain_content': '...'
-}";
-            Object json = JsonConvert.DeserializeObject<Object>(data);
-            data = json.ToString();
-            Dictionary<String, String> headers = new Dictionary<String, String>();
-            headers.Clear();
-            headers.Add("X-Mock", "200");
-            dynamic response = await sg.client.mail_settings.footer.patch(requestBody: data, requestHeaders: headers);
-            Assert.AreEqual(response.StatusCode, HttpStatusCode.OK);
-        }
-
-        [Test]
-        public async void test_mail_settings_footer_get()
-        {
-            Dictionary<String, String> headers = new Dictionary<String, String>();
-            headers.Clear();
-            headers.Add("X-Mock", "200");
-            dynamic response = await sg.client.mail_settings.footer.get(requestHeaders: headers);
-            Assert.AreEqual(response.StatusCode, HttpStatusCode.OK);
-        }
-
-        [Test]
-        public async void test_mail_settings_forward_bounce_patch()
-        {
-            string data = @"{
-  'email': 'example@example.com', 
-  'enabled': true
-}";
-            Object json = JsonConvert.DeserializeObject<Object>(data);
-            data = json.ToString();
-            Dictionary<String, String> headers = new Dictionary<String, String>();
-            headers.Clear();
-            headers.Add("X-Mock", "200");
-            dynamic response = await sg.client.mail_settings.forward_bounce.patch(requestBody: data, requestHeaders: headers);
-            Assert.AreEqual(response.StatusCode, HttpStatusCode.OK);
-        }
-
-        [Test]
-        public async void test_mail_settings_forward_bounce_get()
-        {
-            Dictionary<String, String> headers = new Dictionary<String, String>();
-            headers.Clear();
-            headers.Add("X-Mock", "200");
-            dynamic response = await sg.client.mail_settings.forward_bounce.get(requestHeaders: headers);
-            Assert.AreEqual(response.StatusCode, HttpStatusCode.OK);
-        }
-
-        [Test]
-        public async void test_mail_settings_forward_spam_patch()
-        {
-            string data = @"{
-  'email': '', 
-  'enabled': false
-}";
-            Object json = JsonConvert.DeserializeObject<Object>(data);
-            data = json.ToString();
-            Dictionary<String, String> headers = new Dictionary<String, String>();
-            headers.Clear();
-            headers.Add("X-Mock", "200");
-            dynamic response = await sg.client.mail_settings.forward_spam.patch(requestBody: data, requestHeaders: headers);
-            Assert.AreEqual(response.StatusCode, HttpStatusCode.OK);
-        }
-
-        [Test]
-        public async void test_mail_settings_forward_spam_get()
-        {
-            Dictionary<String, String> headers = new Dictionary<String, String>();
-            headers.Clear();
-            headers.Add("X-Mock", "200");
-            dynamic response = await sg.client.mail_settings.forward_spam.get(requestHeaders: headers);
-            Assert.AreEqual(response.StatusCode, HttpStatusCode.OK);
-        }
-
-        [Test]
-        public async void test_mail_settings_plain_content_patch()
-        {
-            string data = @"{
-  'enabled': false
-}";
-            Object json = JsonConvert.DeserializeObject<Object>(data);
-            data = json.ToString();
-            Dictionary<String, String> headers = new Dictionary<String, String>();
-            headers.Clear();
-            headers.Add("X-Mock", "200");
-            dynamic response = await sg.client.mail_settings.plain_content.patch(requestBody: data, requestHeaders: headers);
-            Assert.AreEqual(response.StatusCode, HttpStatusCode.OK);
-        }
-
-        [Test]
-        public async void test_mail_settings_plain_content_get()
-        {
-            Dictionary<String, String> headers = new Dictionary<String, String>();
-            headers.Clear();
-            headers.Add("X-Mock", "200");
-            dynamic response = await sg.client.mail_settings.plain_content.get(requestHeaders: headers);
-            Assert.AreEqual(response.StatusCode, HttpStatusCode.OK);
-        }
-
-        [Test]
-        public async void test_mail_settings_spam_check_patch()
-        {
-            string data = @"{
-  'enabled': true, 
-  'max_score': 5, 
-  'url': 'url'
-}";
-            Object json = JsonConvert.DeserializeObject<Object>(data);
-            data = json.ToString();
-            Dictionary<String, String> headers = new Dictionary<String, String>();
-            headers.Clear();
-            headers.Add("X-Mock", "200");
-            dynamic response = await sg.client.mail_settings.spam_check.patch(requestBody: data, requestHeaders: headers);
-            Assert.AreEqual(response.StatusCode, HttpStatusCode.OK);
-        }
-
-        [Test]
-        public async void test_mail_settings_spam_check_get()
-        {
-            Dictionary<String, String> headers = new Dictionary<String, String>();
-            headers.Clear();
-            headers.Add("X-Mock", "200");
-            dynamic response = await sg.client.mail_settings.spam_check.get(requestHeaders: headers);
-            Assert.AreEqual(response.StatusCode, HttpStatusCode.OK);
-        }
-
-        [Test]
-        public async void test_mail_settings_template_patch()
-        {
-            string data = @"{
-  'enabled': true, 
-  'html_content': '<% body %>'
-}";
-            Object json = JsonConvert.DeserializeObject<Object>(data);
-            data = json.ToString();
-            Dictionary<String, String> headers = new Dictionary<String, String>();
-            headers.Clear();
-            headers.Add("X-Mock", "200");
-            dynamic response = await sg.client.mail_settings.template.patch(requestBody: data, requestHeaders: headers);
-            Assert.AreEqual(response.StatusCode, HttpStatusCode.OK);
-        }
-
-        [Test]
-        public async void test_mail_settings_template_get()
-        {
-            Dictionary<String, String> headers = new Dictionary<String, String>();
-            headers.Clear();
-            headers.Add("X-Mock", "200");
-            dynamic response = await sg.client.mail_settings.template.get(requestHeaders: headers);
-            Assert.AreEqual(response.StatusCode, HttpStatusCode.OK);
-        }
-
-        [Test]
-        public async void test_mailbox_providers_stats_get()
-        {
-            string queryParams = @"{
-  'aggregated_by': 'day', 
-  'end_date': '2016-04-01', 
-  'limit': 1, 
-  'mailbox_providers': 'test_string', 
-  'offset': 1, 
-  'start_date': '2016-01-01'
-}";
-            Dictionary<String, String> headers = new Dictionary<String, String>();
-            headers.Clear();
-            headers.Add("X-Mock", "200");
-            dynamic response = await sg.client.mailbox_providers.stats.get(queryParams: queryParams, requestHeaders: headers);
-            Assert.AreEqual(response.StatusCode, HttpStatusCode.OK);
-        }
-
-        [Test]
-        public async void test_partner_settings_get()
-        {
-            string queryParams = @"{
-  'limit': 1, 
-  'offset': 1
-}";
-            Dictionary<String, String> headers = new Dictionary<String, String>();
-            headers.Clear();
-            headers.Add("X-Mock", "200");
-            dynamic response = await sg.client.partner_settings.get(queryParams: queryParams, requestHeaders: headers);
-            Assert.AreEqual(response.StatusCode, HttpStatusCode.OK);
-        }
-
-        [Test]
-        public async void test_partner_settings_new_relic_patch()
-        {
-            string data = @"{
-  'enable_subuser_statistics': true, 
-  'enabled': true, 
-  'license_key': ''
-}";
-            Object json = JsonConvert.DeserializeObject<Object>(data);
-            data = json.ToString();
-            Dictionary<String, String> headers = new Dictionary<String, String>();
-            headers.Clear();
-            headers.Add("X-Mock", "200");
-            dynamic response = await sg.client.partner_settings.new_relic.patch(requestBody: data, requestHeaders: headers);
-            Assert.AreEqual(response.StatusCode, HttpStatusCode.OK);
-        }
-
-        [Test]
-        public async void test_partner_settings_new_relic_get()
-        {
-            Dictionary<String, String> headers = new Dictionary<String, String>();
-            headers.Clear();
-            headers.Add("X-Mock", "200");
-            dynamic response = await sg.client.partner_settings.new_relic.get(requestHeaders: headers);
-            Assert.AreEqual(response.StatusCode, HttpStatusCode.OK);
-        }
-
-        [Test]
-        public async void test_scopes_get()
-        {
-            Dictionary<String, String> headers = new Dictionary<String, String>();
-            headers.Clear();
-            headers.Add("X-Mock", "200");
-            dynamic response = await sg.client.scopes.get(requestHeaders: headers);
-            Assert.AreEqual(response.StatusCode, HttpStatusCode.OK);
-        }
-
-        [Test]
-        public async void test_senders_post()
-        {
-            string data = @"{
-  'address': '123 Elm St.', 
-  'address_2': 'Apt. 456', 
-  'city': 'Denver', 
-  'country': 'United States', 
-  'from': {
-    'email': 'from@example.com', 
-    'name': 'Example INC'
-  }, 
-  'nickname': 'My Sender ID', 
-  'reply_to': {
-    'email': 'replyto@example.com', 
-    'name': 'Example INC'
-  }, 
-  'state': 'Colorado', 
-  'zip': '80202'
-}";
-            Object json = JsonConvert.DeserializeObject<Object>(data);
-            data = json.ToString();
-            Dictionary<String, String> headers = new Dictionary<String, String>();
-            headers.Clear();
-            headers.Add("X-Mock", "201");
-            dynamic response = await sg.client.senders.post(requestBody: data, requestHeaders: headers);
-            Assert.AreEqual(response.StatusCode, HttpStatusCode.Created);
-        }
-
-        [Test]
-        public async void test_senders_get()
-        {
-            Dictionary<String, String> headers = new Dictionary<String, String>();
-            headers.Clear();
-            headers.Add("X-Mock", "200");
-            dynamic response = await sg.client.senders.get(requestHeaders: headers);
-            Assert.AreEqual(response.StatusCode, HttpStatusCode.OK);
-        }
-
-        [Test]
-        public async void test_senders__sender_id__patch()
-        {
-            string data = @"{
-  'address': '123 Elm St.', 
-  'address_2': 'Apt. 456', 
-  'city': 'Denver', 
-  'country': 'United States', 
-  'from': {
-    'email': 'from@example.com', 
-    'name': 'Example INC'
-  }, 
-  'nickname': 'My Sender ID', 
-  'reply_to': {
-    'email': 'replyto@example.com', 
-    'name': 'Example INC'
-  }, 
-  'state': 'Colorado', 
-  'zip': '80202'
-}";
-            Object json = JsonConvert.DeserializeObject<Object>(data);
-            data = json.ToString();
-            var sender_id = "test_url_param";
-            Dictionary<String, String> headers = new Dictionary<String, String>();
-            headers.Clear();
-            headers.Add("X-Mock", "200");
-            dynamic response = await sg.client.senders._(sender_id).patch(requestBody: data, requestHeaders: headers);
-            Assert.AreEqual(response.StatusCode, HttpStatusCode.OK);
-        }
-
-        [Test]
-        public async void test_senders__sender_id__get()
-        {
-            var sender_id = "test_url_param";
-            Dictionary<String, String> headers = new Dictionary<String, String>();
-            headers.Clear();
-            headers.Add("X-Mock", "200");
-            dynamic response = await sg.client.senders._(sender_id).get(requestHeaders: headers);
-            Assert.AreEqual(response.StatusCode, HttpStatusCode.OK);
-        }
-
-        [Test]
-        public async void test_senders__sender_id__delete()
-        {
-            var sender_id = "test_url_param";
-            Dictionary<String, String> headers = new Dictionary<String, String>();
-            headers.Clear();
-            headers.Add("X-Mock", "204");
-            dynamic response = await sg.client.senders._(sender_id).delete(requestHeaders: headers);
-            Assert.AreEqual(response.StatusCode, HttpStatusCode.NoContent);
-        }
-
-        [Test]
-        public async void test_senders__sender_id__resend_verification_post()
-        {
-            var sender_id = "test_url_param";
-            Dictionary<String, String> headers = new Dictionary<String, String>();
-            headers.Clear();
-            headers.Add("X-Mock", "204");
-            dynamic response = await sg.client.senders._(sender_id).resend_verification.post(requestHeaders: headers);
-            Assert.AreEqual(response.StatusCode, HttpStatusCode.NoContent);
-        }
-
-        [Test]
-        public async void test_stats_get()
-        {
-            string queryParams = @"{
-  'aggregated_by': 'day', 
-  'end_date': '2016-04-01', 
-  'limit': 1, 
-  'offset': 1, 
-  'start_date': '2016-01-01'
-}";
-            Dictionary<String, String> headers = new Dictionary<String, String>();
-            headers.Clear();
-            headers.Add("X-Mock", "200");
-            dynamic response = await sg.client.stats.get(queryParams: queryParams, requestHeaders: headers);
-            Assert.AreEqual(response.StatusCode, HttpStatusCode.OK);
-        }
-
-        [Test]
-        public async void test_subusers_post()
-        {
-            string data = @"{
-  'email': 'John@example.com', 
-  'ips': [
-    '1.1.1.1', 
-    '2.2.2.2'
-  ], 
-  'password': 'johns_password', 
-  'username': 'John@example.com'
-}";
-            Object json = JsonConvert.DeserializeObject<Object>(data);
-            data = json.ToString();
-            Dictionary<String, String> headers = new Dictionary<String, String>();
-            headers.Clear();
-            headers.Add("X-Mock", "200");
-            dynamic response = await sg.client.subusers.post(requestBody: data, requestHeaders: headers);
-            Assert.AreEqual(response.StatusCode, HttpStatusCode.OK);
-        }
-
-        [Test]
-        public async void test_subusers_get()
-        {
-            string queryParams = @"{
-  'limit': 1, 
-  'offset': 1, 
-  'username': 'test_string'
-}";
-            Dictionary<String, String> headers = new Dictionary<String, String>();
-            headers.Clear();
-            headers.Add("X-Mock", "200");
-            dynamic response = await sg.client.subusers.get(queryParams: queryParams, requestHeaders: headers);
-            Assert.AreEqual(response.StatusCode, HttpStatusCode.OK);
-        }
-
-        [Test]
-        public async void test_subusers_reputations_get()
-        {
-            string queryParams = @"{
-  'usernames': 'test_string'
-}";
-            Dictionary<String, String> headers = new Dictionary<String, String>();
-            headers.Clear();
-            headers.Add("X-Mock", "200");
-            dynamic response = await sg.client.subusers.reputations.get(queryParams: queryParams, requestHeaders: headers);
-            Assert.AreEqual(response.StatusCode, HttpStatusCode.OK);
-        }
-
-        [Test]
-        public async void test_subusers_stats_get()
-        {
-            string queryParams = @"{
-  'aggregated_by': 'day', 
-  'end_date': '2016-04-01', 
-  'limit': 1, 
-  'offset': 1, 
-  'start_date': '2016-01-01', 
-  'subusers': 'test_string'
-}";
-            Dictionary<String, String> headers = new Dictionary<String, String>();
-            headers.Clear();
-            headers.Add("X-Mock", "200");
-            dynamic response = await sg.client.subusers.stats.get(queryParams: queryParams, requestHeaders: headers);
-            Assert.AreEqual(response.StatusCode, HttpStatusCode.OK);
-        }
-
-        [Test]
-        public async void test_subusers_stats_monthly_get()
-        {
-            string queryParams = @"{
-  'date': 'test_string', 
-  'limit': 1, 
-  'offset': 1, 
-  'sort_by_direction': 'asc', 
-  'sort_by_metric': 'test_string', 
-  'subuser': 'test_string'
-}";
-            Dictionary<String, String> headers = new Dictionary<String, String>();
-            headers.Clear();
-            headers.Add("X-Mock", "200");
-            dynamic response = await sg.client.subusers.stats.monthly.get(queryParams: queryParams, requestHeaders: headers);
-            Assert.AreEqual(response.StatusCode, HttpStatusCode.OK);
-        }
-
-        [Test]
-        public async void test_subusers_stats_sums_get()
-        {
-            string queryParams = @"{
-  'aggregated_by': 'day', 
-  'end_date': '2016-04-01', 
-  'limit': 1, 
-  'offset': 1, 
-  'sort_by_direction': 'asc', 
-  'sort_by_metric': 'test_string', 
-  'start_date': '2016-01-01'
-}";
-            Dictionary<String, String> headers = new Dictionary<String, String>();
-            headers.Clear();
-            headers.Add("X-Mock", "200");
-            dynamic response = await sg.client.subusers.stats.sums.get(queryParams: queryParams, requestHeaders: headers);
-            Assert.AreEqual(response.StatusCode, HttpStatusCode.OK);
-        }
-
-        [Test]
-        public async void test_subusers__subuser_name__patch()
-        {
-            string data = @"{
-  'disabled': false
-}";
-            Object json = JsonConvert.DeserializeObject<Object>(data);
-            data = json.ToString();
-            var subuser_name = "test_url_param";
-            Dictionary<String, String> headers = new Dictionary<String, String>();
-            headers.Clear();
-            headers.Add("X-Mock", "204");
-            dynamic response = await sg.client.subusers._(subuser_name).patch(requestBody: data, requestHeaders: headers);
-            Assert.AreEqual(response.StatusCode, HttpStatusCode.NoContent);
-        }
-
-        [Test]
-        public async void test_subusers__subuser_name__delete()
-        {
-            var subuser_name = "test_url_param";
-            Dictionary<String, String> headers = new Dictionary<String, String>();
-            headers.Clear();
-            headers.Add("X-Mock", "204");
-            dynamic response = await sg.client.subusers._(subuser_name).delete(requestHeaders: headers);
-            Assert.AreEqual(response.StatusCode, HttpStatusCode.NoContent);
-        }
-
-        [Test]
-        public async void test_subusers__subuser_name__ips_put()
-        {
-            string data = @"[
-  '127.0.0.1'
-]";
-            Object json = JsonConvert.DeserializeObject<Object>(data);
-            data = json.ToString();
-            var subuser_name = "test_url_param";
-            Dictionary<String, String> headers = new Dictionary<String, String>();
-            headers.Clear();
-            headers.Add("X-Mock", "200");
-            dynamic response = await sg.client.subusers._(subuser_name).ips.put(requestBody: data, requestHeaders: headers);
-            Assert.AreEqual(response.StatusCode, HttpStatusCode.OK);
-        }
-
-        [Test]
-        public async void test_subusers__subuser_name__monitor_put()
-        {
-            string data = @"{
-  'email': 'example@example.com', 
-  'frequency': 500
-}";
-            Object json = JsonConvert.DeserializeObject<Object>(data);
-            data = json.ToString();
-            var subuser_name = "test_url_param";
-            Dictionary<String, String> headers = new Dictionary<String, String>();
-            headers.Clear();
-            headers.Add("X-Mock", "200");
-            dynamic response = await sg.client.subusers._(subuser_name).monitor.put(requestBody: data, requestHeaders: headers);
-            Assert.AreEqual(response.StatusCode, HttpStatusCode.OK);
-        }
-
-        [Test]
-        public async void test_subusers__subuser_name__monitor_post()
-        {
-            string data = @"{
-  'email': 'example@example.com', 
-  'frequency': 50000
-}";
-            Object json = JsonConvert.DeserializeObject<Object>(data);
-            data = json.ToString();
-            var subuser_name = "test_url_param";
-            Dictionary<String, String> headers = new Dictionary<String, String>();
-            headers.Clear();
-            headers.Add("X-Mock", "200");
-            dynamic response = await sg.client.subusers._(subuser_name).monitor.post(requestBody: data, requestHeaders: headers);
-            Assert.AreEqual(response.StatusCode, HttpStatusCode.OK);
-        }
-
-        [Test]
-        public async void test_subusers__subuser_name__monitor_get()
-        {
-            var subuser_name = "test_url_param";
-            Dictionary<String, String> headers = new Dictionary<String, String>();
-            headers.Clear();
-            headers.Add("X-Mock", "200");
-            dynamic response = await sg.client.subusers._(subuser_name).monitor.get(requestHeaders: headers);
-            Assert.AreEqual(response.StatusCode, HttpStatusCode.OK);
-        }
-
-        [Test]
-        public async void test_subusers__subuser_name__monitor_delete()
-        {
-            var subuser_name = "test_url_param";
-            Dictionary<String, String> headers = new Dictionary<String, String>();
-            headers.Clear();
-            headers.Add("X-Mock", "204");
-            dynamic response = await sg.client.subusers._(subuser_name).monitor.delete(requestHeaders: headers);
-            Assert.AreEqual(response.StatusCode, HttpStatusCode.NoContent);
-        }
-
-        [Test]
-        public async void test_subusers__subuser_name__stats_monthly_get()
-        {
-            string queryParams = @"{
-  'date': 'test_string', 
-  'limit': 1, 
-  'offset': 1, 
-  'sort_by_direction': 'asc', 
-  'sort_by_metric': 'test_string'
-}";
-            var subuser_name = "test_url_param";
-            Dictionary<String, String> headers = new Dictionary<String, String>();
-            headers.Clear();
-            headers.Add("X-Mock", "200");
-            dynamic response = await sg.client.subusers._(subuser_name).stats.monthly.get(queryParams: queryParams, requestHeaders: headers);
-            Assert.AreEqual(response.StatusCode, HttpStatusCode.OK);
-        }
-
-        [Test]
-        public async void test_suppression_blocks_get()
-        {
-            string queryParams = @"{
-  'end_time': 1, 
-  'limit': 1, 
-  'offset': 1, 
-  'start_time': 1
-}";
-            Dictionary<String, String> headers = new Dictionary<String, String>();
-            headers.Clear();
-            headers.Add("X-Mock", "200");
-            dynamic response = await sg.client.suppression.blocks.get(queryParams: queryParams, requestHeaders: headers);
-            Assert.AreEqual(response.StatusCode, HttpStatusCode.OK);
-        }
-
-        [Test]
-        public async void test_suppression_blocks_delete()
-        {
-            string data = @"{
-  'delete_all': false, 
-  'emails': [
-    'example1@example.com', 
-    'example2@example.com'
-  ]
-}";
-            Object json = JsonConvert.DeserializeObject<Object>(data);
-            data = json.ToString();
-            Dictionary<String, String> headers = new Dictionary<String, String>();
-            headers.Clear();
-            headers.Add("X-Mock", "204");
-            dynamic response = await sg.client.suppression.blocks.delete(requestBody: data, requestHeaders: headers);
-            Assert.AreEqual(response.StatusCode, HttpStatusCode.NoContent);
-        }
-
-        [Test]
-        public async void test_suppression_blocks__email__get()
-        {
-            var email = "test_url_param";
-            Dictionary<String, String> headers = new Dictionary<String, String>();
-            headers.Clear();
-            headers.Add("X-Mock", "200");
-            dynamic response = await sg.client.suppression.blocks._(email).get(requestHeaders: headers);
-            Assert.AreEqual(response.StatusCode, HttpStatusCode.OK);
-        }
-
-        [Test]
-        public async void test_suppression_blocks__email__delete()
-        {
-            var email = "test_url_param";
-            Dictionary<String, String> headers = new Dictionary<String, String>();
-            headers.Clear();
-            headers.Add("X-Mock", "204");
-            dynamic response = await sg.client.suppression.blocks._(email).delete(requestHeaders: headers);
-            Assert.AreEqual(response.StatusCode, HttpStatusCode.NoContent);
-        }
-
-        [Test]
-        public async void test_suppression_bounces_get()
-        {
-            string queryParams = @"{
-  'end_time': 1, 
-  'start_time': 1
-}";
-            Dictionary<String, String> headers = new Dictionary<String, String>();
-            headers.Clear();
-            headers.Add("X-Mock", "200");
-            dynamic response = await sg.client.suppression.bounces.get(queryParams: queryParams, requestHeaders: headers);
-            Assert.AreEqual(response.StatusCode, HttpStatusCode.OK);
-        }
-
-        [Test]
-        public async void test_suppression_bounces_delete()
-        {
-            string data = @"{
-  'delete_all': true, 
-  'emails': [
-    'example@example.com', 
-    'example2@example.com'
-  ]
-}";
-            Object json = JsonConvert.DeserializeObject<Object>(data);
-            data = json.ToString();
-            Dictionary<String, String> headers = new Dictionary<String, String>();
-            headers.Clear();
-            headers.Add("X-Mock", "204");
-            dynamic response = await sg.client.suppression.bounces.delete(requestBody: data, requestHeaders: headers);
-            Assert.AreEqual(response.StatusCode, HttpStatusCode.NoContent);
-        }
-
-        [Test]
-        public async void test_suppression_bounces__email__get()
-        {
-            var email = "test_url_param";
-            Dictionary<String, String> headers = new Dictionary<String, String>();
-            headers.Clear();
-            headers.Add("X-Mock", "200");
-            dynamic response = await sg.client.suppression.bounces._(email).get(requestHeaders: headers);
-            Assert.AreEqual(response.StatusCode, HttpStatusCode.OK);
-        }
-
-        [Test]
-        public async void test_suppression_bounces__email__delete()
-        {
-            string queryParams = @"{
-  'email_address': 'example@example.com'
-}";
-            var email = "test_url_param";
-            Dictionary<String, String> headers = new Dictionary<String, String>();
-            headers.Clear();
-            headers.Add("X-Mock", "204");
-            dynamic response = await sg.client.suppression.bounces._(email).delete(queryParams: queryParams, requestHeaders: headers);
-            Assert.AreEqual(response.StatusCode, HttpStatusCode.NoContent);
-        }
-
-        [Test]
-        public async void test_suppression_invalid_emails_get()
-        {
-            string queryParams = @"{
-  'end_time': 1, 
-  'limit': 1, 
-  'offset': 1, 
-  'start_time': 1
-}";
-            Dictionary<String, String> headers = new Dictionary<String, String>();
-            headers.Clear();
-            headers.Add("X-Mock", "200");
-            dynamic response = await sg.client.suppression.invalid_emails.get(queryParams: queryParams, requestHeaders: headers);
-            Assert.AreEqual(response.StatusCode, HttpStatusCode.OK);
-        }
-
-        [Test]
-        public async void test_suppression_invalid_emails_delete()
-        {
-            string data = @"{
-  'delete_all': false, 
-  'emails': [
-    'example1@example.com', 
-    'example2@example.com'
-  ]
-}";
-            Object json = JsonConvert.DeserializeObject<Object>(data);
-            data = json.ToString();
-            Dictionary<String, String> headers = new Dictionary<String, String>();
-            headers.Clear();
-            headers.Add("X-Mock", "204");
-            dynamic response = await sg.client.suppression.invalid_emails.delete(requestBody: data, requestHeaders: headers);
-            Assert.AreEqual(response.StatusCode, HttpStatusCode.NoContent);
-        }
-
-        [Test]
-        public async void test_suppression_invalid_emails__email__get()
-        {
-            var email = "test_url_param";
-            Dictionary<String, String> headers = new Dictionary<String, String>();
-            headers.Clear();
-            headers.Add("X-Mock", "200");
-            dynamic response = await sg.client.suppression.invalid_emails._(email).get(requestHeaders: headers);
-            Assert.AreEqual(response.StatusCode, HttpStatusCode.OK);
-        }
-
-        [Test]
-        public async void test_suppression_invalid_emails__email__delete()
-        {
-            var email = "test_url_param";
-            Dictionary<String, String> headers = new Dictionary<String, String>();
-            headers.Clear();
-            headers.Add("X-Mock", "204");
-            dynamic response = await sg.client.suppression.invalid_emails._(email).delete(requestHeaders: headers);
-            Assert.AreEqual(response.StatusCode, HttpStatusCode.NoContent);
-        }
-
-        [Test]
-        public async void test_suppression_spam_report__email__get()
-        {
-            var email = "test_url_param";
-            Dictionary<String, String> headers = new Dictionary<String, String>();
-            headers.Clear();
-            headers.Add("X-Mock", "200");
-            dynamic response = await sg.client.suppression.spam_report._(email).get(requestHeaders: headers);
-            Assert.AreEqual(response.StatusCode, HttpStatusCode.OK);
-        }
-
-        [Test]
-        public async void test_suppression_spam_report__email__delete()
-        {
-            var email = "test_url_param";
-            Dictionary<String, String> headers = new Dictionary<String, String>();
-            headers.Clear();
-            headers.Add("X-Mock", "204");
-            dynamic response = await sg.client.suppression.spam_report._(email).delete(requestHeaders: headers);
-            Assert.AreEqual(response.StatusCode, HttpStatusCode.NoContent);
-        }
-
-        [Test]
-        public async void test_suppression_spam_reports_get()
-        {
-            string queryParams = @"{
-  'end_time': 1, 
-  'limit': 1, 
-  'offset': 1, 
-  'start_time': 1
-}";
-            Dictionary<String, String> headers = new Dictionary<String, String>();
-            headers.Clear();
-            headers.Add("X-Mock", "200");
-            dynamic response = await sg.client.suppression.spam_reports.get(queryParams: queryParams, requestHeaders: headers);
-            Assert.AreEqual(response.StatusCode, HttpStatusCode.OK);
-        }
-
-        [Test]
-        public async void test_suppression_spam_reports_delete()
-        {
-            string data = @"{
-  'delete_all': false, 
-  'emails': [
-    'example1@example.com', 
-    'example2@example.com'
-  ]
-}";
-            Object json = JsonConvert.DeserializeObject<Object>(data);
-            data = json.ToString();
-            Dictionary<String, String> headers = new Dictionary<String, String>();
-            headers.Clear();
-            headers.Add("X-Mock", "204");
-            dynamic response = await sg.client.suppression.spam_reports.delete(requestBody: data, requestHeaders: headers);
-            Assert.AreEqual(response.StatusCode, HttpStatusCode.NoContent);
-        }
-
-        [Test]
-        public async void test_suppression_unsubscribes_get()
-        {
-            string queryParams = @"{
-  'end_time': 1, 
-  'limit': 1, 
-  'offset': 1, 
-  'start_time': 1
-}";
-            Dictionary<String, String> headers = new Dictionary<String, String>();
-            headers.Clear();
-            headers.Add("X-Mock", "200");
-            dynamic response = await sg.client.suppression.unsubscribes.get(queryParams: queryParams, requestHeaders: headers);
-            Assert.AreEqual(response.StatusCode, HttpStatusCode.OK);
-        }
-
-        [Test]
-        public async void test_templates_post()
-        {
-            string data = @"{
-  'name': 'example_name'
-}";
-            Object json = JsonConvert.DeserializeObject<Object>(data);
-            data = json.ToString();
-            Dictionary<String, String> headers = new Dictionary<String, String>();
-            headers.Clear();
-            headers.Add("X-Mock", "201");
-            dynamic response = await sg.client.templates.post(requestBody: data, requestHeaders: headers);
-            Assert.AreEqual(response.StatusCode, HttpStatusCode.Created);
-        }
-
-        [Test]
-        public async void test_templates_get()
-        {
-            Dictionary<String, String> headers = new Dictionary<String, String>();
-            headers.Clear();
-            headers.Add("X-Mock", "200");
-            dynamic response = await sg.client.templates.get(requestHeaders: headers);
-            Assert.AreEqual(response.StatusCode, HttpStatusCode.OK);
-        }
-
-        [Test]
-        public async void test_templates__template_id__patch()
-        {
-            string data = @"{
-  'name': 'new_example_name'
-}";
-            Object json = JsonConvert.DeserializeObject<Object>(data);
-            data = json.ToString();
-            var template_id = "test_url_param";
-            Dictionary<String, String> headers = new Dictionary<String, String>();
-            headers.Clear();
-            headers.Add("X-Mock", "200");
-            dynamic response = await sg.client.templates._(template_id).patch(requestBody: data, requestHeaders: headers);
-            Assert.AreEqual(response.StatusCode, HttpStatusCode.OK);
-        }
-
-        [Test]
-        public async void test_templates__template_id__get()
-        {
-            var template_id = "test_url_param";
-            Dictionary<String, String> headers = new Dictionary<String, String>();
-            headers.Clear();
-            headers.Add("X-Mock", "200");
-            dynamic response = await sg.client.templates._(template_id).get(requestHeaders: headers);
-            Assert.AreEqual(response.StatusCode, HttpStatusCode.OK);
-        }
-
-        [Test]
-        public async void test_templates__template_id__delete()
-        {
-            var template_id = "test_url_param";
-            Dictionary<String, String> headers = new Dictionary<String, String>();
-            headers.Clear();
-            headers.Add("X-Mock", "204");
-            dynamic response = await sg.client.templates._(template_id).delete(requestHeaders: headers);
-            Assert.AreEqual(response.StatusCode, HttpStatusCode.NoContent);
-        }
-
-        [Test]
-        public async void test_templates__template_id__versions_post()
-        {
-            string data = @"{
-  'active': 1, 
-  'html_content': '<%body%>', 
-  'name': 'example_version_name', 
-  'plain_content': '<%body%>', 
-  'subject': '<%subject%>', 
-  'template_id': 'ddb96bbc-9b92-425e-8979-99464621b543'
-}";
-            Object json = JsonConvert.DeserializeObject<Object>(data);
-            data = json.ToString();
-            var template_id = "test_url_param";
-            Dictionary<String, String> headers = new Dictionary<String, String>();
-            headers.Clear();
-            headers.Add("X-Mock", "201");
-            dynamic response = await sg.client.templates._(template_id).versions.post(requestBody: data, requestHeaders: headers);
-            Assert.AreEqual(response.StatusCode, HttpStatusCode.Created);
-        }
-
-        [Test]
-        public async void test_templates__template_id__versions__version_id__patch()
-        {
-            string data = @"{
-  'active': 1, 
-  'html_content': '<%body%>', 
-  'name': 'updated_example_name', 
-  'plain_content': '<%body%>', 
-  'subject': '<%subject%>'
-}";
-            Object json = JsonConvert.DeserializeObject<Object>(data);
-            data = json.ToString();
-            var template_id = "test_url_param";
-            var version_id = "test_url_param";
-            Dictionary<String, String> headers = new Dictionary<String, String>();
-            headers.Clear();
-            headers.Add("X-Mock", "200");
-            dynamic response = await sg.client.templates._(template_id).versions._(version_id).patch(requestBody: data, requestHeaders: headers);
-            Assert.AreEqual(response.StatusCode, HttpStatusCode.OK);
-        }
-
-        [Test]
-        public async void test_templates__template_id__versions__version_id__get()
-        {
-            var template_id = "test_url_param";
-            var version_id = "test_url_param";
-            Dictionary<String, String> headers = new Dictionary<String, String>();
-            headers.Clear();
-            headers.Add("X-Mock", "200");
-            dynamic response = await sg.client.templates._(template_id).versions._(version_id).get(requestHeaders: headers);
-            Assert.AreEqual(response.StatusCode, HttpStatusCode.OK);
-        }
-
-        [Test]
-        public async void test_templates__template_id__versions__version_id__delete()
-        {
-            var template_id = "test_url_param";
-            var version_id = "test_url_param";
-            Dictionary<String, String> headers = new Dictionary<String, String>();
-            headers.Clear();
-            headers.Add("X-Mock", "204");
-            dynamic response = await sg.client.templates._(template_id).versions._(version_id).delete(requestHeaders: headers);
-            Assert.AreEqual(response.StatusCode, HttpStatusCode.NoContent);
-        }
-
-        [Test]
-        public async void test_templates__template_id__versions__version_id__activate_post()
-        {
-            var template_id = "test_url_param";
-            var version_id = "test_url_param";
-            Dictionary<String, String> headers = new Dictionary<String, String>();
-            headers.Clear();
-            headers.Add("X-Mock", "200");
-            dynamic response = await sg.client.templates._(template_id).versions._(version_id).activate.post(requestHeaders: headers);
-            Assert.AreEqual(response.StatusCode, HttpStatusCode.OK);
-        }
-
-        [Test]
-        public async void test_tracking_settings_get()
-        {
-            string queryParams = @"{
-  'limit': 1, 
-  'offset': 1
-}";
-            Dictionary<String, String> headers = new Dictionary<String, String>();
-            headers.Clear();
-            headers.Add("X-Mock", "200");
-            dynamic response = await sg.client.tracking_settings.get(queryParams: queryParams, requestHeaders: headers);
-            Assert.AreEqual(response.StatusCode, HttpStatusCode.OK);
-        }
-
-        [Test]
-        public async void test_tracking_settings_click_patch()
-        {
-            string data = @"{
-  'enabled': true
-}";
-            Object json = JsonConvert.DeserializeObject<Object>(data);
-            data = json.ToString();
-            Dictionary<String, String> headers = new Dictionary<String, String>();
-            headers.Clear();
-            headers.Add("X-Mock", "200");
-            dynamic response = await sg.client.tracking_settings.click.patch(requestBody: data, requestHeaders: headers);
-            Assert.AreEqual(response.StatusCode, HttpStatusCode.OK);
-        }
-
-        [Test]
-        public async void test_tracking_settings_click_get()
-        {
-            Dictionary<String, String> headers = new Dictionary<String, String>();
-            headers.Clear();
-            headers.Add("X-Mock", "200");
-            dynamic response = await sg.client.tracking_settings.click.get(requestHeaders: headers);
-            Assert.AreEqual(response.StatusCode, HttpStatusCode.OK);
-        }
-
-        [Test]
-        public async void test_tracking_settings_google_analytics_patch()
-        {
-            string data = @"{
-  'enabled': true, 
-  'utm_campaign': 'website', 
-  'utm_content': '', 
-  'utm_medium': 'email', 
-  'utm_source': 'sendgrid.com', 
-  'utm_term': ''
-}";
-            Object json = JsonConvert.DeserializeObject<Object>(data);
-            data = json.ToString();
-            Dictionary<String, String> headers = new Dictionary<String, String>();
-            headers.Clear();
-            headers.Add("X-Mock", "200");
-            dynamic response = await sg.client.tracking_settings.google_analytics.patch(requestBody: data, requestHeaders: headers);
-            Assert.AreEqual(response.StatusCode, HttpStatusCode.OK);
-        }
-
-        [Test]
-        public async void test_tracking_settings_google_analytics_get()
-        {
-            Dictionary<String, String> headers = new Dictionary<String, String>();
-            headers.Clear();
-            headers.Add("X-Mock", "200");
-            dynamic response = await sg.client.tracking_settings.google_analytics.get(requestHeaders: headers);
-            Assert.AreEqual(response.StatusCode, HttpStatusCode.OK);
-        }
-
-        [Test]
-        public async void test_tracking_settings_open_patch()
-        {
-            string data = @"{
-  'enabled': true
-}";
-            Object json = JsonConvert.DeserializeObject<Object>(data);
-            data = json.ToString();
-            Dictionary<String, String> headers = new Dictionary<String, String>();
-            headers.Clear();
-            headers.Add("X-Mock", "200");
-            dynamic response = await sg.client.tracking_settings.open.patch(requestBody: data, requestHeaders: headers);
-            Assert.AreEqual(response.StatusCode, HttpStatusCode.OK);
-        }
-
-        [Test]
-        public async void test_tracking_settings_open_get()
-        {
-            Dictionary<String, String> headers = new Dictionary<String, String>();
-            headers.Clear();
-            headers.Add("X-Mock", "200");
-            dynamic response = await sg.client.tracking_settings.open.get(requestHeaders: headers);
-            Assert.AreEqual(response.StatusCode, HttpStatusCode.OK);
-        }
-
-        [Test]
-        public async void test_tracking_settings_subscription_patch()
-        {
-            string data = @"{
-  'enabled': true, 
-  'html_content': 'html content', 
-  'landing': 'landing page html', 
-  'plain_content': 'text content', 
-  'replace': 'replacement tag', 
-  'url': 'url'
-}";
-            Object json = JsonConvert.DeserializeObject<Object>(data);
-            data = json.ToString();
-            Dictionary<String, String> headers = new Dictionary<String, String>();
-            headers.Clear();
-            headers.Add("X-Mock", "200");
-            dynamic response = await sg.client.tracking_settings.subscription.patch(requestBody: data, requestHeaders: headers);
-            Assert.AreEqual(response.StatusCode, HttpStatusCode.OK);
-        }
-
-        [Test]
-        public async void test_tracking_settings_subscription_get()
-        {
-            Dictionary<String, String> headers = new Dictionary<String, String>();
-            headers.Clear();
-            headers.Add("X-Mock", "200");
-            dynamic response = await sg.client.tracking_settings.subscription.get(requestHeaders: headers);
-            Assert.AreEqual(response.StatusCode, HttpStatusCode.OK);
-        }
-
-        [Test]
-        public async void test_user_account_get()
-        {
-            Dictionary<String, String> headers = new Dictionary<String, String>();
-            headers.Clear();
-            headers.Add("X-Mock", "200");
-            dynamic response = await sg.client.user.account.get(requestHeaders: headers);
-            Assert.AreEqual(response.StatusCode, HttpStatusCode.OK);
-        }
-
-        [Test]
-        public async void test_user_credits_get()
-        {
-            Dictionary<String, String> headers = new Dictionary<String, String>();
-            headers.Clear();
-            headers.Add("X-Mock", "200");
-            dynamic response = await sg.client.user.credits.get(requestHeaders: headers);
-            Assert.AreEqual(response.StatusCode, HttpStatusCode.OK);
-        }
-
-        [Test]
-        public async void test_user_email_put()
-        {
-            string data = @"{
-  'email': 'example@example.com'
-}";
-            Object json = JsonConvert.DeserializeObject<Object>(data);
-            data = json.ToString();
-            Dictionary<String, String> headers = new Dictionary<String, String>();
-            headers.Clear();
-            headers.Add("X-Mock", "200");
-            dynamic response = await sg.client.user.email.put(requestBody: data, requestHeaders: headers);
-            Assert.AreEqual(response.StatusCode, HttpStatusCode.OK);
-        }
-
-        [Test]
-        public async void test_user_email_get()
-        {
-            Dictionary<String, String> headers = new Dictionary<String, String>();
-            headers.Clear();
-            headers.Add("X-Mock", "200");
-            dynamic response = await sg.client.user.email.get(requestHeaders: headers);
-            Assert.AreEqual(response.StatusCode, HttpStatusCode.OK);
-        }
-
-        [Test]
-        public async void test_user_password_put()
-        {
-            string data = @"{
-  'new_password': 'new_password', 
-  'old_password': 'old_password'
-}";
-            Object json = JsonConvert.DeserializeObject<Object>(data);
-            data = json.ToString();
-            Dictionary<String, String> headers = new Dictionary<String, String>();
-            headers.Clear();
-            headers.Add("X-Mock", "200");
-            dynamic response = await sg.client.user.password.put(requestBody: data, requestHeaders: headers);
-            Assert.AreEqual(response.StatusCode, HttpStatusCode.OK);
-        }
-
-        [Test]
-        public async void test_user_profile_patch()
-        {
-            string data = @"{
-  'city': 'Orange', 
-  'first_name': 'Example', 
-  'last_name': 'User'
-}";
-            Object json = JsonConvert.DeserializeObject<Object>(data);
-            data = json.ToString();
-            Dictionary<String, String> headers = new Dictionary<String, String>();
-            headers.Clear();
-            headers.Add("X-Mock", "200");
-            dynamic response = await sg.client.user.profile.patch(requestBody: data, requestHeaders: headers);
-            Assert.AreEqual(response.StatusCode, HttpStatusCode.OK);
-        }
-
-        [Test]
-        public async void test_user_profile_get()
-        {
-            Dictionary<String, String> headers = new Dictionary<String, String>();
-            headers.Clear();
-            headers.Add("X-Mock", "200");
-            dynamic response = await sg.client.user.profile.get(requestHeaders: headers);
-            Assert.AreEqual(response.StatusCode, HttpStatusCode.OK);
-        }
-
-        [Test]
-        public async void test_user_scheduled_sends_post()
-        {
-            string data = @"{
-  'batch_id': 'YOUR_BATCH_ID', 
-  'status': 'pause'
-}";
-            Object json = JsonConvert.DeserializeObject<Object>(data);
-            data = json.ToString();
-            Dictionary<String, String> headers = new Dictionary<String, String>();
-            headers.Clear();
-            headers.Add("X-Mock", "201");
-            dynamic response = await sg.client.user.scheduled_sends.post(requestBody: data, requestHeaders: headers);
-            Assert.AreEqual(response.StatusCode, HttpStatusCode.Created);
-        }
-
-        [Test]
-        public async void test_user_scheduled_sends_get()
-        {
-            Dictionary<String, String> headers = new Dictionary<String, String>();
-            headers.Clear();
-            headers.Add("X-Mock", "200");
-            dynamic response = await sg.client.user.scheduled_sends.get(requestHeaders: headers);
-            Assert.AreEqual(response.StatusCode, HttpStatusCode.OK);
-        }
-
-        [Test]
-        public async void test_user_scheduled_sends__batch_id__patch()
-        {
-            string data = @"{
-  'status': 'pause'
-}";
-            Object json = JsonConvert.DeserializeObject<Object>(data);
-            data = json.ToString();
-            var batch_id = "test_url_param";
-            Dictionary<String, String> headers = new Dictionary<String, String>();
-            headers.Clear();
-            headers.Add("X-Mock", "204");
-            dynamic response = await sg.client.user.scheduled_sends._(batch_id).patch(requestBody: data, requestHeaders: headers);
-            Assert.AreEqual(response.StatusCode, HttpStatusCode.NoContent);
-        }
-
-        [Test]
-        public async void test_user_scheduled_sends__batch_id__get()
-        {
-            var batch_id = "test_url_param";
-            Dictionary<String, String> headers = new Dictionary<String, String>();
-            headers.Clear();
-            headers.Add("X-Mock", "200");
-            dynamic response = await sg.client.user.scheduled_sends._(batch_id).get(requestHeaders: headers);
-            Assert.AreEqual(response.StatusCode, HttpStatusCode.OK);
-        }
-
-        [Test]
-        public async void test_user_scheduled_sends__batch_id__delete()
-        {
-            var batch_id = "test_url_param";
-            Dictionary<String, String> headers = new Dictionary<String, String>();
-            headers.Clear();
-            headers.Add("X-Mock", "204");
-            dynamic response = await sg.client.user.scheduled_sends._(batch_id).delete(requestHeaders: headers);
-            Assert.AreEqual(response.StatusCode, HttpStatusCode.NoContent);
-        }
-
-        [Test]
-        public async void test_user_settings_enforced_tls_patch()
-        {
-            string data = @"{
-  'require_tls': true, 
-  'require_valid_cert': false
-}";
-            Object json = JsonConvert.DeserializeObject<Object>(data);
-            data = json.ToString();
-            Dictionary<String, String> headers = new Dictionary<String, String>();
-            headers.Clear();
-            headers.Add("X-Mock", "200");
-            dynamic response = await sg.client.user.settings.enforced_tls.patch(requestBody: data, requestHeaders: headers);
-            Assert.AreEqual(response.StatusCode, HttpStatusCode.OK);
-        }
-
-        [Test]
-        public async void test_user_settings_enforced_tls_get()
-        {
-            Dictionary<String, String> headers = new Dictionary<String, String>();
-            headers.Clear();
-            headers.Add("X-Mock", "200");
-            dynamic response = await sg.client.user.settings.enforced_tls.get(requestHeaders: headers);
-            Assert.AreEqual(response.StatusCode, HttpStatusCode.OK);
-        }
-
-        [Test]
-        public async void test_user_username_put()
-        {
-            string data = @"{
-  'username': 'test_username'
-}";
-            Object json = JsonConvert.DeserializeObject<Object>(data);
-            data = json.ToString();
-            Dictionary<String, String> headers = new Dictionary<String, String>();
-            headers.Clear();
-            headers.Add("X-Mock", "200");
-            dynamic response = await sg.client.user.username.put(requestBody: data, requestHeaders: headers);
-            Assert.AreEqual(response.StatusCode, HttpStatusCode.OK);
-        }
-
-        [Test]
-        public async void test_user_username_get()
-        {
-            Dictionary<String, String> headers = new Dictionary<String, String>();
-            headers.Clear();
-            headers.Add("X-Mock", "200");
-            dynamic response = await sg.client.user.username.get(requestHeaders: headers);
-            Assert.AreEqual(response.StatusCode, HttpStatusCode.OK);
-        }
-
-        [Test]
-        public async void test_user_webhooks_event_settings_patch()
-        {
-            string data = @"{
-  'bounce': true, 
-  'click': true, 
-  'deferred': true, 
-  'delivered': true, 
-  'dropped': true, 
-  'enabled': true, 
-  'group_resubscribe': true, 
-  'group_unsubscribe': true, 
-  'open': true, 
-  'processed': true, 
-  'spam_report': true, 
-  'unsubscribe': true, 
-  'url': 'url'
-}";
-            Object json = JsonConvert.DeserializeObject<Object>(data);
-            data = json.ToString();
-            Dictionary<String, String> headers = new Dictionary<String, String>();
-            headers.Clear();
-            headers.Add("X-Mock", "200");
-            dynamic response = await sg.client.user.webhooks._("event").settings.patch(requestBody: data, requestHeaders: headers);
-            Assert.AreEqual(response.StatusCode, HttpStatusCode.OK);
-        }
-
-        [Test]
-        public async void test_user_webhooks_event_settings_get()
-        {
-            Dictionary<String, String> headers = new Dictionary<String, String>();
-            headers.Clear();
-            headers.Add("X-Mock", "200");
-            dynamic response = await sg.client.user.webhooks._("event").settings.get(requestHeaders: headers);
-            Assert.AreEqual(response.StatusCode, HttpStatusCode.OK);
-        }
-
-        [Test]
-        public async void test_user_webhooks_event_test_post()
-        {
-            string data = @"{
-  'url': 'url'
-}";
-            Object json = JsonConvert.DeserializeObject<Object>(data);
-            data = json.ToString();
-            Dictionary<String, String> headers = new Dictionary<String, String>();
-            headers.Clear();
-            headers.Add("X-Mock", "204");
-            dynamic response = await sg.client.user.webhooks._("event").test.post(requestBody: data, requestHeaders: headers);
-            Assert.AreEqual(response.StatusCode, HttpStatusCode.NoContent);
-        }
-
-        [Test]
-        public async void test_user_webhooks_parse_settings_post()
-        {
-            string data = @"{
-  'hostname': 'myhostname.com', 
-  'send_raw': false, 
-  'spam_check': true, 
-  'url': 'http://email.myhosthame.com'
-}";
-            Object json = JsonConvert.DeserializeObject<Object>(data);
-            data = json.ToString();
-            Dictionary<String, String> headers = new Dictionary<String, String>();
-            headers.Clear();
-            headers.Add("X-Mock", "201");
-            dynamic response = await sg.client.user.webhooks.parse.settings.post(requestBody: data, requestHeaders: headers);
-            Assert.AreEqual(response.StatusCode, HttpStatusCode.Created);
-        }
-
-        [Test]
-        public async void test_user_webhooks_parse_settings_get()
-        {
-            Dictionary<String, String> headers = new Dictionary<String, String>();
-            headers.Clear();
-            headers.Add("X-Mock", "200");
-            dynamic response = await sg.client.user.webhooks.parse.settings.get(requestHeaders: headers);
-            Assert.AreEqual(response.StatusCode, HttpStatusCode.OK);
-        }
-
-        [Test]
-        public async void test_user_webhooks_parse_settings__hostname__patch()
-        {
-            string data = @"{
-  'send_raw': true, 
-  'spam_check': false, 
-  'url': 'http://newdomain.com/parse'
-}";
-            Object json = JsonConvert.DeserializeObject<Object>(data);
-            data = json.ToString();
-            var hostname = "test_url_param";
-            Dictionary<String, String> headers = new Dictionary<String, String>();
-            headers.Clear();
-            headers.Add("X-Mock", "200");
-            dynamic response = await sg.client.user.webhooks.parse.settings._(hostname).patch(requestBody: data, requestHeaders: headers);
-            Assert.AreEqual(response.StatusCode, HttpStatusCode.OK);
-        }
-
-        [Test]
-        public async void test_user_webhooks_parse_settings__hostname__get()
-        {
-            var hostname = "test_url_param";
-            Dictionary<String, String> headers = new Dictionary<String, String>();
-            headers.Clear();
-            headers.Add("X-Mock", "200");
-            dynamic response = await sg.client.user.webhooks.parse.settings._(hostname).get(requestHeaders: headers);
-            Assert.AreEqual(response.StatusCode, HttpStatusCode.OK);
-        }
-
-        [Test]
-        public async void test_user_webhooks_parse_settings__hostname__delete()
-        {
-            var hostname = "test_url_param";
-            Dictionary<String, String> headers = new Dictionary<String, String>();
-            headers.Clear();
-            headers.Add("X-Mock", "204");
-            dynamic response = await sg.client.user.webhooks.parse.settings._(hostname).delete(requestHeaders: headers);
-            Assert.AreEqual(response.StatusCode, HttpStatusCode.NoContent);
-        }
-
-        [Test]
-        public async void test_user_webhooks_parse_stats_get()
-        {
-            string queryParams = @"{
-  'aggregated_by': 'day', 
-  'end_date': '2016-04-01', 
-  'limit': 'test_string', 
-  'offset': 'test_string', 
-  'start_date': '2016-01-01'
-}";
-            Dictionary<String, String> headers = new Dictionary<String, String>();
-            headers.Clear();
-            headers.Add("X-Mock", "200");
-            dynamic response = await sg.client.user.webhooks.parse.stats.get(queryParams: queryParams, requestHeaders: headers);
-            Assert.AreEqual(response.StatusCode, HttpStatusCode.OK);
-        }
-
-        [Test]
-        public async void test_whitelabel_domains_post()
-        {
-            string data = @"{
-  'automatic_security': false, 
-  'custom_spf': true, 
-  'default': true, 
-  'domain': 'example.com', 
-  'ips': [
-    '192.168.1.1', 
-    '192.168.1.2'
-  ], 
-  'subdomain': 'news', 
-  'username': 'john@example.com'
-}";
-            Object json = JsonConvert.DeserializeObject<Object>(data);
-            data = json.ToString();
-            Dictionary<String, String> headers = new Dictionary<String, String>();
-            headers.Clear();
-            headers.Add("X-Mock", "201");
-            dynamic response = await sg.client.whitelabel.domains.post(requestBody: data, requestHeaders: headers);
-            Assert.AreEqual(response.StatusCode, HttpStatusCode.Created);
-        }
-
-        [Test]
-        public async void test_whitelabel_domains_get()
-        {
-            string queryParams = @"{
-  'domain': 'test_string', 
-  'exclude_subusers': 'true', 
-  'limit': 1, 
-  'offset': 1, 
-  'username': 'test_string'
-}";
-            Dictionary<String, String> headers = new Dictionary<String, String>();
-            headers.Clear();
-            headers.Add("X-Mock", "200");
-            dynamic response = await sg.client.whitelabel.domains.get(queryParams: queryParams, requestHeaders: headers);
-            Assert.AreEqual(response.StatusCode, HttpStatusCode.OK);
-        }
-
-        [Test]
-        public async void test_whitelabel_domains_default_get()
-        {
-            Dictionary<String, String> headers = new Dictionary<String, String>();
-            headers.Clear();
-            headers.Add("X-Mock", "200");
-            dynamic response = await sg.client.whitelabel.domains._("default").get(requestHeaders: headers);
-            Assert.AreEqual(response.StatusCode, HttpStatusCode.OK);
-        }
-
-        [Test]
-        public async void test_whitelabel_domains_subuser_get()
-        {
-            Dictionary<String, String> headers = new Dictionary<String, String>();
-            headers.Clear();
-            headers.Add("X-Mock", "200");
-            dynamic response = await sg.client.whitelabel.domains.subuser.get(requestHeaders: headers);
-            Assert.AreEqual(response.StatusCode, HttpStatusCode.OK);
-        }
-
-        [Test]
-        public async void test_whitelabel_domains_subuser_delete()
-        {
-            Dictionary<String, String> headers = new Dictionary<String, String>();
-            headers.Clear();
-            headers.Add("X-Mock", "204");
-            dynamic response = await sg.client.whitelabel.domains.subuser.delete(requestHeaders: headers);
-            Assert.AreEqual(response.StatusCode, HttpStatusCode.NoContent);
-        }
-
-        [Test]
-        public async void test_whitelabel_domains__domain_id__patch()
-        {
-            string data = @"{
-  'custom_spf': true, 
-  'default': false
-}";
-            Object json = JsonConvert.DeserializeObject<Object>(data);
-            data = json.ToString();
-            var domain_id = "test_url_param";
-            Dictionary<String, String> headers = new Dictionary<String, String>();
-            headers.Clear();
-            headers.Add("X-Mock", "200");
-            dynamic response = await sg.client.whitelabel.domains._(domain_id).patch(requestBody: data, requestHeaders: headers);
-            Assert.AreEqual(response.StatusCode, HttpStatusCode.OK);
-        }
-
-        [Test]
-        public async void test_whitelabel_domains__domain_id__get()
-        {
-            var domain_id = "test_url_param";
-            Dictionary<String, String> headers = new Dictionary<String, String>();
-            headers.Clear();
-            headers.Add("X-Mock", "200");
-            dynamic response = await sg.client.whitelabel.domains._(domain_id).get(requestHeaders: headers);
-            Assert.AreEqual(response.StatusCode, HttpStatusCode.OK);
-        }
-
-        [Test]
-        public async void test_whitelabel_domains__domain_id__delete()
-        {
-            var domain_id = "test_url_param";
-            Dictionary<String, String> headers = new Dictionary<String, String>();
-            headers.Clear();
-            headers.Add("X-Mock", "204");
-            dynamic response = await sg.client.whitelabel.domains._(domain_id).delete(requestHeaders: headers);
-            Assert.AreEqual(response.StatusCode, HttpStatusCode.NoContent);
-        }
-
-        [Test]
-        public async void test_whitelabel_domains__domain_id__subuser_post()
-        {
-            string data = @"{
-  'username': 'jane@example.com'
-}";
-            Object json = JsonConvert.DeserializeObject<Object>(data);
-            data = json.ToString();
-            var domain_id = "test_url_param";
-            Dictionary<String, String> headers = new Dictionary<String, String>();
-            headers.Clear();
-            headers.Add("X-Mock", "201");
-            dynamic response = await sg.client.whitelabel.domains._(domain_id).subuser.post(requestBody: data, requestHeaders: headers);
-            Assert.AreEqual(response.StatusCode, HttpStatusCode.Created);
-        }
-
-        [Test]
-        public async void test_whitelabel_domains__id__ips_post()
-        {
-            string data = @"{
-  'ip': '192.168.0.1'
-}";
-            Object json = JsonConvert.DeserializeObject<Object>(data);
-            data = json.ToString();
-            var id = "test_url_param";
-            Dictionary<String, String> headers = new Dictionary<String, String>();
-            headers.Clear();
-            headers.Add("X-Mock", "200");
-            dynamic response = await sg.client.whitelabel.domains._(id).ips.post(requestBody: data, requestHeaders: headers);
-            Assert.AreEqual(response.StatusCode, HttpStatusCode.OK);
-        }
-
-        [Test]
-        public async void test_whitelabel_domains__id__ips__ip__delete()
-        {
-            var id = "test_url_param";
-            var ip = "test_url_param";
-            Dictionary<String, String> headers = new Dictionary<String, String>();
-            headers.Clear();
-            headers.Add("X-Mock", "200");
-            dynamic response = await sg.client.whitelabel.domains._(id).ips._(ip).delete(requestHeaders: headers);
-            Assert.AreEqual(response.StatusCode, HttpStatusCode.OK);
-        }
-
-        [Test]
-        public async void test_whitelabel_domains__id__validate_post()
-        {
-            var id = "test_url_param";
-            Dictionary<String, String> headers = new Dictionary<String, String>();
-            headers.Clear();
-            headers.Add("X-Mock", "200");
-            dynamic response = await sg.client.whitelabel.domains._(id).validate.post(requestHeaders: headers);
-            Assert.AreEqual(response.StatusCode, HttpStatusCode.OK);
-        }
-
-        [Test]
-        public async void test_whitelabel_ips_post()
-        {
-            string data = @"{
-  'domain': 'example.com', 
-  'ip': '192.168.1.1', 
-  'subdomain': 'email'
-}";
-            Object json = JsonConvert.DeserializeObject<Object>(data);
-            data = json.ToString();
-            Dictionary<String, String> headers = new Dictionary<String, String>();
-            headers.Clear();
-            headers.Add("X-Mock", "201");
-            dynamic response = await sg.client.whitelabel.ips.post(requestBody: data, requestHeaders: headers);
-            Assert.AreEqual(response.StatusCode, HttpStatusCode.Created);
-        }
-
-        [Test]
-        public async void test_whitelabel_ips_get()
-        {
-            string queryParams = @"{
-  'ip': 'test_string', 
-  'limit': 1, 
-  'offset': 1
-}";
-            Dictionary<String, String> headers = new Dictionary<String, String>();
-            headers.Clear();
-            headers.Add("X-Mock", "200");
-            dynamic response = await sg.client.whitelabel.ips.get(queryParams: queryParams, requestHeaders: headers);
-            Assert.AreEqual(response.StatusCode, HttpStatusCode.OK);
-        }
-
-        [Test]
-        public async void test_whitelabel_ips__id__get()
-        {
-            var id = "test_url_param";
-            Dictionary<String, String> headers = new Dictionary<String, String>();
-            headers.Clear();
-            headers.Add("X-Mock", "200");
-            dynamic response = await sg.client.whitelabel.ips._(id).get(requestHeaders: headers);
-            Assert.AreEqual(response.StatusCode, HttpStatusCode.OK);
-        }
-
-        [Test]
-        public async void test_whitelabel_ips__id__delete()
-        {
-            var id = "test_url_param";
-            Dictionary<String, String> headers = new Dictionary<String, String>();
-            headers.Clear();
-            headers.Add("X-Mock", "204");
-            dynamic response = await sg.client.whitelabel.ips._(id).delete(requestHeaders: headers);
-            Assert.AreEqual(response.StatusCode, HttpStatusCode.NoContent);
-        }
-
-        [Test]
-        public async void test_whitelabel_ips__id__validate_post()
-        {
-            var id = "test_url_param";
-            Dictionary<String, String> headers = new Dictionary<String, String>();
-            headers.Clear();
-            headers.Add("X-Mock", "200");
-            dynamic response = await sg.client.whitelabel.ips._(id).validate.post(requestHeaders: headers);
-            Assert.AreEqual(response.StatusCode, HttpStatusCode.OK);
-        }
-
-        [Test]
-        public async void test_whitelabel_links_post()
-        {
-            string data = @"{
-  'default': true, 
-  'domain': 'example.com', 
-  'subdomain': 'mail'
-}";
-            Object json = JsonConvert.DeserializeObject<Object>(data);
-            data = json.ToString();
-            string queryParams = @"{
-  'limit': 1, 
-  'offset': 1
-}";
-            Dictionary<String, String> headers = new Dictionary<String, String>();
-            headers.Clear();
-            headers.Add("X-Mock", "201");
-            dynamic response = await sg.client.whitelabel.links.post(requestBody: data, queryParams: queryParams, requestHeaders: headers);
-            Assert.AreEqual(response.StatusCode, HttpStatusCode.Created);
-        }
-
-        [Test]
-        public async void test_whitelabel_links_get()
-        {
-            string queryParams = @"{
-  'limit': 1
-}";
-            Dictionary<String, String> headers = new Dictionary<String, String>();
-            headers.Clear();
-            headers.Add("X-Mock", "200");
-            dynamic response = await sg.client.whitelabel.links.get(queryParams: queryParams, requestHeaders: headers);
-            Assert.AreEqual(response.StatusCode, HttpStatusCode.OK);
-        }
-
-        [Test]
-        public async void test_whitelabel_links_default_get()
-        {
-            string queryParams = @"{
-  'domain': 'test_string'
-}";
-            Dictionary<String, String> headers = new Dictionary<String, String>();
-            headers.Clear();
-            headers.Add("X-Mock", "200");
-            dynamic response = await sg.client.whitelabel.links._("default").get(queryParams: queryParams, requestHeaders: headers);
-            Assert.AreEqual(response.StatusCode, HttpStatusCode.OK);
-        }
-
-        [Test]
-        public async void test_whitelabel_links_subuser_get()
-        {
-            string queryParams = @"{
-  'username': 'test_string'
-}";
-            Dictionary<String, String> headers = new Dictionary<String, String>();
-            headers.Clear();
-            headers.Add("X-Mock", "200");
-            dynamic response = await sg.client.whitelabel.links.subuser.get(queryParams: queryParams, requestHeaders: headers);
-            Assert.AreEqual(response.StatusCode, HttpStatusCode.OK);
-        }
-
-        [Test]
-        public async void test_whitelabel_links_subuser_delete()
-        {
-            string queryParams = @"{
-  'username': 'test_string'
-}";
-            Dictionary<String, String> headers = new Dictionary<String, String>();
-            headers.Clear();
-            headers.Add("X-Mock", "204");
-            dynamic response = await sg.client.whitelabel.links.subuser.delete(queryParams: queryParams, requestHeaders: headers);
-            Assert.AreEqual(response.StatusCode, HttpStatusCode.NoContent);
-        }
-
-        [Test]
-        public async void test_whitelabel_links__id__patch()
-        {
-            string data = @"{
-  'default': true
-}";
-            Object json = JsonConvert.DeserializeObject<Object>(data);
-            data = json.ToString();
-            var id = "test_url_param";
-            Dictionary<String, String> headers = new Dictionary<String, String>();
-            headers.Clear();
-            headers.Add("X-Mock", "200");
-            dynamic response = await sg.client.whitelabel.links._(id).patch(requestBody: data, requestHeaders: headers);
-            Assert.AreEqual(response.StatusCode, HttpStatusCode.OK);
-        }
-
-        [Test]
-        public async void test_whitelabel_links__id__get()
-        {
-            var id = "test_url_param";
-            Dictionary<String, String> headers = new Dictionary<String, String>();
-            headers.Clear();
-            headers.Add("X-Mock", "200");
-            dynamic response = await sg.client.whitelabel.links._(id).get(requestHeaders: headers);
-            Assert.AreEqual(response.StatusCode, HttpStatusCode.OK);
-        }
-
-        [Test]
-        public async void test_whitelabel_links__id__delete()
-        {
-            var id = "test_url_param";
-            Dictionary<String, String> headers = new Dictionary<String, String>();
-            headers.Clear();
-            headers.Add("X-Mock", "204");
-            dynamic response = await sg.client.whitelabel.links._(id).delete(requestHeaders: headers);
-            Assert.AreEqual(response.StatusCode, HttpStatusCode.NoContent);
-        }
-
-        [Test]
-        public async void test_whitelabel_links__id__validate_post()
-        {
-            var id = "test_url_param";
-            Dictionary<String, String> headers = new Dictionary<String, String>();
-            headers.Clear();
-            headers.Add("X-Mock", "200");
-            dynamic response = await sg.client.whitelabel.links._(id).validate.post(requestHeaders: headers);
-            Assert.AreEqual(response.StatusCode, HttpStatusCode.OK);
-        }
-
-        [Test]
-        public async void test_whitelabel_links__link_id__subuser_post()
-        {
-            string data = @"{
-  'username': 'jane@example.com'
-}";
-            Object json = JsonConvert.DeserializeObject<Object>(data);
-            data = json.ToString();
-            var link_id = "test_url_param";
-            Dictionary<String, String> headers = new Dictionary<String, String>();
-            headers.Clear();
-            headers.Add("X-Mock", "200");
-            dynamic response = await sg.client.whitelabel.links._(link_id).subuser.post(requestBody: data, requestHeaders: headers);
-            Assert.AreEqual(response.StatusCode, HttpStatusCode.OK);
-        }
-
-        [TestFixtureTearDown]
-        public void Dispose()
-        {
-            if (Environment.GetEnvironmentVariable("TRAVIS") != "true")
-            {
-                process.Kill();
-                Trace.WriteLine("Sutting Down Prism");
-            }
-        }
-
-    }
-}
->>>>>>> 52e690c8
+﻿using System;
+using NUnit.Framework;
+using SendGrid.Helpers.Mail;
+using System.Collections.Generic;
+using System.Net;
+using Newtonsoft.Json;
+using System.Diagnostics;
+
+namespace UnitTest
+{
+
+    [TestFixture]
+    public class UnitTests
+    {
+        static string _apiKey = Environment.GetEnvironmentVariable("SENDGRID_APIKEY");
+        static string host = "http://localhost:4010";
+        public dynamic sg = new SendGrid.SendGridAPIClient(_apiKey, host);
+        Process process = new Process();
+
+        [TestFixtureSetUp]
+        public void Init()
+        {
+            if (Environment.GetEnvironmentVariable("TRAVIS") != "true")
+            {
+                Trace.Listeners.Add(new TextWriterTraceListener(Console.Out));
+                Trace.WriteLine("Starting Prism (~20 seconds)");
+
+                ProcessStartInfo startInfo = new ProcessStartInfo();
+                startInfo.WindowStyle = ProcessWindowStyle.Hidden;
+                startInfo.FileName = "prism.exe";
+                startInfo.Arguments = "run -s https://raw.githubusercontent.com/sendgrid/sendgrid-oai/master/oai_stoplight.json";
+                process.StartInfo = startInfo;
+                process.Start();
+                System.Threading.Thread.Sleep(15000);
+            }
+            else
+            {
+                System.Threading.Thread.Sleep(15000);
+            }
+        }
+
+        // Base case for sending an email
+        [Test]
+        public void TestHelloEmail()
+        {
+            Mail mail = new Mail();
+
+            Email email = new Email();
+            email.Address = "test@example.com";
+            mail.From = email;
+
+            Personalization personalization = new Personalization();
+            email = new Email();
+            email.Address = "test@example.com";
+            personalization.AddTo(email);
+            mail.AddPersonalization(personalization);
+
+            mail.Subject = "Hello World from the SendGrid CSharp Library";
+
+            Content content = new Content();
+            content.Type = "text/plain";
+            content.Value = "Textual content";
+            mail.AddContent(content);
+            content = new Content();
+            content.Type = "text/html";
+            content.Value = "<html><body>HTML content</body></html>";
+            mail.AddContent(content);
+
+            String ret = mail.Get();
+            String final = JsonConvert.SerializeObject(JsonConvert.DeserializeObject(ret),
+                                Formatting.None,
+                                new JsonSerializerSettings { NullValueHandling = NullValueHandling.Ignore, DefaultValueHandling = DefaultValueHandling.Include });
+            Assert.AreEqual(final, "{\"from\":{\"email\":\"test@example.com\"},\"subject\":\"Hello World from the SendGrid CSharp Library\",\"personalizations\":[{\"to\":[{\"email\":\"test@example.com\"}]}],\"content\":[{\"type\":\"text/plain\",\"value\":\"Textual content\"},{\"type\":\"text/html\",\"value\":\"<html><body>HTML content</body></html>\"}]}");
+        }
+
+        // All paramaters available for sending an email
+        [Test]
+        public void TestKitchenSink()
+        {
+            Mail mail = new Mail();
+
+            Email email = new Email();
+            email.Name = "Example User";
+            email.Address = "test@example.com";
+            mail.From = email;
+
+            mail.Subject = "Hello World from the SendGrid CSharp Library";
+
+            Personalization personalization = new Personalization();
+            email = new Email();
+            email.Name = "Example User";
+            email.Address = "test@example.com";
+            personalization.AddTo(email);
+            email = new Email();
+            email.Name = "Example User";
+            email.Address = "test@example.com";
+            personalization.AddCc(email);
+            email = new Email();
+            email.Name = "Example User";
+            email.Address = "test@example.com";
+            personalization.AddCc(email);
+            email = new Email();
+            email.Name = "Example User";
+            email.Address = "test@example.com";
+            personalization.AddBcc(email);
+            email = new Email();
+            email.Name = "Example User";
+            email.Address = "test@example.com";
+            personalization.AddBcc(email);
+            personalization.Subject = "Thank you for signing up, %name%";
+            personalization.AddHeader("X-Test", "True");
+            personalization.AddHeader("X-Mock", "True");
+            personalization.AddSubstitution("%name%", "Example User");
+            personalization.AddSubstitution("%city%", "Denver");
+            personalization.AddCustomArgs("marketing", "false");
+            personalization.AddCustomArgs("transactional", "true");
+            personalization.SendAt = 1461775051;
+            mail.AddPersonalization(personalization);
+
+            personalization = new Personalization();
+            email = new Email();
+            email.Name = "Example User";
+            email.Address = "test@example.com";
+            personalization.AddTo(email);
+            email = new Email();
+            email.Name = "Example User";
+            email.Address = "test@example.com";
+            personalization.AddCc(email);
+            email = new Email();
+            email.Name = "Example User";
+            email.Address = "test@example.com";
+            personalization.AddCc(email);
+            email = new Email();
+            email.Name = "Example User";
+            email.Address = "test@example.com";
+            personalization.AddBcc(email);
+            email = new Email();
+            email.Name = "Example User";
+            email.Address = "test@example.com";
+            personalization.AddBcc(email);
+            personalization.Subject = "Thank you for signing up, %name%";
+            personalization.AddHeader("X-Test", "True");
+            personalization.AddHeader("X-Mock", "True");
+            personalization.AddSubstitution("%name%", "Example User");
+            personalization.AddSubstitution("%city%", "Denver");
+            personalization.AddCustomArgs("marketing", "false");
+            personalization.AddCustomArgs("transactional", "true");
+            personalization.SendAt = 1461775051;
+            mail.AddPersonalization(personalization);
+
+            Content content = new Content();
+            content.Type = "text/plain";
+            content.Value = "Textual content";
+            mail.AddContent(content);
+            content = new Content();
+            content.Type = "text/html";
+            content.Value = "<html><body>HTML content</body></html>";
+            mail.AddContent(content);
+            content = new Content();
+            content.Type = "text/calendar";
+            content.Value = "Party Time!!";
+            mail.AddContent(content);
+
+            Attachment attachment = new Attachment();
+            attachment.Content = "TG9yZW0gaXBzdW0gZG9sb3Igc2l0IGFtZXQsIGNvbnNlY3RldHVyIGFkaXBpc2NpbmcgZWxpdC4gQ3JhcyBwdW12";
+            attachment.Type = "application/pdf";
+            attachment.Filename = "balance_001.pdf";
+            attachment.Disposition = "attachment";
+            attachment.ContentId = "Balance Sheet";
+            mail.AddAttachment(attachment);
+
+            attachment = new Attachment();
+            attachment.Content = "BwdW";
+            attachment.Type = "image/png";
+            attachment.Filename = "banner.png";
+            attachment.Disposition = "inline";
+            attachment.ContentId = "Banner";
+            mail.AddAttachment(attachment);
+
+            mail.TemplateId = "13b8f94f-bcae-4ec6-b752-70d6cb59f932";
+
+            mail.AddHeader("X-Day", "Monday");
+            mail.AddHeader("X-Month", "January");
+
+            mail.AddSection("%section1", "Substitution for Section 1 Tag");
+            mail.AddSection("%section2", "Substitution for Section 2 Tag");
+
+            mail.AddCategory("customer");
+            mail.AddCategory("vip");
+
+            mail.AddCustomArgs("campaign", "welcome");
+            mail.AddCustomArgs("sequence", "2");
+
+            ASM asm = new ASM();
+            asm.GroupId = 3;
+            List<int> groups_to_display = new List<int>()
+            {
+                1, 4, 5
+            };
+            asm.GroupsToDisplay = groups_to_display;
+            mail.Asm = asm;
+
+            mail.SendAt = 1461775051;
+
+            mail.SetIpPoolId = "23";
+
+            // This must be a valid [batch ID](https://sendgrid.com/docs/API_Reference/SMTP_API/scheduling_parameters.html)
+            // mail.BatchId = "some_batch_id";
+
+            MailSettings mailSettings = new MailSettings();
+            BCCSettings bccSettings = new BCCSettings();
+            bccSettings.Enable = true;
+            bccSettings.Email = "test@example.com";
+            mailSettings.BccSettings = bccSettings;
+            BypassListManagement bypassListManagement = new BypassListManagement();
+            bypassListManagement.Enable = true;
+            mailSettings.BypassListManagement = bypassListManagement;
+            FooterSettings footerSettings = new FooterSettings();
+            footerSettings.Enable = true;
+            footerSettings.Text = "Some Footer Text";
+            footerSettings.Html = "<bold>Some HTML Here</bold>";
+            mailSettings.FooterSettings = footerSettings;
+            SandboxMode sandboxMode = new SandboxMode();
+            sandboxMode.Enable = true;
+            mailSettings.SandboxMode = sandboxMode;
+            SpamCheck spamCheck = new SpamCheck();
+            spamCheck.Enable = true;
+            spamCheck.Threshold = 1;
+            spamCheck.PostToUrl = "https://gotchya.example.com";
+            mailSettings.SpamCheck = spamCheck;
+            mail.MailSettings = mailSettings;
+
+            TrackingSettings trackingSettings = new TrackingSettings();
+            ClickTracking clickTracking = new ClickTracking();
+            clickTracking.Enable = true;
+            clickTracking.EnableText = false;
+            trackingSettings.ClickTracking = clickTracking;
+            OpenTracking openTracking = new OpenTracking();
+            openTracking.Enable = true;
+            openTracking.SubstitutionTag = "Optional tag to replace with the open image in the body of the message";
+            trackingSettings.OpenTracking = openTracking;
+            SubscriptionTracking subscriptionTracking = new SubscriptionTracking();
+            subscriptionTracking.Enable = true;
+            subscriptionTracking.Text = "text to insert into the text/plain portion of the message";
+            subscriptionTracking.Html = "<bold>HTML to insert into the text/html portion of the message</bold>";
+            subscriptionTracking.SubstitutionTag = "text to insert into the text/plain portion of the message";
+            trackingSettings.SubscriptionTracking = subscriptionTracking;
+            Ganalytics ganalytics = new Ganalytics();
+            ganalytics.Enable = true;
+            ganalytics.UtmCampaign = "some campaign";
+            ganalytics.UtmContent = "some content";
+            ganalytics.UtmMedium = "some medium";
+            ganalytics.UtmSource = "some source";
+            ganalytics.UtmTerm = "some term";
+            trackingSettings.Ganalytics = ganalytics;
+            mail.TrackingSettings = trackingSettings;
+
+            email = new Email();
+            email.Address = "test@example.com";
+            mail.ReplyTo = email;
+
+            String ret = mail.Get();
+            String final = JsonConvert.SerializeObject(JsonConvert.DeserializeObject(ret),
+                                Formatting.None,
+                                new JsonSerializerSettings { NullValueHandling = NullValueHandling.Ignore, DefaultValueHandling = DefaultValueHandling.Include });
+            Assert.AreEqual(final, "{\"from\":{\"name\":\"Example User\",\"email\":\"test@example.com\"},\"subject\":\"Hello World from the SendGrid CSharp Library\",\"personalizations\":[{\"to\":[{\"name\":\"Example User\",\"email\":\"test@example.com\"}],\"cc\":[{\"name\":\"Example User\",\"email\":\"test@example.com\"},{\"name\":\"Example User\",\"email\":\"test@example.com\"}],\"bcc\":[{\"name\":\"Example User\",\"email\":\"test@example.com\"},{\"name\":\"Example User\",\"email\":\"test@example.com\"}],\"subject\":\"Thank you for signing up, %name%\",\"headers\":{\"X-Test\":\"True\",\"X-Mock\":\"True\"},\"substitutions\":{\"%name%\":\"Example User\",\"%city%\":\"Denver\"},\"custom_args\":{\"marketing\":\"false\",\"transactional\":\"true\"},\"send_at\":1461775051},{\"to\":[{\"name\":\"Example User\",\"email\":\"test@example.com\"}],\"cc\":[{\"name\":\"Example User\",\"email\":\"test@example.com\"},{\"name\":\"Example User\",\"email\":\"test@example.com\"}],\"bcc\":[{\"name\":\"Example User\",\"email\":\"test@example.com\"},{\"name\":\"Example User\",\"email\":\"test@example.com\"}],\"subject\":\"Thank you for signing up, %name%\",\"headers\":{\"X-Test\":\"True\",\"X-Mock\":\"True\"},\"substitutions\":{\"%name%\":\"Example User\",\"%city%\":\"Denver\"},\"custom_args\":{\"marketing\":\"false\",\"transactional\":\"true\"},\"send_at\":1461775051}],\"content\":[{\"type\":\"text/plain\",\"value\":\"Textual content\"},{\"type\":\"text/html\",\"value\":\"<html><body>HTML content</body></html>\"},{\"type\":\"text/calendar\",\"value\":\"Party Time!!\"}],\"attachments\":[{\"content\":\"TG9yZW0gaXBzdW0gZG9sb3Igc2l0IGFtZXQsIGNvbnNlY3RldHVyIGFkaXBpc2NpbmcgZWxpdC4gQ3JhcyBwdW12\",\"type\":\"application/pdf\",\"filename\":\"balance_001.pdf\",\"disposition\":\"attachment\",\"content_id\":\"Balance Sheet\"},{\"content\":\"BwdW\",\"type\":\"image/png\",\"filename\":\"banner.png\",\"disposition\":\"inline\",\"content_id\":\"Banner\"}],\"template_id\":\"13b8f94f-bcae-4ec6-b752-70d6cb59f932\",\"headers\":{\"X-Day\":\"Monday\",\"X-Month\":\"January\"},\"sections\":{\"%section1\":\"Substitution for Section 1 Tag\",\"%section2\":\"Substitution for Section 2 Tag\"},\"categories\":[\"customer\",\"vip\"],\"custom_args\":{\"campaign\":\"welcome\",\"sequence\":\"2\"},\"send_at\":1461775051,\"asm\":{\"group_id\":3,\"groups_to_display\":[1,4,5]},\"ip_pool_name\":\"23\",\"mail_settings\":{\"bcc\":{\"enable\":true,\"email\":\"test@example.com\"},\"bypass_list_management\":{\"enable\":true},\"footer\":{\"enable\":true,\"text\":\"Some Footer Text\",\"html\":\"<bold>Some HTML Here</bold>\"},\"sandbox_mode\":{\"enable\":true},\"spam_check\":{\"enable\":true,\"threshold\":1,\"post_to_url\":\"https://gotchya.example.com\"}},\"tracking_settings\":{\"click_tracking\":{\"enable\":true,\"enable_text\":false},\"open_tracking\":{\"enable\":true,\"substitution_tag\":\"Optional tag to replace with the open image in the body of the message\"},\"subscription_tracking\":{\"enable\":true,\"text\":\"text to insert into the text/plain portion of the message\",\"html\":\"<bold>HTML to insert into the text/html portion of the message</bold>\",\"substitution_tag\":\"text to insert into the text/plain portion of the message\"},\"ganalytics\":{\"enable\":true,\"utm_source\":\"some source\",\"utm_medium\":\"some medium\",\"utm_term\":\"some term\",\"utm_content\":\"some content\",\"utm_campaign\":\"some campaign\"}},\"reply_to\":{\"email\":\"test@example.com\"}}");
+        }
+
+        // All paramaters available for sending an email
+        [Test]
+        public void TestKitchenSinkInverse()
+        {
+            Mail mail = new Mail();
+
+            Email email = new Email();
+            email.Name = "Example User";
+            email.Address = "test@example.com";
+            mail.From = email;
+
+            mail.Subject = "Hello World from the SendGrid CSharp Library";
+
+            Personalization personalization = new Personalization();
+            email = new Email();
+            email.Name = "Example User";
+            email.Address = "test@example.com";
+            personalization.AddTo(email);
+            email = new Email();
+            email.Name = "Example User";
+            email.Address = "test@example.com";
+            personalization.AddCc(email);
+            email = new Email();
+            email.Name = "Example User";
+            email.Address = "test@example.com";
+            personalization.AddCc(email);
+            email = new Email();
+            email.Name = "Example User";
+            email.Address = "test@example.com";
+            personalization.AddBcc(email);
+            email = new Email();
+            email.Name = "Example User";
+            email.Address = "test@example.com";
+            personalization.AddBcc(email);
+            personalization.Subject = "Thank you for signing up, %name%";
+            personalization.AddHeader("X-Test", "True");
+            personalization.AddHeader("X-Mock", "True");
+            personalization.AddSubstitution("%name%", "Example User");
+            personalization.AddSubstitution("%city%", "Denver");
+            personalization.AddCustomArgs("marketing", "false");
+            personalization.AddCustomArgs("transactional", "true");
+            personalization.SendAt = 1461775051;
+            mail.AddPersonalization(personalization);
+
+            personalization = new Personalization();
+            email = new Email();
+            email.Name = "Example User";
+            email.Address = "test@example.com";
+            personalization.AddTo(email);
+            email = new Email();
+            email.Name = "Example User";
+            email.Address = "test@example.com";
+            personalization.AddCc(email);
+            email = new Email();
+            email.Name = "Example User";
+            email.Address = "test@example.com";
+            personalization.AddCc(email);
+            email = new Email();
+            email.Name = "Example User";
+            email.Address = "test@example.com";
+            personalization.AddBcc(email);
+            email = new Email();
+            email.Name = "Example User";
+            email.Address = "test@example.com";
+            personalization.AddBcc(email);
+            personalization.Subject = "Thank you for signing up, %name%";
+            personalization.AddHeader("X-Test", "True");
+            personalization.AddHeader("X-Mock", "True");
+            personalization.AddSubstitution("%name%", "Example User");
+            personalization.AddSubstitution("%city%", "Denver");
+            personalization.AddCustomArgs("marketing", "false");
+            personalization.AddCustomArgs("transactional", "true");
+            personalization.SendAt = 1461775051;
+            mail.AddPersonalization(personalization);
+
+            Content content = new Content();
+            content.Type = "text/plain";
+            content.Value = "Textual content";
+            mail.AddContent(content);
+            content = new Content();
+            content.Type = "text/html";
+            content.Value = "<html><body>HTML content</body></html>";
+            mail.AddContent(content);
+            content = new Content();
+            content.Type = "text/calendar";
+            content.Value = "Party Time!!";
+            mail.AddContent(content);
+
+            Attachment attachment = new Attachment();
+            attachment.Content = "TG9yZW0gaXBzdW0gZG9sb3Igc2l0IGFtZXQsIGNvbnNlY3RldHVyIGFkaXBpc2NpbmcgZWxpdC4gQ3JhcyBwdW12";
+            attachment.Type = "application/pdf";
+            attachment.Filename = "balance_001.pdf";
+            attachment.Disposition = "attachment";
+            attachment.ContentId = "Balance Sheet";
+            mail.AddAttachment(attachment);
+
+            attachment = new Attachment();
+            attachment.Content = "BwdW";
+            attachment.Type = "image/png";
+            attachment.Filename = "banner.png";
+            attachment.Disposition = "inline";
+            attachment.ContentId = "Banner";
+            mail.AddAttachment(attachment);
+
+            mail.TemplateId = "13b8f94f-bcae-4ec6-b752-70d6cb59f932";
+
+            mail.AddHeader("X-Day", "Monday");
+            mail.AddHeader("X-Month", "January");
+
+            mail.AddSection("%section1", "Substitution for Section 1 Tag");
+            mail.AddSection("%section2", "Substitution for Section 2 Tag");
+
+            mail.AddCategory("customer");
+            mail.AddCategory("vip");
+
+            mail.AddCustomArgs("campaign", "welcome");
+            mail.AddCustomArgs("sequence", "2");
+
+            ASM asm = new ASM();
+            asm.GroupId = 3;
+            List<int> groups_to_display = new List<int>()
+            {
+                1, 4, 5
+            };
+            asm.GroupsToDisplay = groups_to_display;
+            mail.Asm = asm;
+
+            mail.SendAt = 1461775051;
+
+            mail.SetIpPoolId = "23";
+
+            // This must be a valid [batch ID](https://sendgrid.com/docs/API_Reference/SMTP_API/scheduling_parameters.html)
+            // mail.BatchId = "some_batch_id";
+
+            MailSettings mailSettings = new MailSettings();
+            BCCSettings bccSettings = new BCCSettings();
+            bccSettings.Enable = false;
+            mailSettings.BccSettings = bccSettings;
+            BypassListManagement bypassListManagement = new BypassListManagement();
+            bypassListManagement.Enable = false;
+            mailSettings.BypassListManagement = bypassListManagement;
+            FooterSettings footerSettings = new FooterSettings();
+            footerSettings.Enable = false;
+            mailSettings.FooterSettings = footerSettings;
+            SandboxMode sandboxMode = new SandboxMode();
+            sandboxMode.Enable = false;
+            mailSettings.SandboxMode = sandboxMode;
+            SpamCheck spamCheck = new SpamCheck();
+            spamCheck.Enable = false;
+            mailSettings.SpamCheck = spamCheck;
+            mail.MailSettings = mailSettings;
+
+            TrackingSettings trackingSettings = new TrackingSettings();
+            ClickTracking clickTracking = new ClickTracking();
+            clickTracking.Enable = false;
+            trackingSettings.ClickTracking = clickTracking;
+            OpenTracking openTracking = new OpenTracking();
+            openTracking.Enable = false;
+            trackingSettings.OpenTracking = openTracking;
+            SubscriptionTracking subscriptionTracking = new SubscriptionTracking();
+            subscriptionTracking.Enable = false;
+            trackingSettings.SubscriptionTracking = subscriptionTracking;
+            Ganalytics ganalytics = new Ganalytics();
+            ganalytics.Enable = false;
+            trackingSettings.Ganalytics = ganalytics;
+            mail.TrackingSettings = trackingSettings;
+
+            email = new Email();
+            email.Address = "test@example.com";
+            mail.ReplyTo = email;
+
+            String ret = mail.Get();
+            String final = JsonConvert.SerializeObject(JsonConvert.DeserializeObject(ret),
+                                Formatting.None,
+                                new JsonSerializerSettings { NullValueHandling = NullValueHandling.Ignore, DefaultValueHandling = DefaultValueHandling.Ignore });
+            Assert.AreEqual(final, "{\"from\":{\"name\":\"Example User\",\"email\":\"test@example.com\"},\"subject\":\"Hello World from the SendGrid CSharp Library\",\"personalizations\":[{\"to\":[{\"name\":\"Example User\",\"email\":\"test@example.com\"}],\"cc\":[{\"name\":\"Example User\",\"email\":\"test@example.com\"},{\"name\":\"Example User\",\"email\":\"test@example.com\"}],\"bcc\":[{\"name\":\"Example User\",\"email\":\"test@example.com\"},{\"name\":\"Example User\",\"email\":\"test@example.com\"}],\"subject\":\"Thank you for signing up, %name%\",\"headers\":{\"X-Test\":\"True\",\"X-Mock\":\"True\"},\"substitutions\":{\"%name%\":\"Example User\",\"%city%\":\"Denver\"},\"custom_args\":{\"marketing\":\"false\",\"transactional\":\"true\"},\"send_at\":1461775051},{\"to\":[{\"name\":\"Example User\",\"email\":\"test@example.com\"}],\"cc\":[{\"name\":\"Example User\",\"email\":\"test@example.com\"},{\"name\":\"Example User\",\"email\":\"test@example.com\"}],\"bcc\":[{\"name\":\"Example User\",\"email\":\"test@example.com\"},{\"name\":\"Example User\",\"email\":\"test@example.com\"}],\"subject\":\"Thank you for signing up, %name%\",\"headers\":{\"X-Test\":\"True\",\"X-Mock\":\"True\"},\"substitutions\":{\"%name%\":\"Example User\",\"%city%\":\"Denver\"},\"custom_args\":{\"marketing\":\"false\",\"transactional\":\"true\"},\"send_at\":1461775051}],\"content\":[{\"type\":\"text/plain\",\"value\":\"Textual content\"},{\"type\":\"text/html\",\"value\":\"<html><body>HTML content</body></html>\"},{\"type\":\"text/calendar\",\"value\":\"Party Time!!\"}],\"attachments\":[{\"content\":\"TG9yZW0gaXBzdW0gZG9sb3Igc2l0IGFtZXQsIGNvbnNlY3RldHVyIGFkaXBpc2NpbmcgZWxpdC4gQ3JhcyBwdW12\",\"type\":\"application/pdf\",\"filename\":\"balance_001.pdf\",\"disposition\":\"attachment\",\"content_id\":\"Balance Sheet\"},{\"content\":\"BwdW\",\"type\":\"image/png\",\"filename\":\"banner.png\",\"disposition\":\"inline\",\"content_id\":\"Banner\"}],\"template_id\":\"13b8f94f-bcae-4ec6-b752-70d6cb59f932\",\"headers\":{\"X-Day\":\"Monday\",\"X-Month\":\"January\"},\"sections\":{\"%section1\":\"Substitution for Section 1 Tag\",\"%section2\":\"Substitution for Section 2 Tag\"},\"categories\":[\"customer\",\"vip\"],\"custom_args\":{\"campaign\":\"welcome\",\"sequence\":\"2\"},\"send_at\":1461775051,\"asm\":{\"group_id\":3,\"groups_to_display\":[1,4,5]},\"ip_pool_name\":\"23\",\"mail_settings\":{\"bcc\":{\"enable\":false},\"bypass_list_management\":{\"enable\":false},\"footer\":{\"enable\":false},\"sandbox_mode\":{\"enable\":false},\"spam_check\":{\"enable\":false}},\"tracking_settings\":{\"click_tracking\":{\"enable\":false},\"open_tracking\":{\"enable\":false},\"subscription_tracking\":{\"enable\":false},\"ganalytics\":{\"enable\":false}},\"reply_to\":{\"email\":\"test@example.com\"}}");
+        }
+
+        [Test]
+        public async void test_access_settings_activity_get()
+        {
+            string queryParams = @"{
+  'limit': 1
+}";
+            Dictionary<String, String> headers = new Dictionary<String, String>();
+            headers.Clear();
+            headers.Add("X-Mock", "200");
+            dynamic response = await sg.client.access_settings.activity.get(queryParams: queryParams, requestHeaders: headers);
+            Assert.AreEqual(response.StatusCode, HttpStatusCode.OK);
+        }
+
+        [Test]
+        public async void test_access_settings_whitelist_post()
+        {
+            string data = @"{
+  'ips': [
+    {
+      'ip': '192.168.1.1'
+    }, 
+    {
+      'ip': '192.*.*.*'
+    }, 
+    {
+      'ip': '192.168.1.3/32'
+    }
+  ]
+}";
+            Object json = JsonConvert.DeserializeObject<Object>(data);
+            data = json.ToString();
+            Dictionary<String, String> headers = new Dictionary<String, String>();
+            headers.Clear();
+            headers.Add("X-Mock", "201");
+            dynamic response = await sg.client.access_settings.whitelist.post(requestBody: data, requestHeaders: headers);
+            Assert.AreEqual(response.StatusCode, HttpStatusCode.Created);
+        }
+
+        [Test]
+        public async void test_access_settings_whitelist_get()
+        {
+            Dictionary<String, String> headers = new Dictionary<String, String>();
+            headers.Clear();
+            headers.Add("X-Mock", "200");
+            dynamic response = await sg.client.access_settings.whitelist.get(requestHeaders: headers);
+            Assert.AreEqual(response.StatusCode, HttpStatusCode.OK);
+        }
+
+        [Test]
+        public async void test_access_settings_whitelist_delete()
+        {
+            string data = @"{
+  'ids': [
+    1, 
+    2, 
+    3
+  ]
+}";
+            Object json = JsonConvert.DeserializeObject<Object>(data);
+            data = json.ToString();
+            Dictionary<String, String> headers = new Dictionary<String, String>();
+            headers.Clear();
+            headers.Add("X-Mock", "204");
+            dynamic response = await sg.client.access_settings.whitelist.delete(requestBody: data, requestHeaders: headers);
+            Assert.AreEqual(response.StatusCode, HttpStatusCode.NoContent);
+        }
+
+        [Test]
+        public async void test_access_settings_whitelist__rule_id__get()
+        {
+            var rule_id = "test_url_param";
+            Dictionary<String, String> headers = new Dictionary<String, String>();
+            headers.Clear();
+            headers.Add("X-Mock", "200");
+            dynamic response = await sg.client.access_settings.whitelist._(rule_id).get(requestHeaders: headers);
+            Assert.AreEqual(response.StatusCode, HttpStatusCode.OK);
+        }
+
+        [Test]
+        public async void test_access_settings_whitelist__rule_id__delete()
+        {
+            var rule_id = "test_url_param";
+            Dictionary<String, String> headers = new Dictionary<String, String>();
+            headers.Clear();
+            headers.Add("X-Mock", "204");
+            dynamic response = await sg.client.access_settings.whitelist._(rule_id).delete(requestHeaders: headers);
+            Assert.AreEqual(response.StatusCode, HttpStatusCode.NoContent);
+        }
+
+        [Test]
+        public async void test_alerts_post()
+        {
+            string data = @"{
+  'email_to': 'example@example.com', 
+  'frequency': 'daily', 
+  'type': 'stats_notification'
+}";
+            Object json = JsonConvert.DeserializeObject<Object>(data);
+            data = json.ToString();
+            Dictionary<String, String> headers = new Dictionary<String, String>();
+            headers.Clear();
+            headers.Add("X-Mock", "201");
+            dynamic response = await sg.client.alerts.post(requestBody: data, requestHeaders: headers);
+            Assert.AreEqual(response.StatusCode, HttpStatusCode.Created);
+        }
+
+        [Test]
+        public async void test_alerts_get()
+        {
+            Dictionary<String, String> headers = new Dictionary<String, String>();
+            headers.Clear();
+            headers.Add("X-Mock", "200");
+            dynamic response = await sg.client.alerts.get(requestHeaders: headers);
+            Assert.AreEqual(response.StatusCode, HttpStatusCode.OK);
+        }
+
+        [Test]
+        public async void test_alerts__alert_id__patch()
+        {
+            string data = @"{
+  'email_to': 'example@example.com'
+}";
+            Object json = JsonConvert.DeserializeObject<Object>(data);
+            data = json.ToString();
+            var alert_id = "test_url_param";
+            Dictionary<String, String> headers = new Dictionary<String, String>();
+            headers.Clear();
+            headers.Add("X-Mock", "200");
+            dynamic response = await sg.client.alerts._(alert_id).patch(requestBody: data, requestHeaders: headers);
+            Assert.AreEqual(response.StatusCode, HttpStatusCode.OK);
+        }
+
+        [Test]
+        public async void test_alerts__alert_id__get()
+        {
+            var alert_id = "test_url_param";
+            Dictionary<String, String> headers = new Dictionary<String, String>();
+            headers.Clear();
+            headers.Add("X-Mock", "200");
+            dynamic response = await sg.client.alerts._(alert_id).get(requestHeaders: headers);
+            Assert.AreEqual(response.StatusCode, HttpStatusCode.OK);
+        }
+
+        [Test]
+        public async void test_alerts__alert_id__delete()
+        {
+            var alert_id = "test_url_param";
+            Dictionary<String, String> headers = new Dictionary<String, String>();
+            headers.Clear();
+            headers.Add("X-Mock", "204");
+            dynamic response = await sg.client.alerts._(alert_id).delete(requestHeaders: headers);
+            Assert.AreEqual(response.StatusCode, HttpStatusCode.NoContent);
+        }
+
+        [Test]
+        public async void test_api_keys_post()
+        {
+            string data = @"{
+  'name': 'My API Key', 
+  'sample': 'data', 
+  'scopes': [
+    'mail.send', 
+    'alerts.create', 
+    'alerts.read'
+  ]
+}";
+            Object json = JsonConvert.DeserializeObject<Object>(data);
+            data = json.ToString();
+            Dictionary<String, String> headers = new Dictionary<String, String>();
+            headers.Clear();
+            headers.Add("X-Mock", "201");
+            dynamic response = await sg.client.api_keys.post(requestBody: data, requestHeaders: headers);
+            Assert.AreEqual(response.StatusCode, HttpStatusCode.Created);
+        }
+
+        [Test]
+        public async void test_api_keys_get()
+        {
+            string queryParams = @"{
+  'limit': 1
+}";
+            Dictionary<String, String> headers = new Dictionary<String, String>();
+            headers.Clear();
+            headers.Add("X-Mock", "200");
+            dynamic response = await sg.client.api_keys.get(queryParams: queryParams, requestHeaders: headers);
+            Assert.AreEqual(response.StatusCode, HttpStatusCode.OK);
+        }
+
+        [Test]
+        public async void test_api_keys__api_key_id__put()
+        {
+            string data = @"{
+  'name': 'A New Hope', 
+  'scopes': [
+    'user.profile.read', 
+    'user.profile.update'
+  ]
+}";
+            Object json = JsonConvert.DeserializeObject<Object>(data);
+            data = json.ToString();
+            var api_key_id = "test_url_param";
+            Dictionary<String, String> headers = new Dictionary<String, String>();
+            headers.Clear();
+            headers.Add("X-Mock", "200");
+            dynamic response = await sg.client.api_keys._(api_key_id).put(requestBody: data, requestHeaders: headers);
+            Assert.AreEqual(response.StatusCode, HttpStatusCode.OK);
+        }
+
+        [Test]
+        public async void test_api_keys__api_key_id__patch()
+        {
+            string data = @"{
+  'name': 'A New Hope'
+}";
+            Object json = JsonConvert.DeserializeObject<Object>(data);
+            data = json.ToString();
+            var api_key_id = "test_url_param";
+            Dictionary<String, String> headers = new Dictionary<String, String>();
+            headers.Clear();
+            headers.Add("X-Mock", "200");
+            dynamic response = await sg.client.api_keys._(api_key_id).patch(requestBody: data, requestHeaders: headers);
+            Assert.AreEqual(response.StatusCode, HttpStatusCode.OK);
+        }
+
+        [Test]
+        public async void test_api_keys__api_key_id__get()
+        {
+            var api_key_id = "test_url_param";
+            Dictionary<String, String> headers = new Dictionary<String, String>();
+            headers.Clear();
+            headers.Add("X-Mock", "200");
+            dynamic response = await sg.client.api_keys._(api_key_id).get(requestHeaders: headers);
+            Assert.AreEqual(response.StatusCode, HttpStatusCode.OK);
+        }
+
+        [Test]
+        public async void test_api_keys__api_key_id__delete()
+        {
+            var api_key_id = "test_url_param";
+            Dictionary<String, String> headers = new Dictionary<String, String>();
+            headers.Clear();
+            headers.Add("X-Mock", "204");
+            dynamic response = await sg.client.api_keys._(api_key_id).delete(requestHeaders: headers);
+            Assert.AreEqual(response.StatusCode, HttpStatusCode.NoContent);
+        }
+
+        [Test]
+        public async void test_asm_groups_post()
+        {
+            string data = @"{
+  'description': 'Suggestions for products our users might like.', 
+  'is_default': true, 
+  'name': 'Product Suggestions'
+}";
+            Object json = JsonConvert.DeserializeObject<Object>(data);
+            data = json.ToString();
+            Dictionary<String, String> headers = new Dictionary<String, String>();
+            headers.Clear();
+            headers.Add("X-Mock", "201");
+            dynamic response = await sg.client.asm.groups.post(requestBody: data, requestHeaders: headers);
+            Assert.AreEqual(response.StatusCode, HttpStatusCode.Created);
+        }
+
+        [Test]
+        public async void test_asm_groups_get()
+        {
+            string queryParams = @"{
+  'id': 1
+}";
+            Dictionary<String, String> headers = new Dictionary<String, String>();
+            headers.Clear();
+            headers.Add("X-Mock", "200");
+            dynamic response = await sg.client.asm.groups.get(queryParams: queryParams, requestHeaders: headers);
+            Assert.AreEqual(response.StatusCode, HttpStatusCode.OK);
+        }
+
+        [Test]
+        public async void test_asm_groups__group_id__patch()
+        {
+            string data = @"{
+  'description': 'Suggestions for items our users might like.', 
+  'id': 103, 
+  'name': 'Item Suggestions'
+}";
+            Object json = JsonConvert.DeserializeObject<Object>(data);
+            data = json.ToString();
+            var group_id = "test_url_param";
+            Dictionary<String, String> headers = new Dictionary<String, String>();
+            headers.Clear();
+            headers.Add("X-Mock", "201");
+            dynamic response = await sg.client.asm.groups._(group_id).patch(requestBody: data, requestHeaders: headers);
+            Assert.AreEqual(response.StatusCode, HttpStatusCode.Created);
+        }
+
+        [Test]
+        public async void test_asm_groups__group_id__get()
+        {
+            var group_id = "test_url_param";
+            Dictionary<String, String> headers = new Dictionary<String, String>();
+            headers.Clear();
+            headers.Add("X-Mock", "200");
+            dynamic response = await sg.client.asm.groups._(group_id).get(requestHeaders: headers);
+            Assert.AreEqual(response.StatusCode, HttpStatusCode.OK);
+        }
+
+        [Test]
+        public async void test_asm_groups__group_id__delete()
+        {
+            var group_id = "test_url_param";
+            Dictionary<String, String> headers = new Dictionary<String, String>();
+            headers.Clear();
+            headers.Add("X-Mock", "204");
+            dynamic response = await sg.client.asm.groups._(group_id).delete(requestHeaders: headers);
+            Assert.AreEqual(response.StatusCode, HttpStatusCode.NoContent);
+        }
+
+        [Test]
+        public async void test_asm_groups__group_id__suppressions_post()
+        {
+            string data = @"{
+  'recipient_emails': [
+    'test1@example.com', 
+    'test2@example.com'
+  ]
+}";
+            Object json = JsonConvert.DeserializeObject<Object>(data);
+            data = json.ToString();
+            var group_id = "test_url_param";
+            Dictionary<String, String> headers = new Dictionary<String, String>();
+            headers.Clear();
+            headers.Add("X-Mock", "201");
+            dynamic response = await sg.client.asm.groups._(group_id).suppressions.post(requestBody: data, requestHeaders: headers);
+            Assert.AreEqual(response.StatusCode, HttpStatusCode.Created);
+        }
+
+        [Test]
+        public async void test_asm_groups__group_id__suppressions_get()
+        {
+            var group_id = "test_url_param";
+            Dictionary<String, String> headers = new Dictionary<String, String>();
+            headers.Clear();
+            headers.Add("X-Mock", "200");
+            dynamic response = await sg.client.asm.groups._(group_id).suppressions.get(requestHeaders: headers);
+            Assert.AreEqual(response.StatusCode, HttpStatusCode.OK);
+        }
+
+        [Test]
+        public async void test_asm_groups__group_id__suppressions_search_post()
+        {
+            string data = @"{
+  'recipient_emails': [
+    'exists1@example.com', 
+    'exists2@example.com', 
+    'doesnotexists@example.com'
+  ]
+}";
+            Object json = JsonConvert.DeserializeObject<Object>(data);
+            data = json.ToString();
+            var group_id = "test_url_param";
+            Dictionary<String, String> headers = new Dictionary<String, String>();
+            headers.Clear();
+            headers.Add("X-Mock", "200");
+            dynamic response = await sg.client.asm.groups._(group_id).suppressions.search.post(requestBody: data, requestHeaders: headers);
+            Assert.AreEqual(response.StatusCode, HttpStatusCode.OK);
+        }
+
+        [Test]
+        public async void test_asm_groups__group_id__suppressions__email__delete()
+        {
+            var group_id = "test_url_param";
+            var email = "test_url_param";
+            Dictionary<String, String> headers = new Dictionary<String, String>();
+            headers.Clear();
+            headers.Add("X-Mock", "204");
+            dynamic response = await sg.client.asm.groups._(group_id).suppressions._(email).delete(requestHeaders: headers);
+            Assert.AreEqual(response.StatusCode, HttpStatusCode.NoContent);
+        }
+
+        [Test]
+        public async void test_asm_suppressions_get()
+        {
+            Dictionary<String, String> headers = new Dictionary<String, String>();
+            headers.Clear();
+            headers.Add("X-Mock", "200");
+            dynamic response = await sg.client.asm.suppressions.get(requestHeaders: headers);
+            Assert.AreEqual(response.StatusCode, HttpStatusCode.OK);
+        }
+
+        [Test]
+        public async void test_asm_suppressions_global_post()
+        {
+            string data = @"{
+  'recipient_emails': [
+    'test1@example.com', 
+    'test2@example.com'
+  ]
+}";
+            Object json = JsonConvert.DeserializeObject<Object>(data);
+            data = json.ToString();
+            Dictionary<String, String> headers = new Dictionary<String, String>();
+            headers.Clear();
+            headers.Add("X-Mock", "201");
+            dynamic response = await sg.client.asm.suppressions.global.post(requestBody: data, requestHeaders: headers);
+            Assert.AreEqual(response.StatusCode, HttpStatusCode.Created);
+        }
+
+        [Test]
+        public async void test_asm_suppressions_global__email__get()
+        {
+            var email = "test_url_param";
+            Dictionary<String, String> headers = new Dictionary<String, String>();
+            headers.Clear();
+            headers.Add("X-Mock", "200");
+            dynamic response = await sg.client.asm.suppressions.global._(email).get(requestHeaders: headers);
+            Assert.AreEqual(response.StatusCode, HttpStatusCode.OK);
+        }
+
+        [Test]
+        public async void test_asm_suppressions_global__email__delete()
+        {
+            var email = "test_url_param";
+            Dictionary<String, String> headers = new Dictionary<String, String>();
+            headers.Clear();
+            headers.Add("X-Mock", "204");
+            dynamic response = await sg.client.asm.suppressions.global._(email).delete(requestHeaders: headers);
+            Assert.AreEqual(response.StatusCode, HttpStatusCode.NoContent);
+        }
+
+        [Test]
+        public async void test_asm_suppressions__email__get()
+        {
+            var email = "test_url_param";
+            Dictionary<String, String> headers = new Dictionary<String, String>();
+            headers.Clear();
+            headers.Add("X-Mock", "200");
+            dynamic response = await sg.client.asm.suppressions._(email).get(requestHeaders: headers);
+            Assert.AreEqual(response.StatusCode, HttpStatusCode.OK);
+        }
+
+        [Test]
+        public async void test_browsers_stats_get()
+        {
+            string queryParams = @"{
+  'aggregated_by': 'day', 
+  'browsers': 'test_string', 
+  'end_date': '2016-04-01', 
+  'limit': 'test_string', 
+  'offset': 'test_string', 
+  'start_date': '2016-01-01'
+}";
+            Dictionary<String, String> headers = new Dictionary<String, String>();
+            headers.Clear();
+            headers.Add("X-Mock", "200");
+            dynamic response = await sg.client.browsers.stats.get(queryParams: queryParams, requestHeaders: headers);
+            Assert.AreEqual(response.StatusCode, HttpStatusCode.OK);
+        }
+
+        [Test]
+        public async void test_campaigns_post()
+        {
+            string data = @"{
+  'categories': [
+    'spring line'
+  ], 
+  'custom_unsubscribe_url': '', 
+  'html_content': '<html><head><title></title></head><body><p>Check out our spring line!</p></body></html>', 
+  'ip_pool': 'marketing', 
+  'list_ids': [
+    110, 
+    124
+  ], 
+  'plain_content': 'Check out our spring line!', 
+  'segment_ids': [
+    110
+  ], 
+  'sender_id': 124451, 
+  'subject': 'New Products for Spring!', 
+  'suppression_group_id': 42, 
+  'title': 'March Newsletter'
+}";
+            Object json = JsonConvert.DeserializeObject<Object>(data);
+            data = json.ToString();
+            Dictionary<String, String> headers = new Dictionary<String, String>();
+            headers.Clear();
+            headers.Add("X-Mock", "201");
+            dynamic response = await sg.client.campaigns.post(requestBody: data, requestHeaders: headers);
+            Assert.AreEqual(response.StatusCode, HttpStatusCode.Created);
+        }
+
+        [Test]
+        public async void test_campaigns_get()
+        {
+            string queryParams = @"{
+  'limit': 1, 
+  'offset': 1
+}";
+            Dictionary<String, String> headers = new Dictionary<String, String>();
+            headers.Clear();
+            headers.Add("X-Mock", "200");
+            dynamic response = await sg.client.campaigns.get(queryParams: queryParams, requestHeaders: headers);
+            Assert.AreEqual(response.StatusCode, HttpStatusCode.OK);
+        }
+
+        [Test]
+        public async void test_campaigns__campaign_id__patch()
+        {
+            string data = @"{
+  'categories': [
+    'summer line'
+  ], 
+  'html_content': '<html><head><title></title></head><body><p>Check out our summer line!</p></body></html>', 
+  'plain_content': 'Check out our summer line!', 
+  'subject': 'New Products for Summer!', 
+  'title': 'May Newsletter'
+}";
+            Object json = JsonConvert.DeserializeObject<Object>(data);
+            data = json.ToString();
+            var campaign_id = "test_url_param";
+            Dictionary<String, String> headers = new Dictionary<String, String>();
+            headers.Clear();
+            headers.Add("X-Mock", "200");
+            dynamic response = await sg.client.campaigns._(campaign_id).patch(requestBody: data, requestHeaders: headers);
+            Assert.AreEqual(response.StatusCode, HttpStatusCode.OK);
+        }
+
+        [Test]
+        public async void test_campaigns__campaign_id__get()
+        {
+            var campaign_id = "test_url_param";
+            Dictionary<String, String> headers = new Dictionary<String, String>();
+            headers.Clear();
+            headers.Add("X-Mock", "200");
+            dynamic response = await sg.client.campaigns._(campaign_id).get(requestHeaders: headers);
+            Assert.AreEqual(response.StatusCode, HttpStatusCode.OK);
+        }
+
+        [Test]
+        public async void test_campaigns__campaign_id__delete()
+        {
+            var campaign_id = "test_url_param";
+            Dictionary<String, String> headers = new Dictionary<String, String>();
+            headers.Clear();
+            headers.Add("X-Mock", "204");
+            dynamic response = await sg.client.campaigns._(campaign_id).delete(requestHeaders: headers);
+            Assert.AreEqual(response.StatusCode, HttpStatusCode.NoContent);
+        }
+
+        [Test]
+        public async void test_campaigns__campaign_id__schedules_patch()
+        {
+            string data = @"{
+  'send_at': 1489451436
+}";
+            Object json = JsonConvert.DeserializeObject<Object>(data);
+            data = json.ToString();
+            var campaign_id = "test_url_param";
+            Dictionary<String, String> headers = new Dictionary<String, String>();
+            headers.Clear();
+            headers.Add("X-Mock", "200");
+            dynamic response = await sg.client.campaigns._(campaign_id).schedules.patch(requestBody: data, requestHeaders: headers);
+            Assert.AreEqual(response.StatusCode, HttpStatusCode.OK);
+        }
+
+        [Test]
+        public async void test_campaigns__campaign_id__schedules_post()
+        {
+            string data = @"{
+  'send_at': 1489771528
+}";
+            Object json = JsonConvert.DeserializeObject<Object>(data);
+            data = json.ToString();
+            var campaign_id = "test_url_param";
+            Dictionary<String, String> headers = new Dictionary<String, String>();
+            headers.Clear();
+            headers.Add("X-Mock", "201");
+            dynamic response = await sg.client.campaigns._(campaign_id).schedules.post(requestBody: data, requestHeaders: headers);
+            Assert.AreEqual(response.StatusCode, HttpStatusCode.Created);
+        }
+
+        [Test]
+        public async void test_campaigns__campaign_id__schedules_get()
+        {
+            var campaign_id = "test_url_param";
+            Dictionary<String, String> headers = new Dictionary<String, String>();
+            headers.Clear();
+            headers.Add("X-Mock", "200");
+            dynamic response = await sg.client.campaigns._(campaign_id).schedules.get(requestHeaders: headers);
+            Assert.AreEqual(response.StatusCode, HttpStatusCode.OK);
+        }
+
+        [Test]
+        public async void test_campaigns__campaign_id__schedules_delete()
+        {
+            var campaign_id = "test_url_param";
+            Dictionary<String, String> headers = new Dictionary<String, String>();
+            headers.Clear();
+            headers.Add("X-Mock", "204");
+            dynamic response = await sg.client.campaigns._(campaign_id).schedules.delete(requestHeaders: headers);
+            Assert.AreEqual(response.StatusCode, HttpStatusCode.NoContent);
+        }
+
+        [Test]
+        public async void test_campaigns__campaign_id__schedules_now_post()
+        {
+            var campaign_id = "test_url_param";
+            Dictionary<String, String> headers = new Dictionary<String, String>();
+            headers.Clear();
+            headers.Add("X-Mock", "201");
+            dynamic response = await sg.client.campaigns._(campaign_id).schedules.now.post(requestHeaders: headers);
+            Assert.AreEqual(response.StatusCode, HttpStatusCode.Created);
+        }
+
+        [Test]
+        public async void test_campaigns__campaign_id__schedules_test_post()
+        {
+            string data = @"{
+  'to': 'your.email@example.com'
+}";
+            Object json = JsonConvert.DeserializeObject<Object>(data);
+            data = json.ToString();
+            var campaign_id = "test_url_param";
+            Dictionary<String, String> headers = new Dictionary<String, String>();
+            headers.Clear();
+            headers.Add("X-Mock", "204");
+            dynamic response = await sg.client.campaigns._(campaign_id).schedules.test.post(requestBody: data, requestHeaders: headers);
+            Assert.AreEqual(response.StatusCode, HttpStatusCode.NoContent);
+        }
+
+        [Test]
+        public async void test_categories_get()
+        {
+            string queryParams = @"{
+  'category': 'test_string', 
+  'limit': 1, 
+  'offset': 1
+}";
+            Dictionary<String, String> headers = new Dictionary<String, String>();
+            headers.Clear();
+            headers.Add("X-Mock", "200");
+            dynamic response = await sg.client.categories.get(queryParams: queryParams, requestHeaders: headers);
+            Assert.AreEqual(response.StatusCode, HttpStatusCode.OK);
+        }
+
+        [Test]
+        public async void test_categories_stats_get()
+        {
+            string queryParams = @"{
+  'aggregated_by': 'day', 
+  'categories': 'test_string', 
+  'end_date': '2016-04-01', 
+  'limit': 1, 
+  'offset': 1, 
+  'start_date': '2016-01-01'
+}";
+            Dictionary<String, String> headers = new Dictionary<String, String>();
+            headers.Clear();
+            headers.Add("X-Mock", "200");
+            dynamic response = await sg.client.categories.stats.get(queryParams: queryParams, requestHeaders: headers);
+            Assert.AreEqual(response.StatusCode, HttpStatusCode.OK);
+        }
+
+        [Test]
+        public async void test_categories_stats_sums_get()
+        {
+            string queryParams = @"{
+  'aggregated_by': 'day', 
+  'end_date': '2016-04-01', 
+  'limit': 1, 
+  'offset': 1, 
+  'sort_by_direction': 'asc', 
+  'sort_by_metric': 'test_string', 
+  'start_date': '2016-01-01'
+}";
+            Dictionary<String, String> headers = new Dictionary<String, String>();
+            headers.Clear();
+            headers.Add("X-Mock", "200");
+            dynamic response = await sg.client.categories.stats.sums.get(queryParams: queryParams, requestHeaders: headers);
+            Assert.AreEqual(response.StatusCode, HttpStatusCode.OK);
+        }
+
+        [Test]
+        public async void test_clients_stats_get()
+        {
+            string queryParams = @"{
+  'aggregated_by': 'day', 
+  'end_date': '2016-04-01', 
+  'start_date': '2016-01-01'
+}";
+            Dictionary<String, String> headers = new Dictionary<String, String>();
+            headers.Clear();
+            headers.Add("X-Mock", "200");
+            dynamic response = await sg.client.clients.stats.get(queryParams: queryParams, requestHeaders: headers);
+            Assert.AreEqual(response.StatusCode, HttpStatusCode.OK);
+        }
+
+        [Test]
+        public async void test_clients__client_type__stats_get()
+        {
+            string queryParams = @"{
+  'aggregated_by': 'day', 
+  'end_date': '2016-04-01', 
+  'start_date': '2016-01-01'
+}";
+            var client_type = "test_url_param";
+            Dictionary<String, String> headers = new Dictionary<String, String>();
+            headers.Clear();
+            headers.Add("X-Mock", "200");
+            dynamic response = await sg.client.clients._(client_type).stats.get(queryParams: queryParams, requestHeaders: headers);
+            Assert.AreEqual(response.StatusCode, HttpStatusCode.OK);
+        }
+
+        [Test]
+        public async void test_contactdb_custom_fields_post()
+        {
+            string data = @"{
+  'name': 'pet', 
+  'type': 'text'
+}";
+            Object json = JsonConvert.DeserializeObject<Object>(data);
+            data = json.ToString();
+            Dictionary<String, String> headers = new Dictionary<String, String>();
+            headers.Clear();
+            headers.Add("X-Mock", "201");
+            dynamic response = await sg.client.contactdb.custom_fields.post(requestBody: data, requestHeaders: headers);
+            Assert.AreEqual(response.StatusCode, HttpStatusCode.Created);
+        }
+
+        [Test]
+        public async void test_contactdb_custom_fields_get()
+        {
+            Dictionary<String, String> headers = new Dictionary<String, String>();
+            headers.Clear();
+            headers.Add("X-Mock", "200");
+            dynamic response = await sg.client.contactdb.custom_fields.get(requestHeaders: headers);
+            Assert.AreEqual(response.StatusCode, HttpStatusCode.OK);
+        }
+
+        [Test]
+        public async void test_contactdb_custom_fields__custom_field_id__get()
+        {
+            var custom_field_id = "test_url_param";
+            Dictionary<String, String> headers = new Dictionary<String, String>();
+            headers.Clear();
+            headers.Add("X-Mock", "200");
+            dynamic response = await sg.client.contactdb.custom_fields._(custom_field_id).get(requestHeaders: headers);
+            Assert.AreEqual(response.StatusCode, HttpStatusCode.OK);
+        }
+
+        [Test]
+        public async void test_contactdb_custom_fields__custom_field_id__delete()
+        {
+            var custom_field_id = "test_url_param";
+            Dictionary<String, String> headers = new Dictionary<String, String>();
+            headers.Clear();
+            headers.Add("X-Mock", "202");
+            dynamic response = await sg.client.contactdb.custom_fields._(custom_field_id).delete(requestHeaders: headers);
+            Assert.AreEqual(response.StatusCode, HttpStatusCode.Accepted);
+        }
+
+        [Test]
+        public async void test_contactdb_lists_post()
+        {
+            string data = @"{
+  'name': 'your list name'
+}";
+            Object json = JsonConvert.DeserializeObject<Object>(data);
+            data = json.ToString();
+            Dictionary<String, String> headers = new Dictionary<String, String>();
+            headers.Clear();
+            headers.Add("X-Mock", "201");
+            dynamic response = await sg.client.contactdb.lists.post(requestBody: data, requestHeaders: headers);
+            Assert.AreEqual(response.StatusCode, HttpStatusCode.Created);
+        }
+
+        [Test]
+        public async void test_contactdb_lists_get()
+        {
+            Dictionary<String, String> headers = new Dictionary<String, String>();
+            headers.Clear();
+            headers.Add("X-Mock", "200");
+            dynamic response = await sg.client.contactdb.lists.get(requestHeaders: headers);
+            Assert.AreEqual(response.StatusCode, HttpStatusCode.OK);
+        }
+
+        [Test]
+        public async void test_contactdb_lists_delete()
+        {
+            string data = @"[
+  1, 
+  2, 
+  3, 
+  4
+]";
+            Object json = JsonConvert.DeserializeObject<Object>(data);
+            data = json.ToString();
+            Dictionary<String, String> headers = new Dictionary<String, String>();
+            headers.Clear();
+            headers.Add("X-Mock", "204");
+            dynamic response = await sg.client.contactdb.lists.delete(requestBody: data, requestHeaders: headers);
+            Assert.AreEqual(response.StatusCode, HttpStatusCode.NoContent);
+        }
+
+        [Test]
+        public async void test_contactdb_lists__list_id__patch()
+        {
+            string data = @"{
+  'name': 'newlistname'
+}";
+            Object json = JsonConvert.DeserializeObject<Object>(data);
+            data = json.ToString();
+            string queryParams = @"{
+  'list_id': 1
+}";
+            var list_id = "test_url_param";
+            Dictionary<String, String> headers = new Dictionary<String, String>();
+            headers.Clear();
+            headers.Add("X-Mock", "200");
+            dynamic response = await sg.client.contactdb.lists._(list_id).patch(requestBody: data, queryParams: queryParams, requestHeaders: headers);
+            Assert.AreEqual(response.StatusCode, HttpStatusCode.OK);
+        }
+
+        [Test]
+        public async void test_contactdb_lists__list_id__get()
+        {
+            string queryParams = @"{
+  'list_id': 1
+}";
+            var list_id = "test_url_param";
+            Dictionary<String, String> headers = new Dictionary<String, String>();
+            headers.Clear();
+            headers.Add("X-Mock", "200");
+            dynamic response = await sg.client.contactdb.lists._(list_id).get(queryParams: queryParams, requestHeaders: headers);
+            Assert.AreEqual(response.StatusCode, HttpStatusCode.OK);
+        }
+
+        [Test]
+        public async void test_contactdb_lists__list_id__delete()
+        {
+            string queryParams = @"{
+  'delete_contacts': 'true'
+}";
+            var list_id = "test_url_param";
+            Dictionary<String, String> headers = new Dictionary<String, String>();
+            headers.Clear();
+            headers.Add("X-Mock", "202");
+            dynamic response = await sg.client.contactdb.lists._(list_id).delete(queryParams: queryParams, requestHeaders: headers);
+            Assert.AreEqual(response.StatusCode, HttpStatusCode.Accepted);
+        }
+
+        [Test]
+        public async void test_contactdb_lists__list_id__recipients_post()
+        {
+            string data = @"[
+  'recipient_id1', 
+  'recipient_id2'
+]";
+            Object json = JsonConvert.DeserializeObject<Object>(data);
+            data = json.ToString();
+            var list_id = "test_url_param";
+            Dictionary<String, String> headers = new Dictionary<String, String>();
+            headers.Clear();
+            headers.Add("X-Mock", "201");
+            dynamic response = await sg.client.contactdb.lists._(list_id).recipients.post(requestBody: data, requestHeaders: headers);
+            Assert.AreEqual(response.StatusCode, HttpStatusCode.Created);
+        }
+
+        [Test]
+        public async void test_contactdb_lists__list_id__recipients_get()
+        {
+            string queryParams = @"{
+  'list_id': 1, 
+  'page': 1, 
+  'page_size': 1
+}";
+            var list_id = "test_url_param";
+            Dictionary<String, String> headers = new Dictionary<String, String>();
+            headers.Clear();
+            headers.Add("X-Mock", "200");
+            dynamic response = await sg.client.contactdb.lists._(list_id).recipients.get(queryParams: queryParams, requestHeaders: headers);
+            Assert.AreEqual(response.StatusCode, HttpStatusCode.OK);
+        }
+
+        [Test]
+        public async void test_contactdb_lists__list_id__recipients__recipient_id__post()
+        {
+            var list_id = "test_url_param";
+            var recipient_id = "test_url_param";
+            Dictionary<String, String> headers = new Dictionary<String, String>();
+            headers.Clear();
+            headers.Add("X-Mock", "201");
+            dynamic response = await sg.client.contactdb.lists._(list_id).recipients._(recipient_id).post(requestHeaders: headers);
+            Assert.AreEqual(response.StatusCode, HttpStatusCode.Created);
+        }
+
+        [Test]
+        public async void test_contactdb_lists__list_id__recipients__recipient_id__delete()
+        {
+            string queryParams = @"{
+  'list_id': 1, 
+  'recipient_id': 1
+}";
+            var list_id = "test_url_param";
+            var recipient_id = "test_url_param";
+            Dictionary<String, String> headers = new Dictionary<String, String>();
+            headers.Clear();
+            headers.Add("X-Mock", "204");
+            dynamic response = await sg.client.contactdb.lists._(list_id).recipients._(recipient_id).delete(queryParams: queryParams, requestHeaders: headers);
+            Assert.AreEqual(response.StatusCode, HttpStatusCode.NoContent);
+        }
+
+        [Test]
+        public async void test_contactdb_recipients_patch()
+        {
+            string data = @"[
+  {
+    'email': 'jones@example.com', 
+    'first_name': 'Guy', 
+    'last_name': 'Jones'
+  }
+]";
+            Object json = JsonConvert.DeserializeObject<Object>(data);
+            data = json.ToString();
+            Dictionary<String, String> headers = new Dictionary<String, String>();
+            headers.Clear();
+            headers.Add("X-Mock", "201");
+            dynamic response = await sg.client.contactdb.recipients.patch(requestBody: data, requestHeaders: headers);
+            Assert.AreEqual(response.StatusCode, HttpStatusCode.Created);
+        }
+
+        [Test]
+        public async void test_contactdb_recipients_post()
+        {
+            string data = @"[
+  {
+    'age': 25, 
+    'email': 'example@example.com', 
+    'first_name': '', 
+    'last_name': 'User'
+  }, 
+  {
+    'age': 25, 
+    'email': 'example2@example.com', 
+    'first_name': 'Example', 
+    'last_name': 'User'
+  }
+]";
+            Object json = JsonConvert.DeserializeObject<Object>(data);
+            data = json.ToString();
+            Dictionary<String, String> headers = new Dictionary<String, String>();
+            headers.Clear();
+            headers.Add("X-Mock", "201");
+            dynamic response = await sg.client.contactdb.recipients.post(requestBody: data, requestHeaders: headers);
+            Assert.AreEqual(response.StatusCode, HttpStatusCode.Created);
+        }
+
+        [Test]
+        public async void test_contactdb_recipients_get()
+        {
+            string queryParams = @"{
+  'page': 1, 
+  'page_size': 1
+}";
+            Dictionary<String, String> headers = new Dictionary<String, String>();
+            headers.Clear();
+            headers.Add("X-Mock", "200");
+            dynamic response = await sg.client.contactdb.recipients.get(queryParams: queryParams, requestHeaders: headers);
+            Assert.AreEqual(response.StatusCode, HttpStatusCode.OK);
+        }
+
+        [Test]
+        public async void test_contactdb_recipients_delete()
+        {
+            string data = @"[
+  'recipient_id1', 
+  'recipient_id2'
+]";
+            Object json = JsonConvert.DeserializeObject<Object>(data);
+            data = json.ToString();
+            Dictionary<String, String> headers = new Dictionary<String, String>();
+            headers.Clear();
+            headers.Add("X-Mock", "200");
+            dynamic response = await sg.client.contactdb.recipients.delete(requestBody: data, requestHeaders: headers);
+            Assert.AreEqual(response.StatusCode, HttpStatusCode.OK);
+        }
+
+        [Test]
+        public async void test_contactdb_recipients_billable_count_get()
+        {
+            Dictionary<String, String> headers = new Dictionary<String, String>();
+            headers.Clear();
+            headers.Add("X-Mock", "200");
+            dynamic response = await sg.client.contactdb.recipients.billable_count.get(requestHeaders: headers);
+            Assert.AreEqual(response.StatusCode, HttpStatusCode.OK);
+        }
+
+        [Test]
+        public async void test_contactdb_recipients_count_get()
+        {
+            Dictionary<String, String> headers = new Dictionary<String, String>();
+            headers.Clear();
+            headers.Add("X-Mock", "200");
+            dynamic response = await sg.client.contactdb.recipients.count.get(requestHeaders: headers);
+            Assert.AreEqual(response.StatusCode, HttpStatusCode.OK);
+        }
+
+        [Test]
+        public async void test_contactdb_recipients_search_get()
+        {
+            string queryParams = @"{
+  '{field_name}': 'test_string'
+}";
+            Dictionary<String, String> headers = new Dictionary<String, String>();
+            headers.Clear();
+            headers.Add("X-Mock", "200");
+            dynamic response = await sg.client.contactdb.recipients.search.get(queryParams: queryParams, requestHeaders: headers);
+            Assert.AreEqual(response.StatusCode, HttpStatusCode.OK);
+        }
+
+        [Test]
+        public async void test_contactdb_recipients__recipient_id__get()
+        {
+            var recipient_id = "test_url_param";
+            Dictionary<String, String> headers = new Dictionary<String, String>();
+            headers.Clear();
+            headers.Add("X-Mock", "200");
+            dynamic response = await sg.client.contactdb.recipients._(recipient_id).get(requestHeaders: headers);
+            Assert.AreEqual(response.StatusCode, HttpStatusCode.OK);
+        }
+
+        [Test]
+        public async void test_contactdb_recipients__recipient_id__delete()
+        {
+            var recipient_id = "test_url_param";
+            Dictionary<String, String> headers = new Dictionary<String, String>();
+            headers.Clear();
+            headers.Add("X-Mock", "204");
+            dynamic response = await sg.client.contactdb.recipients._(recipient_id).delete(requestHeaders: headers);
+            Assert.AreEqual(response.StatusCode, HttpStatusCode.NoContent);
+        }
+
+        [Test]
+        public async void test_contactdb_recipients__recipient_id__lists_get()
+        {
+            var recipient_id = "test_url_param";
+            Dictionary<String, String> headers = new Dictionary<String, String>();
+            headers.Clear();
+            headers.Add("X-Mock", "200");
+            dynamic response = await sg.client.contactdb.recipients._(recipient_id).lists.get(requestHeaders: headers);
+            Assert.AreEqual(response.StatusCode, HttpStatusCode.OK);
+        }
+
+        [Test]
+        public async void test_contactdb_reserved_fields_get()
+        {
+            Dictionary<String, String> headers = new Dictionary<String, String>();
+            headers.Clear();
+            headers.Add("X-Mock", "200");
+            dynamic response = await sg.client.contactdb.reserved_fields.get(requestHeaders: headers);
+            Assert.AreEqual(response.StatusCode, HttpStatusCode.OK);
+        }
+
+        [Test]
+        public async void test_contactdb_segments_post()
+        {
+            string data = @"{
+  'conditions': [
+    {
+      'and_or': '', 
+      'field': 'last_name', 
+      'operator': 'eq', 
+      'value': 'Miller'
+    }, 
+    {
+      'and_or': 'and', 
+      'field': 'last_clicked', 
+      'operator': 'gt', 
+      'value': '01/02/2015'
+    }, 
+    {
+      'and_or': 'or', 
+      'field': 'clicks.campaign_identifier', 
+      'operator': 'eq', 
+      'value': '513'
+    }
+  ], 
+  'list_id': 4, 
+  'name': 'Last Name Miller'
+}";
+            Object json = JsonConvert.DeserializeObject<Object>(data);
+            data = json.ToString();
+            Dictionary<String, String> headers = new Dictionary<String, String>();
+            headers.Clear();
+            headers.Add("X-Mock", "200");
+            dynamic response = await sg.client.contactdb.segments.post(requestBody: data, requestHeaders: headers);
+            Assert.AreEqual(response.StatusCode, HttpStatusCode.OK);
+        }
+
+        [Test]
+        public async void test_contactdb_segments_get()
+        {
+            Dictionary<String, String> headers = new Dictionary<String, String>();
+            headers.Clear();
+            headers.Add("X-Mock", "200");
+            dynamic response = await sg.client.contactdb.segments.get(requestHeaders: headers);
+            Assert.AreEqual(response.StatusCode, HttpStatusCode.OK);
+        }
+
+        [Test]
+        public async void test_contactdb_segments__segment_id__patch()
+        {
+            string data = @"{
+  'conditions': [
+    {
+      'and_or': '', 
+      'field': 'last_name', 
+      'operator': 'eq', 
+      'value': 'Miller'
+    }
+  ], 
+  'list_id': 5, 
+  'name': 'The Millers'
+}";
+            Object json = JsonConvert.DeserializeObject<Object>(data);
+            data = json.ToString();
+            string queryParams = @"{
+  'segment_id': 'test_string'
+}";
+            var segment_id = "test_url_param";
+            Dictionary<String, String> headers = new Dictionary<String, String>();
+            headers.Clear();
+            headers.Add("X-Mock", "200");
+            dynamic response = await sg.client.contactdb.segments._(segment_id).patch(requestBody: data, queryParams: queryParams, requestHeaders: headers);
+            Assert.AreEqual(response.StatusCode, HttpStatusCode.OK);
+        }
+
+        [Test]
+        public async void test_contactdb_segments__segment_id__get()
+        {
+            string queryParams = @"{
+  'segment_id': 1
+}";
+            var segment_id = "test_url_param";
+            Dictionary<String, String> headers = new Dictionary<String, String>();
+            headers.Clear();
+            headers.Add("X-Mock", "200");
+            dynamic response = await sg.client.contactdb.segments._(segment_id).get(queryParams: queryParams, requestHeaders: headers);
+            Assert.AreEqual(response.StatusCode, HttpStatusCode.OK);
+        }
+
+        [Test]
+        public async void test_contactdb_segments__segment_id__delete()
+        {
+            string queryParams = @"{
+  'delete_contacts': 'true'
+}";
+            var segment_id = "test_url_param";
+            Dictionary<String, String> headers = new Dictionary<String, String>();
+            headers.Clear();
+            headers.Add("X-Mock", "204");
+            dynamic response = await sg.client.contactdb.segments._(segment_id).delete(queryParams: queryParams, requestHeaders: headers);
+            Assert.AreEqual(response.StatusCode, HttpStatusCode.NoContent);
+        }
+
+        [Test]
+        public async void test_contactdb_segments__segment_id__recipients_get()
+        {
+            string queryParams = @"{
+  'page': 1, 
+  'page_size': 1
+}";
+            var segment_id = "test_url_param";
+            Dictionary<String, String> headers = new Dictionary<String, String>();
+            headers.Clear();
+            headers.Add("X-Mock", "200");
+            dynamic response = await sg.client.contactdb.segments._(segment_id).recipients.get(queryParams: queryParams, requestHeaders: headers);
+            Assert.AreEqual(response.StatusCode, HttpStatusCode.OK);
+        }
+
+        [Test]
+        public async void test_devices_stats_get()
+        {
+            string queryParams = @"{
+  'aggregated_by': 'day', 
+  'end_date': '2016-04-01', 
+  'limit': 1, 
+  'offset': 1, 
+  'start_date': '2016-01-01'
+}";
+            Dictionary<String, String> headers = new Dictionary<String, String>();
+            headers.Clear();
+            headers.Add("X-Mock", "200");
+            dynamic response = await sg.client.devices.stats.get(queryParams: queryParams, requestHeaders: headers);
+            Assert.AreEqual(response.StatusCode, HttpStatusCode.OK);
+        }
+
+        [Test]
+        public async void test_geo_stats_get()
+        {
+            string queryParams = @"{
+  'aggregated_by': 'day', 
+  'country': 'US', 
+  'end_date': '2016-04-01', 
+  'limit': 1, 
+  'offset': 1, 
+  'start_date': '2016-01-01'
+}";
+            Dictionary<String, String> headers = new Dictionary<String, String>();
+            headers.Clear();
+            headers.Add("X-Mock", "200");
+            dynamic response = await sg.client.geo.stats.get(queryParams: queryParams, requestHeaders: headers);
+            Assert.AreEqual(response.StatusCode, HttpStatusCode.OK);
+        }
+
+        [Test]
+        public async void test_ips_get()
+        {
+            string queryParams = @"{
+  'exclude_whitelabels': 'true', 
+  'ip': 'test_string', 
+  'limit': 1, 
+  'offset': 1, 
+  'subuser': 'test_string'
+}";
+            Dictionary<String, String> headers = new Dictionary<String, String>();
+            headers.Clear();
+            headers.Add("X-Mock", "200");
+            dynamic response = await sg.client.ips.get(queryParams: queryParams, requestHeaders: headers);
+            Assert.AreEqual(response.StatusCode, HttpStatusCode.OK);
+        }
+
+        [Test]
+        public async void test_ips_assigned_get()
+        {
+            Dictionary<String, String> headers = new Dictionary<String, String>();
+            headers.Clear();
+            headers.Add("X-Mock", "200");
+            dynamic response = await sg.client.ips.assigned.get(requestHeaders: headers);
+            Assert.AreEqual(response.StatusCode, HttpStatusCode.OK);
+        }
+
+        [Test]
+        public async void test_ips_pools_post()
+        {
+            string data = @"{
+  'name': 'marketing'
+}";
+            Object json = JsonConvert.DeserializeObject<Object>(data);
+            data = json.ToString();
+            Dictionary<String, String> headers = new Dictionary<String, String>();
+            headers.Clear();
+            headers.Add("X-Mock", "200");
+            dynamic response = await sg.client.ips.pools.post(requestBody: data, requestHeaders: headers);
+            Assert.AreEqual(response.StatusCode, HttpStatusCode.OK);
+        }
+
+        [Test]
+        public async void test_ips_pools_get()
+        {
+            Dictionary<String, String> headers = new Dictionary<String, String>();
+            headers.Clear();
+            headers.Add("X-Mock", "200");
+            dynamic response = await sg.client.ips.pools.get(requestHeaders: headers);
+            Assert.AreEqual(response.StatusCode, HttpStatusCode.OK);
+        }
+
+        [Test]
+        public async void test_ips_pools__pool_name__put()
+        {
+            string data = @"{
+  'name': 'new_pool_name'
+}";
+            Object json = JsonConvert.DeserializeObject<Object>(data);
+            data = json.ToString();
+            var pool_name = "test_url_param";
+            Dictionary<String, String> headers = new Dictionary<String, String>();
+            headers.Clear();
+            headers.Add("X-Mock", "200");
+            dynamic response = await sg.client.ips.pools._(pool_name).put(requestBody: data, requestHeaders: headers);
+            Assert.AreEqual(response.StatusCode, HttpStatusCode.OK);
+        }
+
+        [Test]
+        public async void test_ips_pools__pool_name__get()
+        {
+            var pool_name = "test_url_param";
+            Dictionary<String, String> headers = new Dictionary<String, String>();
+            headers.Clear();
+            headers.Add("X-Mock", "200");
+            dynamic response = await sg.client.ips.pools._(pool_name).get(requestHeaders: headers);
+            Assert.AreEqual(response.StatusCode, HttpStatusCode.OK);
+        }
+
+        [Test]
+        public async void test_ips_pools__pool_name__delete()
+        {
+            var pool_name = "test_url_param";
+            Dictionary<String, String> headers = new Dictionary<String, String>();
+            headers.Clear();
+            headers.Add("X-Mock", "204");
+            dynamic response = await sg.client.ips.pools._(pool_name).delete(requestHeaders: headers);
+            Assert.AreEqual(response.StatusCode, HttpStatusCode.NoContent);
+        }
+
+        [Test]
+        public async void test_ips_pools__pool_name__ips_post()
+        {
+            string data = @"{
+  'ip': '0.0.0.0'
+}";
+            Object json = JsonConvert.DeserializeObject<Object>(data);
+            data = json.ToString();
+            var pool_name = "test_url_param";
+            Dictionary<String, String> headers = new Dictionary<String, String>();
+            headers.Clear();
+            headers.Add("X-Mock", "201");
+            dynamic response = await sg.client.ips.pools._(pool_name).ips.post(requestBody: data, requestHeaders: headers);
+            Assert.AreEqual(response.StatusCode, HttpStatusCode.Created);
+        }
+
+        [Test]
+        public async void test_ips_pools__pool_name__ips__ip__delete()
+        {
+            var pool_name = "test_url_param";
+            var ip = "test_url_param";
+            Dictionary<String, String> headers = new Dictionary<String, String>();
+            headers.Clear();
+            headers.Add("X-Mock", "204");
+            dynamic response = await sg.client.ips.pools._(pool_name).ips._(ip).delete(requestHeaders: headers);
+            Assert.AreEqual(response.StatusCode, HttpStatusCode.NoContent);
+        }
+
+        [Test]
+        public async void test_ips_warmup_post()
+        {
+            string data = @"{
+  'ip': '0.0.0.0'
+}";
+            Object json = JsonConvert.DeserializeObject<Object>(data);
+            data = json.ToString();
+            Dictionary<String, String> headers = new Dictionary<String, String>();
+            headers.Clear();
+            headers.Add("X-Mock", "200");
+            dynamic response = await sg.client.ips.warmup.post(requestBody: data, requestHeaders: headers);
+            Assert.AreEqual(response.StatusCode, HttpStatusCode.OK);
+        }
+
+        [Test]
+        public async void test_ips_warmup_get()
+        {
+            Dictionary<String, String> headers = new Dictionary<String, String>();
+            headers.Clear();
+            headers.Add("X-Mock", "200");
+            dynamic response = await sg.client.ips.warmup.get(requestHeaders: headers);
+            Assert.AreEqual(response.StatusCode, HttpStatusCode.OK);
+        }
+
+        [Test]
+        public async void test_ips_warmup__ip_address__get()
+        {
+            var ip_address = "test_url_param";
+            Dictionary<String, String> headers = new Dictionary<String, String>();
+            headers.Clear();
+            headers.Add("X-Mock", "200");
+            dynamic response = await sg.client.ips.warmup._(ip_address).get(requestHeaders: headers);
+            Assert.AreEqual(response.StatusCode, HttpStatusCode.OK);
+        }
+
+        [Test]
+        public async void test_ips_warmup__ip_address__delete()
+        {
+            var ip_address = "test_url_param";
+            Dictionary<String, String> headers = new Dictionary<String, String>();
+            headers.Clear();
+            headers.Add("X-Mock", "204");
+            dynamic response = await sg.client.ips.warmup._(ip_address).delete(requestHeaders: headers);
+            Assert.AreEqual(response.StatusCode, HttpStatusCode.NoContent);
+        }
+
+        [Test]
+        public async void test_ips__ip_address__get()
+        {
+            var ip_address = "test_url_param";
+            Dictionary<String, String> headers = new Dictionary<String, String>();
+            headers.Clear();
+            headers.Add("X-Mock", "200");
+            dynamic response = await sg.client.ips._(ip_address).get(requestHeaders: headers);
+            Assert.AreEqual(response.StatusCode, HttpStatusCode.OK);
+        }
+
+        [Test]
+        public async void test_mail_batch_post()
+        {
+            Dictionary<String, String> headers = new Dictionary<String, String>();
+            headers.Clear();
+            headers.Add("X-Mock", "201");
+            dynamic response = await sg.client.mail.batch.post(requestHeaders: headers);
+            Assert.AreEqual(response.StatusCode, HttpStatusCode.Created);
+        }
+
+        [Test]
+        public async void test_mail_batch__batch_id__get()
+        {
+            var batch_id = "test_url_param";
+            Dictionary<String, String> headers = new Dictionary<String, String>();
+            headers.Clear();
+            headers.Add("X-Mock", "200");
+            dynamic response = await sg.client.mail.batch._(batch_id).get(requestHeaders: headers);
+            Assert.AreEqual(response.StatusCode, HttpStatusCode.OK);
+        }
+
+        [Test]
+        public async void test_mail_send_post()
+        {
+            string data = @"{
+  'asm': {
+    'group_id': 1, 
+    'groups_to_display': [
+      1, 
+      2, 
+      3
+    ]
+  }, 
+  'attachments': [
+    {
+      'content': '[BASE64 encoded content block here]', 
+      'content_id': 'ii_139db99fdb5c3704', 
+      'disposition': 'inline', 
+      'filename': 'file1.jpg', 
+      'name': 'file1', 
+      'type': 'jpg'
+    }
+  ], 
+  'batch_id': '[YOUR BATCH ID GOES HERE]', 
+  'categories': [
+    'category1', 
+    'category2'
+  ], 
+  'content': [
+    {
+      'type': 'text/html', 
+      'value': '<html><p>Hello, world!</p><img src=[CID GOES HERE]></img></html>'
+    }
+  ], 
+  'custom_args': {
+    'New Argument 1': 'New Value 1', 
+    'activationAttempt': '1', 
+    'customerAccountNumber': '[CUSTOMER ACCOUNT NUMBER GOES HERE]'
+  }, 
+  'from': {
+    'email': 'sam.smith@example.com', 
+    'name': 'Sam Smith'
+  }, 
+  'headers': {}, 
+  'ip_pool_name': '[YOUR POOL NAME GOES HERE]', 
+  'mail_settings': {
+    'bcc': {
+      'email': 'ben.doe@example.com', 
+      'enable': true
+    }, 
+    'bypass_list_management': {
+      'enable': true
+    }, 
+    'footer': {
+      'enable': true, 
+      'html': '<p>Thanks</br>The SendGrid Team</p>', 
+      'text': 'Thanks,/n The SendGrid Team'
+    }, 
+    'sandbox_mode': {
+      'enable': false
+    }, 
+    'spam_check': {
+      'enable': true, 
+      'post_to_url': 'http://example.com/compliance', 
+      'threshold': 3
+    }
+  }, 
+  'personalizations': [
+    {
+      'bcc': [
+        {
+          'email': 'sam.doe@example.com', 
+          'name': 'Sam Doe'
+        }
+      ], 
+      'cc': [
+        {
+          'email': 'jane.doe@example.com', 
+          'name': 'Jane Doe'
+        }
+      ], 
+      'custom_args': {
+        'New Argument 1': 'New Value 1', 
+        'activationAttempt': '1', 
+        'customerAccountNumber': '[CUSTOMER ACCOUNT NUMBER GOES HERE]'
+      }, 
+      'headers': {
+        'X-Accept-Language': 'en', 
+        'X-Mailer': 'MyApp'
+      }, 
+      'send_at': 1409348513, 
+      'subject': 'Hello, World!', 
+      'substitutions': {
+        'id': 'substitutions', 
+        'type': 'object'
+      }, 
+      'to': [
+        {
+          'email': 'john.doe@example.com', 
+          'name': 'John Doe'
+        }
+      ]
+    }
+  ], 
+  'reply_to': {
+    'email': 'sam.smith@example.com', 
+    'name': 'Sam Smith'
+  }, 
+  'sections': {
+    'section': {
+      ':sectionName1': 'section 1 text', 
+      ':sectionName2': 'section 2 text'
+    }
+  }, 
+  'send_at': 1409348513, 
+  'subject': 'Hello, World!', 
+  'template_id': '[YOUR TEMPLATE ID GOES HERE]', 
+  'tracking_settings': {
+    'click_tracking': {
+      'enable': true, 
+      'enable_text': true
+    }, 
+    'ganalytics': {
+      'enable': true, 
+      'utm_campaign': '[NAME OF YOUR REFERRER SOURCE]', 
+      'utm_content': '[USE THIS SPACE TO DIFFERENTIATE YOUR EMAIL FROM ADS]', 
+      'utm_medium': '[NAME OF YOUR MARKETING MEDIUM e.g. email]', 
+      'utm_name': '[NAME OF YOUR CAMPAIGN]', 
+      'utm_term': '[IDENTIFY PAID KEYWORDS HERE]'
+    }, 
+    'open_tracking': {
+      'enable': true, 
+      'substitution_tag': '%opentrack'
+    }, 
+    'subscription_tracking': {
+      'enable': true, 
+      'html': 'If you would like to unsubscribe and stop receiving these emails <% clickhere %>.', 
+      'substitution_tag': '<%click here%>', 
+      'text': 'If you would like to unsubscribe and stop receiveing these emails <% click here %>.'
+    }
+  }
+}";
+            Object json = JsonConvert.DeserializeObject<Object>(data);
+            data = json.ToString();
+            Dictionary<String, String> headers = new Dictionary<String, String>();
+            headers.Clear();
+            headers.Add("X-Mock", "202");
+            dynamic response = await sg.client.mail.send.post(requestBody: data, requestHeaders: headers);
+            Assert.AreEqual(response.StatusCode, HttpStatusCode.Accepted);
+        }
+
+        [Test]
+        public async void test_mail_settings_get()
+        {
+            string queryParams = @"{
+  'limit': 1, 
+  'offset': 1
+}";
+            Dictionary<String, String> headers = new Dictionary<String, String>();
+            headers.Clear();
+            headers.Add("X-Mock", "200");
+            dynamic response = await sg.client.mail_settings.get(queryParams: queryParams, requestHeaders: headers);
+            Assert.AreEqual(response.StatusCode, HttpStatusCode.OK);
+        }
+
+        [Test]
+        public async void test_mail_settings_address_whitelist_patch()
+        {
+            string data = @"{
+  'enabled': true, 
+  'list': [
+    'email1@example.com', 
+    'example.com'
+  ]
+}";
+            Object json = JsonConvert.DeserializeObject<Object>(data);
+            data = json.ToString();
+            Dictionary<String, String> headers = new Dictionary<String, String>();
+            headers.Clear();
+            headers.Add("X-Mock", "200");
+            dynamic response = await sg.client.mail_settings.address_whitelist.patch(requestBody: data, requestHeaders: headers);
+            Assert.AreEqual(response.StatusCode, HttpStatusCode.OK);
+        }
+
+        [Test]
+        public async void test_mail_settings_address_whitelist_get()
+        {
+            Dictionary<String, String> headers = new Dictionary<String, String>();
+            headers.Clear();
+            headers.Add("X-Mock", "200");
+            dynamic response = await sg.client.mail_settings.address_whitelist.get(requestHeaders: headers);
+            Assert.AreEqual(response.StatusCode, HttpStatusCode.OK);
+        }
+
+        [Test]
+        public async void test_mail_settings_bcc_patch()
+        {
+            string data = @"{
+  'email': 'email@example.com', 
+  'enabled': false
+}";
+            Object json = JsonConvert.DeserializeObject<Object>(data);
+            data = json.ToString();
+            Dictionary<String, String> headers = new Dictionary<String, String>();
+            headers.Clear();
+            headers.Add("X-Mock", "200");
+            dynamic response = await sg.client.mail_settings.bcc.patch(requestBody: data, requestHeaders: headers);
+            Assert.AreEqual(response.StatusCode, HttpStatusCode.OK);
+        }
+
+        [Test]
+        public async void test_mail_settings_bcc_get()
+        {
+            Dictionary<String, String> headers = new Dictionary<String, String>();
+            headers.Clear();
+            headers.Add("X-Mock", "200");
+            dynamic response = await sg.client.mail_settings.bcc.get(requestHeaders: headers);
+            Assert.AreEqual(response.StatusCode, HttpStatusCode.OK);
+        }
+
+        [Test]
+        public async void test_mail_settings_bounce_purge_patch()
+        {
+            string data = @"{
+  'enabled': true, 
+  'hard_bounces': 5, 
+  'soft_bounces': 5
+}";
+            Object json = JsonConvert.DeserializeObject<Object>(data);
+            data = json.ToString();
+            Dictionary<String, String> headers = new Dictionary<String, String>();
+            headers.Clear();
+            headers.Add("X-Mock", "200");
+            dynamic response = await sg.client.mail_settings.bounce_purge.patch(requestBody: data, requestHeaders: headers);
+            Assert.AreEqual(response.StatusCode, HttpStatusCode.OK);
+        }
+
+        [Test]
+        public async void test_mail_settings_bounce_purge_get()
+        {
+            Dictionary<String, String> headers = new Dictionary<String, String>();
+            headers.Clear();
+            headers.Add("X-Mock", "200");
+            dynamic response = await sg.client.mail_settings.bounce_purge.get(requestHeaders: headers);
+            Assert.AreEqual(response.StatusCode, HttpStatusCode.OK);
+        }
+
+        [Test]
+        public async void test_mail_settings_footer_patch()
+        {
+            string data = @"{
+  'enabled': true, 
+  'html_content': '...', 
+  'plain_content': '...'
+}";
+            Object json = JsonConvert.DeserializeObject<Object>(data);
+            data = json.ToString();
+            Dictionary<String, String> headers = new Dictionary<String, String>();
+            headers.Clear();
+            headers.Add("X-Mock", "200");
+            dynamic response = await sg.client.mail_settings.footer.patch(requestBody: data, requestHeaders: headers);
+            Assert.AreEqual(response.StatusCode, HttpStatusCode.OK);
+        }
+
+        [Test]
+        public async void test_mail_settings_footer_get()
+        {
+            Dictionary<String, String> headers = new Dictionary<String, String>();
+            headers.Clear();
+            headers.Add("X-Mock", "200");
+            dynamic response = await sg.client.mail_settings.footer.get(requestHeaders: headers);
+            Assert.AreEqual(response.StatusCode, HttpStatusCode.OK);
+        }
+
+        [Test]
+        public async void test_mail_settings_forward_bounce_patch()
+        {
+            string data = @"{
+  'email': 'example@example.com', 
+  'enabled': true
+}";
+            Object json = JsonConvert.DeserializeObject<Object>(data);
+            data = json.ToString();
+            Dictionary<String, String> headers = new Dictionary<String, String>();
+            headers.Clear();
+            headers.Add("X-Mock", "200");
+            dynamic response = await sg.client.mail_settings.forward_bounce.patch(requestBody: data, requestHeaders: headers);
+            Assert.AreEqual(response.StatusCode, HttpStatusCode.OK);
+        }
+
+        [Test]
+        public async void test_mail_settings_forward_bounce_get()
+        {
+            Dictionary<String, String> headers = new Dictionary<String, String>();
+            headers.Clear();
+            headers.Add("X-Mock", "200");
+            dynamic response = await sg.client.mail_settings.forward_bounce.get(requestHeaders: headers);
+            Assert.AreEqual(response.StatusCode, HttpStatusCode.OK);
+        }
+
+        [Test]
+        public async void test_mail_settings_forward_spam_patch()
+        {
+            string data = @"{
+  'email': '', 
+  'enabled': false
+}";
+            Object json = JsonConvert.DeserializeObject<Object>(data);
+            data = json.ToString();
+            Dictionary<String, String> headers = new Dictionary<String, String>();
+            headers.Clear();
+            headers.Add("X-Mock", "200");
+            dynamic response = await sg.client.mail_settings.forward_spam.patch(requestBody: data, requestHeaders: headers);
+            Assert.AreEqual(response.StatusCode, HttpStatusCode.OK);
+        }
+
+        [Test]
+        public async void test_mail_settings_forward_spam_get()
+        {
+            Dictionary<String, String> headers = new Dictionary<String, String>();
+            headers.Clear();
+            headers.Add("X-Mock", "200");
+            dynamic response = await sg.client.mail_settings.forward_spam.get(requestHeaders: headers);
+            Assert.AreEqual(response.StatusCode, HttpStatusCode.OK);
+        }
+
+        [Test]
+        public async void test_mail_settings_plain_content_patch()
+        {
+            string data = @"{
+  'enabled': false
+}";
+            Object json = JsonConvert.DeserializeObject<Object>(data);
+            data = json.ToString();
+            Dictionary<String, String> headers = new Dictionary<String, String>();
+            headers.Clear();
+            headers.Add("X-Mock", "200");
+            dynamic response = await sg.client.mail_settings.plain_content.patch(requestBody: data, requestHeaders: headers);
+            Assert.AreEqual(response.StatusCode, HttpStatusCode.OK);
+        }
+
+        [Test]
+        public async void test_mail_settings_plain_content_get()
+        {
+            Dictionary<String, String> headers = new Dictionary<String, String>();
+            headers.Clear();
+            headers.Add("X-Mock", "200");
+            dynamic response = await sg.client.mail_settings.plain_content.get(requestHeaders: headers);
+            Assert.AreEqual(response.StatusCode, HttpStatusCode.OK);
+        }
+
+        [Test]
+        public async void test_mail_settings_spam_check_patch()
+        {
+            string data = @"{
+  'enabled': true, 
+  'max_score': 5, 
+  'url': 'url'
+}";
+            Object json = JsonConvert.DeserializeObject<Object>(data);
+            data = json.ToString();
+            Dictionary<String, String> headers = new Dictionary<String, String>();
+            headers.Clear();
+            headers.Add("X-Mock", "200");
+            dynamic response = await sg.client.mail_settings.spam_check.patch(requestBody: data, requestHeaders: headers);
+            Assert.AreEqual(response.StatusCode, HttpStatusCode.OK);
+        }
+
+        [Test]
+        public async void test_mail_settings_spam_check_get()
+        {
+            Dictionary<String, String> headers = new Dictionary<String, String>();
+            headers.Clear();
+            headers.Add("X-Mock", "200");
+            dynamic response = await sg.client.mail_settings.spam_check.get(requestHeaders: headers);
+            Assert.AreEqual(response.StatusCode, HttpStatusCode.OK);
+        }
+
+        [Test]
+        public async void test_mail_settings_template_patch()
+        {
+            string data = @"{
+  'enabled': true, 
+  'html_content': '<% body %>'
+}";
+            Object json = JsonConvert.DeserializeObject<Object>(data);
+            data = json.ToString();
+            Dictionary<String, String> headers = new Dictionary<String, String>();
+            headers.Clear();
+            headers.Add("X-Mock", "200");
+            dynamic response = await sg.client.mail_settings.template.patch(requestBody: data, requestHeaders: headers);
+            Assert.AreEqual(response.StatusCode, HttpStatusCode.OK);
+        }
+
+        [Test]
+        public async void test_mail_settings_template_get()
+        {
+            Dictionary<String, String> headers = new Dictionary<String, String>();
+            headers.Clear();
+            headers.Add("X-Mock", "200");
+            dynamic response = await sg.client.mail_settings.template.get(requestHeaders: headers);
+            Assert.AreEqual(response.StatusCode, HttpStatusCode.OK);
+        }
+
+        [Test]
+        public async void test_mailbox_providers_stats_get()
+        {
+            string queryParams = @"{
+  'aggregated_by': 'day', 
+  'end_date': '2016-04-01', 
+  'limit': 1, 
+  'mailbox_providers': 'test_string', 
+  'offset': 1, 
+  'start_date': '2016-01-01'
+}";
+            Dictionary<String, String> headers = new Dictionary<String, String>();
+            headers.Clear();
+            headers.Add("X-Mock", "200");
+            dynamic response = await sg.client.mailbox_providers.stats.get(queryParams: queryParams, requestHeaders: headers);
+            Assert.AreEqual(response.StatusCode, HttpStatusCode.OK);
+        }
+
+        [Test]
+        public async void test_partner_settings_get()
+        {
+            string queryParams = @"{
+  'limit': 1, 
+  'offset': 1
+}";
+            Dictionary<String, String> headers = new Dictionary<String, String>();
+            headers.Clear();
+            headers.Add("X-Mock", "200");
+            dynamic response = await sg.client.partner_settings.get(queryParams: queryParams, requestHeaders: headers);
+            Assert.AreEqual(response.StatusCode, HttpStatusCode.OK);
+        }
+
+        [Test]
+        public async void test_partner_settings_new_relic_patch()
+        {
+            string data = @"{
+  'enable_subuser_statistics': true, 
+  'enabled': true, 
+  'license_key': ''
+}";
+            Object json = JsonConvert.DeserializeObject<Object>(data);
+            data = json.ToString();
+            Dictionary<String, String> headers = new Dictionary<String, String>();
+            headers.Clear();
+            headers.Add("X-Mock", "200");
+            dynamic response = await sg.client.partner_settings.new_relic.patch(requestBody: data, requestHeaders: headers);
+            Assert.AreEqual(response.StatusCode, HttpStatusCode.OK);
+        }
+
+        [Test]
+        public async void test_partner_settings_new_relic_get()
+        {
+            Dictionary<String, String> headers = new Dictionary<String, String>();
+            headers.Clear();
+            headers.Add("X-Mock", "200");
+            dynamic response = await sg.client.partner_settings.new_relic.get(requestHeaders: headers);
+            Assert.AreEqual(response.StatusCode, HttpStatusCode.OK);
+        }
+
+        [Test]
+        public async void test_scopes_get()
+        {
+            Dictionary<String, String> headers = new Dictionary<String, String>();
+            headers.Clear();
+            headers.Add("X-Mock", "200");
+            dynamic response = await sg.client.scopes.get(requestHeaders: headers);
+            Assert.AreEqual(response.StatusCode, HttpStatusCode.OK);
+        }
+
+        [Test]
+        public async void test_senders_post()
+        {
+            string data = @"{
+  'address': '123 Elm St.', 
+  'address_2': 'Apt. 456', 
+  'city': 'Denver', 
+  'country': 'United States', 
+  'from': {
+    'email': 'from@example.com', 
+    'name': 'Example INC'
+  }, 
+  'nickname': 'My Sender ID', 
+  'reply_to': {
+    'email': 'replyto@example.com', 
+    'name': 'Example INC'
+  }, 
+  'state': 'Colorado', 
+  'zip': '80202'
+}";
+            Object json = JsonConvert.DeserializeObject<Object>(data);
+            data = json.ToString();
+            Dictionary<String, String> headers = new Dictionary<String, String>();
+            headers.Clear();
+            headers.Add("X-Mock", "201");
+            dynamic response = await sg.client.senders.post(requestBody: data, requestHeaders: headers);
+            Assert.AreEqual(response.StatusCode, HttpStatusCode.Created);
+        }
+
+        [Test]
+        public async void test_senders_get()
+        {
+            Dictionary<String, String> headers = new Dictionary<String, String>();
+            headers.Clear();
+            headers.Add("X-Mock", "200");
+            dynamic response = await sg.client.senders.get(requestHeaders: headers);
+            Assert.AreEqual(response.StatusCode, HttpStatusCode.OK);
+        }
+
+        [Test]
+        public async void test_senders__sender_id__patch()
+        {
+            string data = @"{
+  'address': '123 Elm St.', 
+  'address_2': 'Apt. 456', 
+  'city': 'Denver', 
+  'country': 'United States', 
+  'from': {
+    'email': 'from@example.com', 
+    'name': 'Example INC'
+  }, 
+  'nickname': 'My Sender ID', 
+  'reply_to': {
+    'email': 'replyto@example.com', 
+    'name': 'Example INC'
+  }, 
+  'state': 'Colorado', 
+  'zip': '80202'
+}";
+            Object json = JsonConvert.DeserializeObject<Object>(data);
+            data = json.ToString();
+            var sender_id = "test_url_param";
+            Dictionary<String, String> headers = new Dictionary<String, String>();
+            headers.Clear();
+            headers.Add("X-Mock", "200");
+            dynamic response = await sg.client.senders._(sender_id).patch(requestBody: data, requestHeaders: headers);
+            Assert.AreEqual(response.StatusCode, HttpStatusCode.OK);
+        }
+
+        [Test]
+        public async void test_senders__sender_id__get()
+        {
+            var sender_id = "test_url_param";
+            Dictionary<String, String> headers = new Dictionary<String, String>();
+            headers.Clear();
+            headers.Add("X-Mock", "200");
+            dynamic response = await sg.client.senders._(sender_id).get(requestHeaders: headers);
+            Assert.AreEqual(response.StatusCode, HttpStatusCode.OK);
+        }
+
+        [Test]
+        public async void test_senders__sender_id__delete()
+        {
+            var sender_id = "test_url_param";
+            Dictionary<String, String> headers = new Dictionary<String, String>();
+            headers.Clear();
+            headers.Add("X-Mock", "204");
+            dynamic response = await sg.client.senders._(sender_id).delete(requestHeaders: headers);
+            Assert.AreEqual(response.StatusCode, HttpStatusCode.NoContent);
+        }
+
+        [Test]
+        public async void test_senders__sender_id__resend_verification_post()
+        {
+            var sender_id = "test_url_param";
+            Dictionary<String, String> headers = new Dictionary<String, String>();
+            headers.Clear();
+            headers.Add("X-Mock", "204");
+            dynamic response = await sg.client.senders._(sender_id).resend_verification.post(requestHeaders: headers);
+            Assert.AreEqual(response.StatusCode, HttpStatusCode.NoContent);
+        }
+
+        [Test]
+        public async void test_stats_get()
+        {
+            string queryParams = @"{
+  'aggregated_by': 'day', 
+  'end_date': '2016-04-01', 
+  'limit': 1, 
+  'offset': 1, 
+  'start_date': '2016-01-01'
+}";
+            Dictionary<String, String> headers = new Dictionary<String, String>();
+            headers.Clear();
+            headers.Add("X-Mock", "200");
+            dynamic response = await sg.client.stats.get(queryParams: queryParams, requestHeaders: headers);
+            Assert.AreEqual(response.StatusCode, HttpStatusCode.OK);
+        }
+
+        [Test]
+        public async void test_subusers_post()
+        {
+            string data = @"{
+  'email': 'John@example.com', 
+  'ips': [
+    '1.1.1.1', 
+    '2.2.2.2'
+  ], 
+  'password': 'johns_password', 
+  'username': 'John@example.com'
+}";
+            Object json = JsonConvert.DeserializeObject<Object>(data);
+            data = json.ToString();
+            Dictionary<String, String> headers = new Dictionary<String, String>();
+            headers.Clear();
+            headers.Add("X-Mock", "200");
+            dynamic response = await sg.client.subusers.post(requestBody: data, requestHeaders: headers);
+            Assert.AreEqual(response.StatusCode, HttpStatusCode.OK);
+        }
+
+        [Test]
+        public async void test_subusers_get()
+        {
+            string queryParams = @"{
+  'limit': 1, 
+  'offset': 1, 
+  'username': 'test_string'
+}";
+            Dictionary<String, String> headers = new Dictionary<String, String>();
+            headers.Clear();
+            headers.Add("X-Mock", "200");
+            dynamic response = await sg.client.subusers.get(queryParams: queryParams, requestHeaders: headers);
+            Assert.AreEqual(response.StatusCode, HttpStatusCode.OK);
+        }
+
+        [Test]
+        public async void test_subusers_reputations_get()
+        {
+            string queryParams = @"{
+  'usernames': 'test_string'
+}";
+            Dictionary<String, String> headers = new Dictionary<String, String>();
+            headers.Clear();
+            headers.Add("X-Mock", "200");
+            dynamic response = await sg.client.subusers.reputations.get(queryParams: queryParams, requestHeaders: headers);
+            Assert.AreEqual(response.StatusCode, HttpStatusCode.OK);
+        }
+
+        [Test]
+        public async void test_subusers_stats_get()
+        {
+            string queryParams = @"{
+  'aggregated_by': 'day', 
+  'end_date': '2016-04-01', 
+  'limit': 1, 
+  'offset': 1, 
+  'start_date': '2016-01-01', 
+  'subusers': 'test_string'
+}";
+            Dictionary<String, String> headers = new Dictionary<String, String>();
+            headers.Clear();
+            headers.Add("X-Mock", "200");
+            dynamic response = await sg.client.subusers.stats.get(queryParams: queryParams, requestHeaders: headers);
+            Assert.AreEqual(response.StatusCode, HttpStatusCode.OK);
+        }
+
+        [Test]
+        public async void test_subusers_stats_monthly_get()
+        {
+            string queryParams = @"{
+  'date': 'test_string', 
+  'limit': 1, 
+  'offset': 1, 
+  'sort_by_direction': 'asc', 
+  'sort_by_metric': 'test_string', 
+  'subuser': 'test_string'
+}";
+            Dictionary<String, String> headers = new Dictionary<String, String>();
+            headers.Clear();
+            headers.Add("X-Mock", "200");
+            dynamic response = await sg.client.subusers.stats.monthly.get(queryParams: queryParams, requestHeaders: headers);
+            Assert.AreEqual(response.StatusCode, HttpStatusCode.OK);
+        }
+
+        [Test]
+        public async void test_subusers_stats_sums_get()
+        {
+            string queryParams = @"{
+  'aggregated_by': 'day', 
+  'end_date': '2016-04-01', 
+  'limit': 1, 
+  'offset': 1, 
+  'sort_by_direction': 'asc', 
+  'sort_by_metric': 'test_string', 
+  'start_date': '2016-01-01'
+}";
+            Dictionary<String, String> headers = new Dictionary<String, String>();
+            headers.Clear();
+            headers.Add("X-Mock", "200");
+            dynamic response = await sg.client.subusers.stats.sums.get(queryParams: queryParams, requestHeaders: headers);
+            Assert.AreEqual(response.StatusCode, HttpStatusCode.OK);
+        }
+
+        [Test]
+        public async void test_subusers__subuser_name__patch()
+        {
+            string data = @"{
+  'disabled': false
+}";
+            Object json = JsonConvert.DeserializeObject<Object>(data);
+            data = json.ToString();
+            var subuser_name = "test_url_param";
+            Dictionary<String, String> headers = new Dictionary<String, String>();
+            headers.Clear();
+            headers.Add("X-Mock", "204");
+            dynamic response = await sg.client.subusers._(subuser_name).patch(requestBody: data, requestHeaders: headers);
+            Assert.AreEqual(response.StatusCode, HttpStatusCode.NoContent);
+        }
+
+        [Test]
+        public async void test_subusers__subuser_name__delete()
+        {
+            var subuser_name = "test_url_param";
+            Dictionary<String, String> headers = new Dictionary<String, String>();
+            headers.Clear();
+            headers.Add("X-Mock", "204");
+            dynamic response = await sg.client.subusers._(subuser_name).delete(requestHeaders: headers);
+            Assert.AreEqual(response.StatusCode, HttpStatusCode.NoContent);
+        }
+
+        [Test]
+        public async void test_subusers__subuser_name__ips_put()
+        {
+            string data = @"[
+  '127.0.0.1'
+]";
+            Object json = JsonConvert.DeserializeObject<Object>(data);
+            data = json.ToString();
+            var subuser_name = "test_url_param";
+            Dictionary<String, String> headers = new Dictionary<String, String>();
+            headers.Clear();
+            headers.Add("X-Mock", "200");
+            dynamic response = await sg.client.subusers._(subuser_name).ips.put(requestBody: data, requestHeaders: headers);
+            Assert.AreEqual(response.StatusCode, HttpStatusCode.OK);
+        }
+
+        [Test]
+        public async void test_subusers__subuser_name__monitor_put()
+        {
+            string data = @"{
+  'email': 'example@example.com', 
+  'frequency': 500
+}";
+            Object json = JsonConvert.DeserializeObject<Object>(data);
+            data = json.ToString();
+            var subuser_name = "test_url_param";
+            Dictionary<String, String> headers = new Dictionary<String, String>();
+            headers.Clear();
+            headers.Add("X-Mock", "200");
+            dynamic response = await sg.client.subusers._(subuser_name).monitor.put(requestBody: data, requestHeaders: headers);
+            Assert.AreEqual(response.StatusCode, HttpStatusCode.OK);
+        }
+
+        [Test]
+        public async void test_subusers__subuser_name__monitor_post()
+        {
+            string data = @"{
+  'email': 'example@example.com', 
+  'frequency': 50000
+}";
+            Object json = JsonConvert.DeserializeObject<Object>(data);
+            data = json.ToString();
+            var subuser_name = "test_url_param";
+            Dictionary<String, String> headers = new Dictionary<String, String>();
+            headers.Clear();
+            headers.Add("X-Mock", "200");
+            dynamic response = await sg.client.subusers._(subuser_name).monitor.post(requestBody: data, requestHeaders: headers);
+            Assert.AreEqual(response.StatusCode, HttpStatusCode.OK);
+        }
+
+        [Test]
+        public async void test_subusers__subuser_name__monitor_get()
+        {
+            var subuser_name = "test_url_param";
+            Dictionary<String, String> headers = new Dictionary<String, String>();
+            headers.Clear();
+            headers.Add("X-Mock", "200");
+            dynamic response = await sg.client.subusers._(subuser_name).monitor.get(requestHeaders: headers);
+            Assert.AreEqual(response.StatusCode, HttpStatusCode.OK);
+        }
+
+        [Test]
+        public async void test_subusers__subuser_name__monitor_delete()
+        {
+            var subuser_name = "test_url_param";
+            Dictionary<String, String> headers = new Dictionary<String, String>();
+            headers.Clear();
+            headers.Add("X-Mock", "204");
+            dynamic response = await sg.client.subusers._(subuser_name).monitor.delete(requestHeaders: headers);
+            Assert.AreEqual(response.StatusCode, HttpStatusCode.NoContent);
+        }
+
+        [Test]
+        public async void test_subusers__subuser_name__stats_monthly_get()
+        {
+            string queryParams = @"{
+  'date': 'test_string', 
+  'limit': 1, 
+  'offset': 1, 
+  'sort_by_direction': 'asc', 
+  'sort_by_metric': 'test_string'
+}";
+            var subuser_name = "test_url_param";
+            Dictionary<String, String> headers = new Dictionary<String, String>();
+            headers.Clear();
+            headers.Add("X-Mock", "200");
+            dynamic response = await sg.client.subusers._(subuser_name).stats.monthly.get(queryParams: queryParams, requestHeaders: headers);
+            Assert.AreEqual(response.StatusCode, HttpStatusCode.OK);
+        }
+
+        [Test]
+        public async void test_suppression_blocks_get()
+        {
+            string queryParams = @"{
+  'end_time': 1, 
+  'limit': 1, 
+  'offset': 1, 
+  'start_time': 1
+}";
+            Dictionary<String, String> headers = new Dictionary<String, String>();
+            headers.Clear();
+            headers.Add("X-Mock", "200");
+            dynamic response = await sg.client.suppression.blocks.get(queryParams: queryParams, requestHeaders: headers);
+            Assert.AreEqual(response.StatusCode, HttpStatusCode.OK);
+        }
+
+        [Test]
+        public async void test_suppression_blocks_delete()
+        {
+            string data = @"{
+  'delete_all': false, 
+  'emails': [
+    'example1@example.com', 
+    'example2@example.com'
+  ]
+}";
+            Object json = JsonConvert.DeserializeObject<Object>(data);
+            data = json.ToString();
+            Dictionary<String, String> headers = new Dictionary<String, String>();
+            headers.Clear();
+            headers.Add("X-Mock", "204");
+            dynamic response = await sg.client.suppression.blocks.delete(requestBody: data, requestHeaders: headers);
+            Assert.AreEqual(response.StatusCode, HttpStatusCode.NoContent);
+        }
+
+        [Test]
+        public async void test_suppression_blocks__email__get()
+        {
+            var email = "test_url_param";
+            Dictionary<String, String> headers = new Dictionary<String, String>();
+            headers.Clear();
+            headers.Add("X-Mock", "200");
+            dynamic response = await sg.client.suppression.blocks._(email).get(requestHeaders: headers);
+            Assert.AreEqual(response.StatusCode, HttpStatusCode.OK);
+        }
+
+        [Test]
+        public async void test_suppression_blocks__email__delete()
+        {
+            var email = "test_url_param";
+            Dictionary<String, String> headers = new Dictionary<String, String>();
+            headers.Clear();
+            headers.Add("X-Mock", "204");
+            dynamic response = await sg.client.suppression.blocks._(email).delete(requestHeaders: headers);
+            Assert.AreEqual(response.StatusCode, HttpStatusCode.NoContent);
+        }
+
+        [Test]
+        public async void test_suppression_bounces_get()
+        {
+            string queryParams = @"{
+  'end_time': 1, 
+  'start_time': 1
+}";
+            Dictionary<String, String> headers = new Dictionary<String, String>();
+            headers.Clear();
+            headers.Add("X-Mock", "200");
+            dynamic response = await sg.client.suppression.bounces.get(queryParams: queryParams, requestHeaders: headers);
+            Assert.AreEqual(response.StatusCode, HttpStatusCode.OK);
+        }
+
+        [Test]
+        public async void test_suppression_bounces_delete()
+        {
+            string data = @"{
+  'delete_all': true, 
+  'emails': [
+    'example@example.com', 
+    'example2@example.com'
+  ]
+}";
+            Object json = JsonConvert.DeserializeObject<Object>(data);
+            data = json.ToString();
+            Dictionary<String, String> headers = new Dictionary<String, String>();
+            headers.Clear();
+            headers.Add("X-Mock", "204");
+            dynamic response = await sg.client.suppression.bounces.delete(requestBody: data, requestHeaders: headers);
+            Assert.AreEqual(response.StatusCode, HttpStatusCode.NoContent);
+        }
+
+        [Test]
+        public async void test_suppression_bounces__email__get()
+        {
+            var email = "test_url_param";
+            Dictionary<String, String> headers = new Dictionary<String, String>();
+            headers.Clear();
+            headers.Add("X-Mock", "200");
+            dynamic response = await sg.client.suppression.bounces._(email).get(requestHeaders: headers);
+            Assert.AreEqual(response.StatusCode, HttpStatusCode.OK);
+        }
+
+        [Test]
+        public async void test_suppression_bounces__email__delete()
+        {
+            string queryParams = @"{
+  'email_address': 'example@example.com'
+}";
+            var email = "test_url_param";
+            Dictionary<String, String> headers = new Dictionary<String, String>();
+            headers.Clear();
+            headers.Add("X-Mock", "204");
+            dynamic response = await sg.client.suppression.bounces._(email).delete(queryParams: queryParams, requestHeaders: headers);
+            Assert.AreEqual(response.StatusCode, HttpStatusCode.NoContent);
+        }
+
+        [Test]
+        public async void test_suppression_invalid_emails_get()
+        {
+            string queryParams = @"{
+  'end_time': 1, 
+  'limit': 1, 
+  'offset': 1, 
+  'start_time': 1
+}";
+            Dictionary<String, String> headers = new Dictionary<String, String>();
+            headers.Clear();
+            headers.Add("X-Mock", "200");
+            dynamic response = await sg.client.suppression.invalid_emails.get(queryParams: queryParams, requestHeaders: headers);
+            Assert.AreEqual(response.StatusCode, HttpStatusCode.OK);
+        }
+
+        [Test]
+        public async void test_suppression_invalid_emails_delete()
+        {
+            string data = @"{
+  'delete_all': false, 
+  'emails': [
+    'example1@example.com', 
+    'example2@example.com'
+  ]
+}";
+            Object json = JsonConvert.DeserializeObject<Object>(data);
+            data = json.ToString();
+            Dictionary<String, String> headers = new Dictionary<String, String>();
+            headers.Clear();
+            headers.Add("X-Mock", "204");
+            dynamic response = await sg.client.suppression.invalid_emails.delete(requestBody: data, requestHeaders: headers);
+            Assert.AreEqual(response.StatusCode, HttpStatusCode.NoContent);
+        }
+
+        [Test]
+        public async void test_suppression_invalid_emails__email__get()
+        {
+            var email = "test_url_param";
+            Dictionary<String, String> headers = new Dictionary<String, String>();
+            headers.Clear();
+            headers.Add("X-Mock", "200");
+            dynamic response = await sg.client.suppression.invalid_emails._(email).get(requestHeaders: headers);
+            Assert.AreEqual(response.StatusCode, HttpStatusCode.OK);
+        }
+
+        [Test]
+        public async void test_suppression_invalid_emails__email__delete()
+        {
+            var email = "test_url_param";
+            Dictionary<String, String> headers = new Dictionary<String, String>();
+            headers.Clear();
+            headers.Add("X-Mock", "204");
+            dynamic response = await sg.client.suppression.invalid_emails._(email).delete(requestHeaders: headers);
+            Assert.AreEqual(response.StatusCode, HttpStatusCode.NoContent);
+        }
+
+        [Test]
+        public async void test_suppression_spam_report__email__get()
+        {
+            var email = "test_url_param";
+            Dictionary<String, String> headers = new Dictionary<String, String>();
+            headers.Clear();
+            headers.Add("X-Mock", "200");
+            dynamic response = await sg.client.suppression.spam_report._(email).get(requestHeaders: headers);
+            Assert.AreEqual(response.StatusCode, HttpStatusCode.OK);
+        }
+
+        [Test]
+        public async void test_suppression_spam_report__email__delete()
+        {
+            var email = "test_url_param";
+            Dictionary<String, String> headers = new Dictionary<String, String>();
+            headers.Clear();
+            headers.Add("X-Mock", "204");
+            dynamic response = await sg.client.suppression.spam_report._(email).delete(requestHeaders: headers);
+            Assert.AreEqual(response.StatusCode, HttpStatusCode.NoContent);
+        }
+
+        [Test]
+        public async void test_suppression_spam_reports_get()
+        {
+            string queryParams = @"{
+  'end_time': 1, 
+  'limit': 1, 
+  'offset': 1, 
+  'start_time': 1
+}";
+            Dictionary<String, String> headers = new Dictionary<String, String>();
+            headers.Clear();
+            headers.Add("X-Mock", "200");
+            dynamic response = await sg.client.suppression.spam_reports.get(queryParams: queryParams, requestHeaders: headers);
+            Assert.AreEqual(response.StatusCode, HttpStatusCode.OK);
+        }
+
+        [Test]
+        public async void test_suppression_spam_reports_delete()
+        {
+            string data = @"{
+  'delete_all': false, 
+  'emails': [
+    'example1@example.com', 
+    'example2@example.com'
+  ]
+}";
+            Object json = JsonConvert.DeserializeObject<Object>(data);
+            data = json.ToString();
+            Dictionary<String, String> headers = new Dictionary<String, String>();
+            headers.Clear();
+            headers.Add("X-Mock", "204");
+            dynamic response = await sg.client.suppression.spam_reports.delete(requestBody: data, requestHeaders: headers);
+            Assert.AreEqual(response.StatusCode, HttpStatusCode.NoContent);
+        }
+
+        [Test]
+        public async void test_suppression_unsubscribes_get()
+        {
+            string queryParams = @"{
+  'end_time': 1, 
+  'limit': 1, 
+  'offset': 1, 
+  'start_time': 1
+}";
+            Dictionary<String, String> headers = new Dictionary<String, String>();
+            headers.Clear();
+            headers.Add("X-Mock", "200");
+            dynamic response = await sg.client.suppression.unsubscribes.get(queryParams: queryParams, requestHeaders: headers);
+            Assert.AreEqual(response.StatusCode, HttpStatusCode.OK);
+        }
+
+        [Test]
+        public async void test_templates_post()
+        {
+            string data = @"{
+  'name': 'example_name'
+}";
+            Object json = JsonConvert.DeserializeObject<Object>(data);
+            data = json.ToString();
+            Dictionary<String, String> headers = new Dictionary<String, String>();
+            headers.Clear();
+            headers.Add("X-Mock", "201");
+            dynamic response = await sg.client.templates.post(requestBody: data, requestHeaders: headers);
+            Assert.AreEqual(response.StatusCode, HttpStatusCode.Created);
+        }
+
+        [Test]
+        public async void test_templates_get()
+        {
+            Dictionary<String, String> headers = new Dictionary<String, String>();
+            headers.Clear();
+            headers.Add("X-Mock", "200");
+            dynamic response = await sg.client.templates.get(requestHeaders: headers);
+            Assert.AreEqual(response.StatusCode, HttpStatusCode.OK);
+        }
+
+        [Test]
+        public async void test_templates__template_id__patch()
+        {
+            string data = @"{
+  'name': 'new_example_name'
+}";
+            Object json = JsonConvert.DeserializeObject<Object>(data);
+            data = json.ToString();
+            var template_id = "test_url_param";
+            Dictionary<String, String> headers = new Dictionary<String, String>();
+            headers.Clear();
+            headers.Add("X-Mock", "200");
+            dynamic response = await sg.client.templates._(template_id).patch(requestBody: data, requestHeaders: headers);
+            Assert.AreEqual(response.StatusCode, HttpStatusCode.OK);
+        }
+
+        [Test]
+        public async void test_templates__template_id__get()
+        {
+            var template_id = "test_url_param";
+            Dictionary<String, String> headers = new Dictionary<String, String>();
+            headers.Clear();
+            headers.Add("X-Mock", "200");
+            dynamic response = await sg.client.templates._(template_id).get(requestHeaders: headers);
+            Assert.AreEqual(response.StatusCode, HttpStatusCode.OK);
+        }
+
+        [Test]
+        public async void test_templates__template_id__delete()
+        {
+            var template_id = "test_url_param";
+            Dictionary<String, String> headers = new Dictionary<String, String>();
+            headers.Clear();
+            headers.Add("X-Mock", "204");
+            dynamic response = await sg.client.templates._(template_id).delete(requestHeaders: headers);
+            Assert.AreEqual(response.StatusCode, HttpStatusCode.NoContent);
+        }
+
+        [Test]
+        public async void test_templates__template_id__versions_post()
+        {
+            string data = @"{
+  'active': 1, 
+  'html_content': '<%body%>', 
+  'name': 'example_version_name', 
+  'plain_content': '<%body%>', 
+  'subject': '<%subject%>', 
+  'template_id': 'ddb96bbc-9b92-425e-8979-99464621b543'
+}";
+            Object json = JsonConvert.DeserializeObject<Object>(data);
+            data = json.ToString();
+            var template_id = "test_url_param";
+            Dictionary<String, String> headers = new Dictionary<String, String>();
+            headers.Clear();
+            headers.Add("X-Mock", "201");
+            dynamic response = await sg.client.templates._(template_id).versions.post(requestBody: data, requestHeaders: headers);
+            Assert.AreEqual(response.StatusCode, HttpStatusCode.Created);
+        }
+
+        [Test]
+        public async void test_templates__template_id__versions__version_id__patch()
+        {
+            string data = @"{
+  'active': 1, 
+  'html_content': '<%body%>', 
+  'name': 'updated_example_name', 
+  'plain_content': '<%body%>', 
+  'subject': '<%subject%>'
+}";
+            Object json = JsonConvert.DeserializeObject<Object>(data);
+            data = json.ToString();
+            var template_id = "test_url_param";
+            var version_id = "test_url_param";
+            Dictionary<String, String> headers = new Dictionary<String, String>();
+            headers.Clear();
+            headers.Add("X-Mock", "200");
+            dynamic response = await sg.client.templates._(template_id).versions._(version_id).patch(requestBody: data, requestHeaders: headers);
+            Assert.AreEqual(response.StatusCode, HttpStatusCode.OK);
+        }
+
+        [Test]
+        public async void test_templates__template_id__versions__version_id__get()
+        {
+            var template_id = "test_url_param";
+            var version_id = "test_url_param";
+            Dictionary<String, String> headers = new Dictionary<String, String>();
+            headers.Clear();
+            headers.Add("X-Mock", "200");
+            dynamic response = await sg.client.templates._(template_id).versions._(version_id).get(requestHeaders: headers);
+            Assert.AreEqual(response.StatusCode, HttpStatusCode.OK);
+        }
+
+        [Test]
+        public async void test_templates__template_id__versions__version_id__delete()
+        {
+            var template_id = "test_url_param";
+            var version_id = "test_url_param";
+            Dictionary<String, String> headers = new Dictionary<String, String>();
+            headers.Clear();
+            headers.Add("X-Mock", "204");
+            dynamic response = await sg.client.templates._(template_id).versions._(version_id).delete(requestHeaders: headers);
+            Assert.AreEqual(response.StatusCode, HttpStatusCode.NoContent);
+        }
+
+        [Test]
+        public async void test_templates__template_id__versions__version_id__activate_post()
+        {
+            var template_id = "test_url_param";
+            var version_id = "test_url_param";
+            Dictionary<String, String> headers = new Dictionary<String, String>();
+            headers.Clear();
+            headers.Add("X-Mock", "200");
+            dynamic response = await sg.client.templates._(template_id).versions._(version_id).activate.post(requestHeaders: headers);
+            Assert.AreEqual(response.StatusCode, HttpStatusCode.OK);
+        }
+
+        [Test]
+        public async void test_tracking_settings_get()
+        {
+            string queryParams = @"{
+  'limit': 1, 
+  'offset': 1
+}";
+            Dictionary<String, String> headers = new Dictionary<String, String>();
+            headers.Clear();
+            headers.Add("X-Mock", "200");
+            dynamic response = await sg.client.tracking_settings.get(queryParams: queryParams, requestHeaders: headers);
+            Assert.AreEqual(response.StatusCode, HttpStatusCode.OK);
+        }
+
+        [Test]
+        public async void test_tracking_settings_click_patch()
+        {
+            string data = @"{
+  'enabled': true
+}";
+            Object json = JsonConvert.DeserializeObject<Object>(data);
+            data = json.ToString();
+            Dictionary<String, String> headers = new Dictionary<String, String>();
+            headers.Clear();
+            headers.Add("X-Mock", "200");
+            dynamic response = await sg.client.tracking_settings.click.patch(requestBody: data, requestHeaders: headers);
+            Assert.AreEqual(response.StatusCode, HttpStatusCode.OK);
+        }
+
+        [Test]
+        public async void test_tracking_settings_click_get()
+        {
+            Dictionary<String, String> headers = new Dictionary<String, String>();
+            headers.Clear();
+            headers.Add("X-Mock", "200");
+            dynamic response = await sg.client.tracking_settings.click.get(requestHeaders: headers);
+            Assert.AreEqual(response.StatusCode, HttpStatusCode.OK);
+        }
+
+        [Test]
+        public async void test_tracking_settings_google_analytics_patch()
+        {
+            string data = @"{
+  'enabled': true, 
+  'utm_campaign': 'website', 
+  'utm_content': '', 
+  'utm_medium': 'email', 
+  'utm_source': 'sendgrid.com', 
+  'utm_term': ''
+}";
+            Object json = JsonConvert.DeserializeObject<Object>(data);
+            data = json.ToString();
+            Dictionary<String, String> headers = new Dictionary<String, String>();
+            headers.Clear();
+            headers.Add("X-Mock", "200");
+            dynamic response = await sg.client.tracking_settings.google_analytics.patch(requestBody: data, requestHeaders: headers);
+            Assert.AreEqual(response.StatusCode, HttpStatusCode.OK);
+        }
+
+        [Test]
+        public async void test_tracking_settings_google_analytics_get()
+        {
+            Dictionary<String, String> headers = new Dictionary<String, String>();
+            headers.Clear();
+            headers.Add("X-Mock", "200");
+            dynamic response = await sg.client.tracking_settings.google_analytics.get(requestHeaders: headers);
+            Assert.AreEqual(response.StatusCode, HttpStatusCode.OK);
+        }
+
+        [Test]
+        public async void test_tracking_settings_open_patch()
+        {
+            string data = @"{
+  'enabled': true
+}";
+            Object json = JsonConvert.DeserializeObject<Object>(data);
+            data = json.ToString();
+            Dictionary<String, String> headers = new Dictionary<String, String>();
+            headers.Clear();
+            headers.Add("X-Mock", "200");
+            dynamic response = await sg.client.tracking_settings.open.patch(requestBody: data, requestHeaders: headers);
+            Assert.AreEqual(response.StatusCode, HttpStatusCode.OK);
+        }
+
+        [Test]
+        public async void test_tracking_settings_open_get()
+        {
+            Dictionary<String, String> headers = new Dictionary<String, String>();
+            headers.Clear();
+            headers.Add("X-Mock", "200");
+            dynamic response = await sg.client.tracking_settings.open.get(requestHeaders: headers);
+            Assert.AreEqual(response.StatusCode, HttpStatusCode.OK);
+        }
+
+        [Test]
+        public async void test_tracking_settings_subscription_patch()
+        {
+            string data = @"{
+  'enabled': true, 
+  'html_content': 'html content', 
+  'landing': 'landing page html', 
+  'plain_content': 'text content', 
+  'replace': 'replacement tag', 
+  'url': 'url'
+}";
+            Object json = JsonConvert.DeserializeObject<Object>(data);
+            data = json.ToString();
+            Dictionary<String, String> headers = new Dictionary<String, String>();
+            headers.Clear();
+            headers.Add("X-Mock", "200");
+            dynamic response = await sg.client.tracking_settings.subscription.patch(requestBody: data, requestHeaders: headers);
+            Assert.AreEqual(response.StatusCode, HttpStatusCode.OK);
+        }
+
+        [Test]
+        public async void test_tracking_settings_subscription_get()
+        {
+            Dictionary<String, String> headers = new Dictionary<String, String>();
+            headers.Clear();
+            headers.Add("X-Mock", "200");
+            dynamic response = await sg.client.tracking_settings.subscription.get(requestHeaders: headers);
+            Assert.AreEqual(response.StatusCode, HttpStatusCode.OK);
+        }
+
+        [Test]
+        public async void test_user_account_get()
+        {
+            Dictionary<String, String> headers = new Dictionary<String, String>();
+            headers.Clear();
+            headers.Add("X-Mock", "200");
+            dynamic response = await sg.client.user.account.get(requestHeaders: headers);
+            Assert.AreEqual(response.StatusCode, HttpStatusCode.OK);
+        }
+
+        [Test]
+        public async void test_user_credits_get()
+        {
+            Dictionary<String, String> headers = new Dictionary<String, String>();
+            headers.Clear();
+            headers.Add("X-Mock", "200");
+            dynamic response = await sg.client.user.credits.get(requestHeaders: headers);
+            Assert.AreEqual(response.StatusCode, HttpStatusCode.OK);
+        }
+
+        [Test]
+        public async void test_user_email_put()
+        {
+            string data = @"{
+  'email': 'example@example.com'
+}";
+            Object json = JsonConvert.DeserializeObject<Object>(data);
+            data = json.ToString();
+            Dictionary<String, String> headers = new Dictionary<String, String>();
+            headers.Clear();
+            headers.Add("X-Mock", "200");
+            dynamic response = await sg.client.user.email.put(requestBody: data, requestHeaders: headers);
+            Assert.AreEqual(response.StatusCode, HttpStatusCode.OK);
+        }
+
+        [Test]
+        public async void test_user_email_get()
+        {
+            Dictionary<String, String> headers = new Dictionary<String, String>();
+            headers.Clear();
+            headers.Add("X-Mock", "200");
+            dynamic response = await sg.client.user.email.get(requestHeaders: headers);
+            Assert.AreEqual(response.StatusCode, HttpStatusCode.OK);
+        }
+
+        [Test]
+        public async void test_user_password_put()
+        {
+            string data = @"{
+  'new_password': 'new_password', 
+  'old_password': 'old_password'
+}";
+            Object json = JsonConvert.DeserializeObject<Object>(data);
+            data = json.ToString();
+            Dictionary<String, String> headers = new Dictionary<String, String>();
+            headers.Clear();
+            headers.Add("X-Mock", "200");
+            dynamic response = await sg.client.user.password.put(requestBody: data, requestHeaders: headers);
+            Assert.AreEqual(response.StatusCode, HttpStatusCode.OK);
+        }
+
+        [Test]
+        public async void test_user_profile_patch()
+        {
+            string data = @"{
+  'city': 'Orange', 
+  'first_name': 'Example', 
+  'last_name': 'User'
+}";
+            Object json = JsonConvert.DeserializeObject<Object>(data);
+            data = json.ToString();
+            Dictionary<String, String> headers = new Dictionary<String, String>();
+            headers.Clear();
+            headers.Add("X-Mock", "200");
+            dynamic response = await sg.client.user.profile.patch(requestBody: data, requestHeaders: headers);
+            Assert.AreEqual(response.StatusCode, HttpStatusCode.OK);
+        }
+
+        [Test]
+        public async void test_user_profile_get()
+        {
+            Dictionary<String, String> headers = new Dictionary<String, String>();
+            headers.Clear();
+            headers.Add("X-Mock", "200");
+            dynamic response = await sg.client.user.profile.get(requestHeaders: headers);
+            Assert.AreEqual(response.StatusCode, HttpStatusCode.OK);
+        }
+
+        [Test]
+        public async void test_user_scheduled_sends_post()
+        {
+            string data = @"{
+  'batch_id': 'YOUR_BATCH_ID', 
+  'status': 'pause'
+}";
+            Object json = JsonConvert.DeserializeObject<Object>(data);
+            data = json.ToString();
+            Dictionary<String, String> headers = new Dictionary<String, String>();
+            headers.Clear();
+            headers.Add("X-Mock", "201");
+            dynamic response = await sg.client.user.scheduled_sends.post(requestBody: data, requestHeaders: headers);
+            Assert.AreEqual(response.StatusCode, HttpStatusCode.Created);
+        }
+
+        [Test]
+        public async void test_user_scheduled_sends_get()
+        {
+            Dictionary<String, String> headers = new Dictionary<String, String>();
+            headers.Clear();
+            headers.Add("X-Mock", "200");
+            dynamic response = await sg.client.user.scheduled_sends.get(requestHeaders: headers);
+            Assert.AreEqual(response.StatusCode, HttpStatusCode.OK);
+        }
+
+        [Test]
+        public async void test_user_scheduled_sends__batch_id__patch()
+        {
+            string data = @"{
+  'status': 'pause'
+}";
+            Object json = JsonConvert.DeserializeObject<Object>(data);
+            data = json.ToString();
+            var batch_id = "test_url_param";
+            Dictionary<String, String> headers = new Dictionary<String, String>();
+            headers.Clear();
+            headers.Add("X-Mock", "204");
+            dynamic response = await sg.client.user.scheduled_sends._(batch_id).patch(requestBody: data, requestHeaders: headers);
+            Assert.AreEqual(response.StatusCode, HttpStatusCode.NoContent);
+        }
+
+        [Test]
+        public async void test_user_scheduled_sends__batch_id__get()
+        {
+            var batch_id = "test_url_param";
+            Dictionary<String, String> headers = new Dictionary<String, String>();
+            headers.Clear();
+            headers.Add("X-Mock", "200");
+            dynamic response = await sg.client.user.scheduled_sends._(batch_id).get(requestHeaders: headers);
+            Assert.AreEqual(response.StatusCode, HttpStatusCode.OK);
+        }
+
+        [Test]
+        public async void test_user_scheduled_sends__batch_id__delete()
+        {
+            var batch_id = "test_url_param";
+            Dictionary<String, String> headers = new Dictionary<String, String>();
+            headers.Clear();
+            headers.Add("X-Mock", "204");
+            dynamic response = await sg.client.user.scheduled_sends._(batch_id).delete(requestHeaders: headers);
+            Assert.AreEqual(response.StatusCode, HttpStatusCode.NoContent);
+        }
+
+        [Test]
+        public async void test_user_settings_enforced_tls_patch()
+        {
+            string data = @"{
+  'require_tls': true, 
+  'require_valid_cert': false
+}";
+            Object json = JsonConvert.DeserializeObject<Object>(data);
+            data = json.ToString();
+            Dictionary<String, String> headers = new Dictionary<String, String>();
+            headers.Clear();
+            headers.Add("X-Mock", "200");
+            dynamic response = await sg.client.user.settings.enforced_tls.patch(requestBody: data, requestHeaders: headers);
+            Assert.AreEqual(response.StatusCode, HttpStatusCode.OK);
+        }
+
+        [Test]
+        public async void test_user_settings_enforced_tls_get()
+        {
+            Dictionary<String, String> headers = new Dictionary<String, String>();
+            headers.Clear();
+            headers.Add("X-Mock", "200");
+            dynamic response = await sg.client.user.settings.enforced_tls.get(requestHeaders: headers);
+            Assert.AreEqual(response.StatusCode, HttpStatusCode.OK);
+        }
+
+        [Test]
+        public async void test_user_username_put()
+        {
+            string data = @"{
+  'username': 'test_username'
+}";
+            Object json = JsonConvert.DeserializeObject<Object>(data);
+            data = json.ToString();
+            Dictionary<String, String> headers = new Dictionary<String, String>();
+            headers.Clear();
+            headers.Add("X-Mock", "200");
+            dynamic response = await sg.client.user.username.put(requestBody: data, requestHeaders: headers);
+            Assert.AreEqual(response.StatusCode, HttpStatusCode.OK);
+        }
+
+        [Test]
+        public async void test_user_username_get()
+        {
+            Dictionary<String, String> headers = new Dictionary<String, String>();
+            headers.Clear();
+            headers.Add("X-Mock", "200");
+            dynamic response = await sg.client.user.username.get(requestHeaders: headers);
+            Assert.AreEqual(response.StatusCode, HttpStatusCode.OK);
+        }
+
+        [Test]
+        public async void test_user_webhooks_event_settings_patch()
+        {
+            string data = @"{
+  'bounce': true, 
+  'click': true, 
+  'deferred': true, 
+  'delivered': true, 
+  'dropped': true, 
+  'enabled': true, 
+  'group_resubscribe': true, 
+  'group_unsubscribe': true, 
+  'open': true, 
+  'processed': true, 
+  'spam_report': true, 
+  'unsubscribe': true, 
+  'url': 'url'
+}";
+            Object json = JsonConvert.DeserializeObject<Object>(data);
+            data = json.ToString();
+            Dictionary<String, String> headers = new Dictionary<String, String>();
+            headers.Clear();
+            headers.Add("X-Mock", "200");
+            dynamic response = await sg.client.user.webhooks._("event").settings.patch(requestBody: data, requestHeaders: headers);
+            Assert.AreEqual(response.StatusCode, HttpStatusCode.OK);
+        }
+
+        [Test]
+        public async void test_user_webhooks_event_settings_get()
+        {
+            Dictionary<String, String> headers = new Dictionary<String, String>();
+            headers.Clear();
+            headers.Add("X-Mock", "200");
+            dynamic response = await sg.client.user.webhooks._("event").settings.get(requestHeaders: headers);
+            Assert.AreEqual(response.StatusCode, HttpStatusCode.OK);
+        }
+
+        [Test]
+        public async void test_user_webhooks_event_test_post()
+        {
+            string data = @"{
+  'url': 'url'
+}";
+            Object json = JsonConvert.DeserializeObject<Object>(data);
+            data = json.ToString();
+            Dictionary<String, String> headers = new Dictionary<String, String>();
+            headers.Clear();
+            headers.Add("X-Mock", "204");
+            dynamic response = await sg.client.user.webhooks._("event").test.post(requestBody: data, requestHeaders: headers);
+            Assert.AreEqual(response.StatusCode, HttpStatusCode.NoContent);
+        }
+
+        [Test]
+        public async void test_user_webhooks_parse_settings_post()
+        {
+            string data = @"{
+  'hostname': 'myhostname.com', 
+  'send_raw': false, 
+  'spam_check': true, 
+  'url': 'http://email.myhosthame.com'
+}";
+            Object json = JsonConvert.DeserializeObject<Object>(data);
+            data = json.ToString();
+            Dictionary<String, String> headers = new Dictionary<String, String>();
+            headers.Clear();
+            headers.Add("X-Mock", "201");
+            dynamic response = await sg.client.user.webhooks.parse.settings.post(requestBody: data, requestHeaders: headers);
+            Assert.AreEqual(response.StatusCode, HttpStatusCode.Created);
+        }
+
+        [Test]
+        public async void test_user_webhooks_parse_settings_get()
+        {
+            Dictionary<String, String> headers = new Dictionary<String, String>();
+            headers.Clear();
+            headers.Add("X-Mock", "200");
+            dynamic response = await sg.client.user.webhooks.parse.settings.get(requestHeaders: headers);
+            Assert.AreEqual(response.StatusCode, HttpStatusCode.OK);
+        }
+
+        [Test]
+        public async void test_user_webhooks_parse_settings__hostname__patch()
+        {
+            string data = @"{
+  'send_raw': true, 
+  'spam_check': false, 
+  'url': 'http://newdomain.com/parse'
+}";
+            Object json = JsonConvert.DeserializeObject<Object>(data);
+            data = json.ToString();
+            var hostname = "test_url_param";
+            Dictionary<String, String> headers = new Dictionary<String, String>();
+            headers.Clear();
+            headers.Add("X-Mock", "200");
+            dynamic response = await sg.client.user.webhooks.parse.settings._(hostname).patch(requestBody: data, requestHeaders: headers);
+            Assert.AreEqual(response.StatusCode, HttpStatusCode.OK);
+        }
+
+        [Test]
+        public async void test_user_webhooks_parse_settings__hostname__get()
+        {
+            var hostname = "test_url_param";
+            Dictionary<String, String> headers = new Dictionary<String, String>();
+            headers.Clear();
+            headers.Add("X-Mock", "200");
+            dynamic response = await sg.client.user.webhooks.parse.settings._(hostname).get(requestHeaders: headers);
+            Assert.AreEqual(response.StatusCode, HttpStatusCode.OK);
+        }
+
+        [Test]
+        public async void test_user_webhooks_parse_settings__hostname__delete()
+        {
+            var hostname = "test_url_param";
+            Dictionary<String, String> headers = new Dictionary<String, String>();
+            headers.Clear();
+            headers.Add("X-Mock", "204");
+            dynamic response = await sg.client.user.webhooks.parse.settings._(hostname).delete(requestHeaders: headers);
+            Assert.AreEqual(response.StatusCode, HttpStatusCode.NoContent);
+        }
+
+        [Test]
+        public async void test_user_webhooks_parse_stats_get()
+        {
+            string queryParams = @"{
+  'aggregated_by': 'day', 
+  'end_date': '2016-04-01', 
+  'limit': 'test_string', 
+  'offset': 'test_string', 
+  'start_date': '2016-01-01'
+}";
+            Dictionary<String, String> headers = new Dictionary<String, String>();
+            headers.Clear();
+            headers.Add("X-Mock", "200");
+            dynamic response = await sg.client.user.webhooks.parse.stats.get(queryParams: queryParams, requestHeaders: headers);
+            Assert.AreEqual(response.StatusCode, HttpStatusCode.OK);
+        }
+
+        [Test]
+        public async void test_whitelabel_domains_post()
+        {
+            string data = @"{
+  'automatic_security': false, 
+  'custom_spf': true, 
+  'default': true, 
+  'domain': 'example.com', 
+  'ips': [
+    '192.168.1.1', 
+    '192.168.1.2'
+  ], 
+  'subdomain': 'news', 
+  'username': 'john@example.com'
+}";
+            Object json = JsonConvert.DeserializeObject<Object>(data);
+            data = json.ToString();
+            Dictionary<String, String> headers = new Dictionary<String, String>();
+            headers.Clear();
+            headers.Add("X-Mock", "201");
+            dynamic response = await sg.client.whitelabel.domains.post(requestBody: data, requestHeaders: headers);
+            Assert.AreEqual(response.StatusCode, HttpStatusCode.Created);
+        }
+
+        [Test]
+        public async void test_whitelabel_domains_get()
+        {
+            string queryParams = @"{
+  'domain': 'test_string', 
+  'exclude_subusers': 'true', 
+  'limit': 1, 
+  'offset': 1, 
+  'username': 'test_string'
+}";
+            Dictionary<String, String> headers = new Dictionary<String, String>();
+            headers.Clear();
+            headers.Add("X-Mock", "200");
+            dynamic response = await sg.client.whitelabel.domains.get(queryParams: queryParams, requestHeaders: headers);
+            Assert.AreEqual(response.StatusCode, HttpStatusCode.OK);
+        }
+
+        [Test]
+        public async void test_whitelabel_domains_default_get()
+        {
+            Dictionary<String, String> headers = new Dictionary<String, String>();
+            headers.Clear();
+            headers.Add("X-Mock", "200");
+            dynamic response = await sg.client.whitelabel.domains._("default").get(requestHeaders: headers);
+            Assert.AreEqual(response.StatusCode, HttpStatusCode.OK);
+        }
+
+        [Test]
+        public async void test_whitelabel_domains_subuser_get()
+        {
+            Dictionary<String, String> headers = new Dictionary<String, String>();
+            headers.Clear();
+            headers.Add("X-Mock", "200");
+            dynamic response = await sg.client.whitelabel.domains.subuser.get(requestHeaders: headers);
+            Assert.AreEqual(response.StatusCode, HttpStatusCode.OK);
+        }
+
+        [Test]
+        public async void test_whitelabel_domains_subuser_delete()
+        {
+            Dictionary<String, String> headers = new Dictionary<String, String>();
+            headers.Clear();
+            headers.Add("X-Mock", "204");
+            dynamic response = await sg.client.whitelabel.domains.subuser.delete(requestHeaders: headers);
+            Assert.AreEqual(response.StatusCode, HttpStatusCode.NoContent);
+        }
+
+        [Test]
+        public async void test_whitelabel_domains__domain_id__patch()
+        {
+            string data = @"{
+  'custom_spf': true, 
+  'default': false
+}";
+            Object json = JsonConvert.DeserializeObject<Object>(data);
+            data = json.ToString();
+            var domain_id = "test_url_param";
+            Dictionary<String, String> headers = new Dictionary<String, String>();
+            headers.Clear();
+            headers.Add("X-Mock", "200");
+            dynamic response = await sg.client.whitelabel.domains._(domain_id).patch(requestBody: data, requestHeaders: headers);
+            Assert.AreEqual(response.StatusCode, HttpStatusCode.OK);
+        }
+
+        [Test]
+        public async void test_whitelabel_domains__domain_id__get()
+        {
+            var domain_id = "test_url_param";
+            Dictionary<String, String> headers = new Dictionary<String, String>();
+            headers.Clear();
+            headers.Add("X-Mock", "200");
+            dynamic response = await sg.client.whitelabel.domains._(domain_id).get(requestHeaders: headers);
+            Assert.AreEqual(response.StatusCode, HttpStatusCode.OK);
+        }
+
+        [Test]
+        public async void test_whitelabel_domains__domain_id__delete()
+        {
+            var domain_id = "test_url_param";
+            Dictionary<String, String> headers = new Dictionary<String, String>();
+            headers.Clear();
+            headers.Add("X-Mock", "204");
+            dynamic response = await sg.client.whitelabel.domains._(domain_id).delete(requestHeaders: headers);
+            Assert.AreEqual(response.StatusCode, HttpStatusCode.NoContent);
+        }
+
+        [Test]
+        public async void test_whitelabel_domains__domain_id__subuser_post()
+        {
+            string data = @"{
+  'username': 'jane@example.com'
+}";
+            Object json = JsonConvert.DeserializeObject<Object>(data);
+            data = json.ToString();
+            var domain_id = "test_url_param";
+            Dictionary<String, String> headers = new Dictionary<String, String>();
+            headers.Clear();
+            headers.Add("X-Mock", "201");
+            dynamic response = await sg.client.whitelabel.domains._(domain_id).subuser.post(requestBody: data, requestHeaders: headers);
+            Assert.AreEqual(response.StatusCode, HttpStatusCode.Created);
+        }
+
+        [Test]
+        public async void test_whitelabel_domains__id__ips_post()
+        {
+            string data = @"{
+  'ip': '192.168.0.1'
+}";
+            Object json = JsonConvert.DeserializeObject<Object>(data);
+            data = json.ToString();
+            var id = "test_url_param";
+            Dictionary<String, String> headers = new Dictionary<String, String>();
+            headers.Clear();
+            headers.Add("X-Mock", "200");
+            dynamic response = await sg.client.whitelabel.domains._(id).ips.post(requestBody: data, requestHeaders: headers);
+            Assert.AreEqual(response.StatusCode, HttpStatusCode.OK);
+        }
+
+        [Test]
+        public async void test_whitelabel_domains__id__ips__ip__delete()
+        {
+            var id = "test_url_param";
+            var ip = "test_url_param";
+            Dictionary<String, String> headers = new Dictionary<String, String>();
+            headers.Clear();
+            headers.Add("X-Mock", "200");
+            dynamic response = await sg.client.whitelabel.domains._(id).ips._(ip).delete(requestHeaders: headers);
+            Assert.AreEqual(response.StatusCode, HttpStatusCode.OK);
+        }
+
+        [Test]
+        public async void test_whitelabel_domains__id__validate_post()
+        {
+            var id = "test_url_param";
+            Dictionary<String, String> headers = new Dictionary<String, String>();
+            headers.Clear();
+            headers.Add("X-Mock", "200");
+            dynamic response = await sg.client.whitelabel.domains._(id).validate.post(requestHeaders: headers);
+            Assert.AreEqual(response.StatusCode, HttpStatusCode.OK);
+        }
+
+        [Test]
+        public async void test_whitelabel_ips_post()
+        {
+            string data = @"{
+  'domain': 'example.com', 
+  'ip': '192.168.1.1', 
+  'subdomain': 'email'
+}";
+            Object json = JsonConvert.DeserializeObject<Object>(data);
+            data = json.ToString();
+            Dictionary<String, String> headers = new Dictionary<String, String>();
+            headers.Clear();
+            headers.Add("X-Mock", "201");
+            dynamic response = await sg.client.whitelabel.ips.post(requestBody: data, requestHeaders: headers);
+            Assert.AreEqual(response.StatusCode, HttpStatusCode.Created);
+        }
+
+        [Test]
+        public async void test_whitelabel_ips_get()
+        {
+            string queryParams = @"{
+  'ip': 'test_string', 
+  'limit': 1, 
+  'offset': 1
+}";
+            Dictionary<String, String> headers = new Dictionary<String, String>();
+            headers.Clear();
+            headers.Add("X-Mock", "200");
+            dynamic response = await sg.client.whitelabel.ips.get(queryParams: queryParams, requestHeaders: headers);
+            Assert.AreEqual(response.StatusCode, HttpStatusCode.OK);
+        }
+
+        [Test]
+        public async void test_whitelabel_ips__id__get()
+        {
+            var id = "test_url_param";
+            Dictionary<String, String> headers = new Dictionary<String, String>();
+            headers.Clear();
+            headers.Add("X-Mock", "200");
+            dynamic response = await sg.client.whitelabel.ips._(id).get(requestHeaders: headers);
+            Assert.AreEqual(response.StatusCode, HttpStatusCode.OK);
+        }
+
+        [Test]
+        public async void test_whitelabel_ips__id__delete()
+        {
+            var id = "test_url_param";
+            Dictionary<String, String> headers = new Dictionary<String, String>();
+            headers.Clear();
+            headers.Add("X-Mock", "204");
+            dynamic response = await sg.client.whitelabel.ips._(id).delete(requestHeaders: headers);
+            Assert.AreEqual(response.StatusCode, HttpStatusCode.NoContent);
+        }
+
+        [Test]
+        public async void test_whitelabel_ips__id__validate_post()
+        {
+            var id = "test_url_param";
+            Dictionary<String, String> headers = new Dictionary<String, String>();
+            headers.Clear();
+            headers.Add("X-Mock", "200");
+            dynamic response = await sg.client.whitelabel.ips._(id).validate.post(requestHeaders: headers);
+            Assert.AreEqual(response.StatusCode, HttpStatusCode.OK);
+        }
+
+        [Test]
+        public async void test_whitelabel_links_post()
+        {
+            string data = @"{
+  'default': true, 
+  'domain': 'example.com', 
+  'subdomain': 'mail'
+}";
+            Object json = JsonConvert.DeserializeObject<Object>(data);
+            data = json.ToString();
+            string queryParams = @"{
+  'limit': 1, 
+  'offset': 1
+}";
+            Dictionary<String, String> headers = new Dictionary<String, String>();
+            headers.Clear();
+            headers.Add("X-Mock", "201");
+            dynamic response = await sg.client.whitelabel.links.post(requestBody: data, queryParams: queryParams, requestHeaders: headers);
+            Assert.AreEqual(response.StatusCode, HttpStatusCode.Created);
+        }
+
+        [Test]
+        public async void test_whitelabel_links_get()
+        {
+            string queryParams = @"{
+  'limit': 1
+}";
+            Dictionary<String, String> headers = new Dictionary<String, String>();
+            headers.Clear();
+            headers.Add("X-Mock", "200");
+            dynamic response = await sg.client.whitelabel.links.get(queryParams: queryParams, requestHeaders: headers);
+            Assert.AreEqual(response.StatusCode, HttpStatusCode.OK);
+        }
+
+        [Test]
+        public async void test_whitelabel_links_default_get()
+        {
+            string queryParams = @"{
+  'domain': 'test_string'
+}";
+            Dictionary<String, String> headers = new Dictionary<String, String>();
+            headers.Clear();
+            headers.Add("X-Mock", "200");
+            dynamic response = await sg.client.whitelabel.links._("default").get(queryParams: queryParams, requestHeaders: headers);
+            Assert.AreEqual(response.StatusCode, HttpStatusCode.OK);
+        }
+
+        [Test]
+        public async void test_whitelabel_links_subuser_get()
+        {
+            string queryParams = @"{
+  'username': 'test_string'
+}";
+            Dictionary<String, String> headers = new Dictionary<String, String>();
+            headers.Clear();
+            headers.Add("X-Mock", "200");
+            dynamic response = await sg.client.whitelabel.links.subuser.get(queryParams: queryParams, requestHeaders: headers);
+            Assert.AreEqual(response.StatusCode, HttpStatusCode.OK);
+        }
+
+        [Test]
+        public async void test_whitelabel_links_subuser_delete()
+        {
+            string queryParams = @"{
+  'username': 'test_string'
+}";
+            Dictionary<String, String> headers = new Dictionary<String, String>();
+            headers.Clear();
+            headers.Add("X-Mock", "204");
+            dynamic response = await sg.client.whitelabel.links.subuser.delete(queryParams: queryParams, requestHeaders: headers);
+            Assert.AreEqual(response.StatusCode, HttpStatusCode.NoContent);
+        }
+
+        [Test]
+        public async void test_whitelabel_links__id__patch()
+        {
+            string data = @"{
+  'default': true
+}";
+            Object json = JsonConvert.DeserializeObject<Object>(data);
+            data = json.ToString();
+            var id = "test_url_param";
+            Dictionary<String, String> headers = new Dictionary<String, String>();
+            headers.Clear();
+            headers.Add("X-Mock", "200");
+            dynamic response = await sg.client.whitelabel.links._(id).patch(requestBody: data, requestHeaders: headers);
+            Assert.AreEqual(response.StatusCode, HttpStatusCode.OK);
+        }
+
+        [Test]
+        public async void test_whitelabel_links__id__get()
+        {
+            var id = "test_url_param";
+            Dictionary<String, String> headers = new Dictionary<String, String>();
+            headers.Clear();
+            headers.Add("X-Mock", "200");
+            dynamic response = await sg.client.whitelabel.links._(id).get(requestHeaders: headers);
+            Assert.AreEqual(response.StatusCode, HttpStatusCode.OK);
+        }
+
+        [Test]
+        public async void test_whitelabel_links__id__delete()
+        {
+            var id = "test_url_param";
+            Dictionary<String, String> headers = new Dictionary<String, String>();
+            headers.Clear();
+            headers.Add("X-Mock", "204");
+            dynamic response = await sg.client.whitelabel.links._(id).delete(requestHeaders: headers);
+            Assert.AreEqual(response.StatusCode, HttpStatusCode.NoContent);
+        }
+
+        [Test]
+        public async void test_whitelabel_links__id__validate_post()
+        {
+            var id = "test_url_param";
+            Dictionary<String, String> headers = new Dictionary<String, String>();
+            headers.Clear();
+            headers.Add("X-Mock", "200");
+            dynamic response = await sg.client.whitelabel.links._(id).validate.post(requestHeaders: headers);
+            Assert.AreEqual(response.StatusCode, HttpStatusCode.OK);
+        }
+
+        [Test]
+        public async void test_whitelabel_links__link_id__subuser_post()
+        {
+            string data = @"{
+  'username': 'jane@example.com'
+}";
+            Object json = JsonConvert.DeserializeObject<Object>(data);
+            data = json.ToString();
+            var link_id = "test_url_param";
+            Dictionary<String, String> headers = new Dictionary<String, String>();
+            headers.Clear();
+            headers.Add("X-Mock", "200");
+            dynamic response = await sg.client.whitelabel.links._(link_id).subuser.post(requestBody: data, requestHeaders: headers);
+            Assert.AreEqual(response.StatusCode, HttpStatusCode.OK);
+        }
+
+        [TestFixtureTearDown]
+        public void Dispose()
+        {
+            if (Environment.GetEnvironmentVariable("TRAVIS") != "true")
+            {
+                process.Kill();
+                Trace.WriteLine("Sutting Down Prism");
+            }
+        }
+
+    }
+}