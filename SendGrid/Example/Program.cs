﻿using System;
using System.Collections.Generic;
using System.Linq;
using System.Net;
using System.Net.Mail;
using System.Text;
using SendGridMail;
using SendGridMail.Transport;

namespace Example
{
    class Program
    {
        static void Main(string[] args)
        {
            var header = new Header();
<<<<<<< HEAD
            var sendgrid = new SendGrid(header);

            Console.WriteLine("testing");

            var text = "My Text <%%>";
            var html = "<body><p>hello,</p></body>";
            var replace = "John";
            var url = "http://www.example.com";
            var landing = "this_landing";
            sendgrid.EnableUnsubscribe(text, html, replace, url, landing);

            Console.WriteLine(header.AsJson());

=======
            var message = new SendGrid(header);
            message.AddTo("eric.becking@sendgrid.com");
            message.From = new MailAddress("eric@sendgrid.com");
            message.Text = "This is a test message.";
            message.Html = "<html><p>This is a <b>test</b> message.</p></html>";
            message.Subject = "hazaah!";
            transport.Deliver(message);
>>>>>>> d77d9340
        }
    }
}
<|MERGE_RESOLUTION|>--- conflicted
+++ resolved
@@ -1,42 +1,28 @@
-﻿using System;
-using System.Collections.Generic;
-using System.Linq;
-using System.Net;
-using System.Net.Mail;
-using System.Text;
-using SendGridMail;
-using SendGridMail.Transport;
-
-namespace Example
-{
-    class Program
-    {
-        static void Main(string[] args)
-        {
-            var header = new Header();
-<<<<<<< HEAD
-            var sendgrid = new SendGrid(header);
-
-            Console.WriteLine("testing");
-
-            var text = "My Text <%%>";
-            var html = "<body><p>hello,</p></body>";
-            var replace = "John";
-            var url = "http://www.example.com";
-            var landing = "this_landing";
-            sendgrid.EnableUnsubscribe(text, html, replace, url, landing);
-
-            Console.WriteLine(header.AsJson());
-
-=======
-            var message = new SendGrid(header);
-            message.AddTo("eric.becking@sendgrid.com");
-            message.From = new MailAddress("eric@sendgrid.com");
-            message.Text = "This is a test message.";
-            message.Html = "<html><p>This is a <b>test</b> message.</p></html>";
-            message.Subject = "hazaah!";
-            transport.Deliver(message);
->>>>>>> d77d9340
-        }
-    }
-}
+﻿using System;
+using System.Collections.Generic;
+using System.Linq;
+using System.Net;
+using System.Net.Mail;
+using System.Text;
+using SendGridMail;
+using SendGridMail.Transport;
+
+namespace Example
+{
+    class Program
+    {
+        static void Main(string[] args)
+        {
+            var header = new Header();
+            var transport = SMTP.GenerateInstance(new NetworkCredential("sgrid_username", "sgrid_password"));
+
+            var message = new SendGrid(header);
+            message.AddTo("eric.becking@sendgrid.com");
+            message.From = new MailAddress("eric@sendgrid.com");
+            message.Text = "This is a test message.";
+            message.Html = "<html><p>This is a <b>test</b> message.</p></html>";
+            message.Subject = "hazaah!";
+            transport.Deliver(message);
+        }
+    }
+}