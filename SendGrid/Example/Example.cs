--- conflicted
+++ resolved
@@ -32,20 +32,15 @@
             Mail mail = new Mail(from, subject, to, content);
             Email email = new Email("test2@example.com");
             mail.Personalization[0].AddTo(email);
-<<<<<<< HEAD
-
-            dynamic response = await sg.client.mail.send.post(requestBody: mail.Get());
-=======
-            
+
             // If you want to use a transactional [template](https://sendgrid.com/docs/User_Guide/Transactional_Templates/index.html),
             // the following code will replace the above subject and content. The sample code assumes you have defined
             // substitution variables [KEY_1] and [KEY_2], to be replaced by VALUE_1 and VALUE_2 respectively, in your template.
             //mail.TemplateId = "TEMPLATE_ID";
             //mail.Personalization[0].AddSubstitution("[KEY_1]", "VALUE_1");
             //mail.Personalization[0].AddSubstitution("[KEY_2]", "VALUE_2");
-            
-            dynamic response = sg.client.mail.send.post(requestBody: mail.Get());
->>>>>>> 666b1691
+
+            dynamic response = await sg.client.mail.send.post(requestBody: mail.Get());
             Console.WriteLine(response.StatusCode);
             Console.WriteLine(response.Body.ReadAsStringAsync().Result);
             Console.WriteLine(response.Headers.ToString());
