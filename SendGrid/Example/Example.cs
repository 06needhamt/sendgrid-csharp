<<<<<<< HEAD
﻿using System;
using System.Collections.Generic;
using System.Web.Script.Serialization;
using SendGrid.Helpers.Mail;
using Newtonsoft.Json;
using System.Threading.Tasks;

namespace Example
{
    internal class Example
    {
        private static void Main()
        {
            // v3 Mail Helper
            HelloEmail().Wait(); // this will actually send an email
            KitchenSink().Wait(); // this will only send an email if you set SandBox Mode to false

            // v3 Web API
            ApiKeys().Wait();

        }

        private static async Task HelloEmail()
        {
            String apiKey = Environment.GetEnvironmentVariable("SENDGRID_APIKEY", EnvironmentVariableTarget.User);
            dynamic sg = new SendGrid.SendGridAPIClient(apiKey, "https://api.sendgrid.com");

            Email from = new Email("test@example.com");
            String subject = "Hello World from the SendGrid CSharp Library";
            Email to = new Email("test@example.com");
            Content content = new Content("text/plain", "Textual content");
            Mail mail = new Mail(from, subject, to, content);
            Email email = new Email("test2@example.com");
            mail.Personalization[0].AddTo(email);

            dynamic response = await sg.client.mail.send.post(requestBody: mail.Get());
            Console.WriteLine(response.StatusCode);
            Console.WriteLine(response.Body.ReadAsStringAsync().Result);
            Console.WriteLine(response.Headers.ToString());

            Console.WriteLine(mail.Get());
            Console.ReadLine();

        }

        private static async Task KitchenSink()
        {
            String apiKey = Environment.GetEnvironmentVariable("SENDGRID_APIKEY", EnvironmentVariableTarget.User);
            dynamic sg = new SendGrid.SendGridAPIClient(apiKey, "https://api.sendgrid.com");

            Mail mail = new Mail();

            Email email = new Email();
            email.Name = "Example User";
            email.Address = "test@example.com";
            mail.From = email;

            mail.Subject = "Hello World from the SendGrid CSharp Library";

            Personalization personalization = new Personalization();
            email = new Email();
            email.Name = "Example User";
            email.Address = "test1@example.com";
            personalization.AddTo(email);
            email = new Email();
            email.Name = "Example User";
            email.Address = "test2@example.com";
            personalization.AddCc(email);
            email = new Email();
            email.Name = "Example User";
            email.Address = "test3@example.com";
            personalization.AddCc(email);
            email = new Email();
            email.Name = "Example User";
            email.Address = "test4@example.com";
            personalization.AddBcc(email);
            email = new Email();
            email.Name = "Example User";
            email.Address = "test5@example.com";
            personalization.AddBcc(email);
            personalization.Subject = "Thank you for signing up, %name%";
            personalization.AddHeader("X-Test", "True");
            personalization.AddHeader("X-Mock", "True");
            personalization.AddSubstitution("%name%", "Example User");
            personalization.AddSubstitution("%city%", "Denver");
            personalization.AddCustomArgs("marketing", "false");
            personalization.AddCustomArgs("transactional", "true");
            personalization.SendAt = 1461775051;
            mail.AddPersonalization(personalization);

            personalization = new Personalization();
            email = new Email();
            email.Name = "Example User";
            email.Address = "test1@example.com";
            personalization.AddTo(email);
            email = new Email();
            email.Name = "Example User";
            email.Address = "test2@example.com";
            personalization.AddCc(email);
            email = new Email();
            email.Name = "Example User";
            email.Address = "test3@example.com";
            personalization.AddCc(email);
            email = new Email();
            email.Name = "Example User";
            email.Address = "test4@example.com";
            personalization.AddBcc(email);
            email = new Email();
            email.Name = "Example User";
            email.Address = "test5@example.com";
            personalization.AddBcc(email);
            personalization.Subject = "Thank you for signing up, %name%";
            personalization.AddHeader("X-Test", "True");
            personalization.AddHeader("X-Mock", "True");
            personalization.AddSubstitution("%name%", "Example User");
            personalization.AddSubstitution("%city%", "Denver");
            personalization.AddCustomArgs("marketing", "false");
            personalization.AddCustomArgs("transactional", "true");
            personalization.SendAt = 1461775051;
            mail.AddPersonalization(personalization);

            Content content = new Content();
            content.Type = "text/plain";
            content.Value = "Textual content";
            mail.AddContent(content);
            content = new Content();
            content.Type = "text/html";
            content.Value = "<html><body>HTML content</body></html>";
            mail.AddContent(content);
            content = new Content();
            content.Type = "text/calendar";
            content.Value = "Party Time!!";
            mail.AddContent(content);

            Attachment attachment = new Attachment();
            attachment.Content = "TG9yZW0gaXBzdW0gZG9sb3Igc2l0IGFtZXQsIGNvbnNlY3RldHVyIGFkaXBpc2NpbmcgZWxpdC4gQ3JhcyBwdW12";
            attachment.Type = "application/pdf";
            attachment.Filename = "balance_001.pdf";
            attachment.Disposition = "attachment";
            attachment.ContentId = "Balance Sheet";
            mail.AddAttachment(attachment);

            attachment = new Attachment();
            attachment.Content = "BwdW";
            attachment.Type = "image/png";
            attachment.Filename = "banner.png";
            attachment.Disposition = "inline";
            attachment.ContentId = "Banner";
            mail.AddAttachment(attachment);

            mail.TemplateId = "13b8f94f-bcae-4ec6-b752-70d6cb59f932";

            mail.AddHeader("X-Day", "Monday");
            mail.AddHeader("X-Month", "January");

            mail.AddSection("%section1", "Substitution for Section 1 Tag");
            mail.AddSection("%section2", "Substitution for Section 2 Tag");

            mail.AddCategory("customer");
            mail.AddCategory("vip");

            mail.AddCustomArgs("campaign", "welcome");
            mail.AddCustomArgs("sequence", "2");

            ASM asm = new ASM();
            asm.GroupId = 3;
            List<int> groups_to_display = new List<int>()
            {
                1, 4, 5
            };
            asm.GroupsToDisplay = groups_to_display;
            mail.Asm = asm;

            mail.SendAt = 1461775051;

            mail.SetIpPoolId = "23";

            // This must be a valid [batch ID](https://sendgrid.com/docs/API_Reference/SMTP_API/scheduling_parameters.html)
            // mail.BatchId = "some_batch_id";

            MailSettings mailSettings = new MailSettings();
            BCCSettings bccSettings = new BCCSettings();
            bccSettings.Enable = true;
            bccSettings.Email = "test@example.com";
            mailSettings.BccSettings = bccSettings;
            BypassListManagement bypassListManagement = new BypassListManagement();
            bypassListManagement.Enable = true;
            mailSettings.BypassListManagement = bypassListManagement;
            FooterSettings footerSettings = new FooterSettings();
            footerSettings.Enable = true;
            footerSettings.Text = "Some Footer Text";
            footerSettings.Html = "<bold>Some HTML Here</bold>";
            mailSettings.FooterSettings = footerSettings;
            SandboxMode sandboxMode = new SandboxMode();
            sandboxMode.Enable = true;
            mailSettings.SandboxMode = sandboxMode;
            SpamCheck spamCheck = new SpamCheck();
            spamCheck.Enable = true;
            spamCheck.Threshold = 1;
            spamCheck.PostToUrl = "https://gotchya.example.com";
            mailSettings.SpamCheck = spamCheck;
            mail.MailSettings = mailSettings;

            TrackingSettings trackingSettings = new TrackingSettings();
            ClickTracking clickTracking = new ClickTracking();
            clickTracking.Enable = true;
            clickTracking.EnableText = false;
            trackingSettings.ClickTracking = clickTracking;
            OpenTracking openTracking = new OpenTracking();
            openTracking.Enable = true;
            openTracking.SubstitutionTag = "Optional tag to replace with the open image in the body of the message";
            trackingSettings.OpenTracking = openTracking;
            SubscriptionTracking subscriptionTracking = new SubscriptionTracking();
            subscriptionTracking.Enable = true;
            subscriptionTracking.Text = "text to insert into the text/plain portion of the message";
            subscriptionTracking.Html = "<bold>HTML to insert into the text/html portion of the message</bold>";
            subscriptionTracking.SubstitutionTag = "text to insert into the text/plain portion of the message";
            trackingSettings.SubscriptionTracking = subscriptionTracking;
            Ganalytics ganalytics = new Ganalytics();
            ganalytics.Enable = true;
            ganalytics.UtmCampaign = "some campaign";
            ganalytics.UtmContent = "some content";
            ganalytics.UtmMedium = "some medium";
            ganalytics.UtmSource = "some source";
            ganalytics.UtmTerm = "some term";
            trackingSettings.Ganalytics = ganalytics;
            mail.TrackingSettings = trackingSettings;

            email = new Email();
            email.Address = "test@example.com";
            mail.ReplyTo = email;

            dynamic response = await sg.client.mail.send.post(requestBody: mail.Get());
            Console.WriteLine(response.StatusCode);
            Console.WriteLine(response.Body.ReadAsStringAsync().Result);
            Console.WriteLine(response.Headers.ToString());

            Console.WriteLine(mail.Get());
            Console.ReadLine();
        }

        private static async Task ApiKeys()
        {
            String apiKey = Environment.GetEnvironmentVariable("SENDGRID_APIKEY", EnvironmentVariableTarget.User);
            dynamic sg = new SendGrid.SendGridAPIClient(apiKey, "https://api.sendgrid.com");

            string queryParams = @"{
                'limit': 100
            }";
            dynamic response = await sg.client.api_keys.get(queryParams: queryParams);
            Console.WriteLine(response.StatusCode);
            Console.WriteLine(response.Body.ReadAsStringAsync().Result);
            Console.WriteLine(response.Headers.ToString());

            Console.WriteLine("\n\nPress any key to continue to POST.");
            Console.ReadLine();

            // POST
            string requestBody = @"{
                'name': 'My API Key 5',
                'scopes': [
                    'mail.send',
                    'alerts.create',
                    'alerts.read'
                ]
            }";
            Object json = JsonConvert.DeserializeObject<Object>(requestBody);
            response = await sg.client.api_keys.post(requestBody: json.ToString());
            Console.WriteLine(response.StatusCode);
            Console.WriteLine(response.Body.ReadAsStringAsync().Result);
            Console.WriteLine(response.Headers.ToString());
            JavaScriptSerializer jss = new JavaScriptSerializer();
            var ds_response = jss.Deserialize<Dictionary<string, dynamic>>(response.Body.ReadAsStringAsync().Result);
            string api_key_id = ds_response["api_key_id"];

            Console.WriteLine("\n\nPress any key to continue to GET single.");
            Console.ReadLine();

            // GET Single
            response = await sg.client.api_keys._(api_key_id).get();
            Console.WriteLine(response.StatusCode);
            Console.WriteLine(response.Body.ReadAsStringAsync().Result);
            Console.WriteLine(response.Headers.ToString());

            Console.WriteLine("\n\nPress any key to continue to PATCH.");
            Console.ReadLine();

            // PATCH
            requestBody = @"{
                'name': 'A New Hope'
            }";
            json = JsonConvert.DeserializeObject<Object>(requestBody);
            response = await sg.client.api_keys._(api_key_id).patch(requestBody: json.ToString());
            Console.WriteLine(response.StatusCode);
            Console.WriteLine(response.Body.ReadAsStringAsync().Result);
            Console.WriteLine(response.Headers.ToString());

            Console.WriteLine("\n\nPress any key to continue to PUT.");
            Console.ReadLine();

            // PUT
            requestBody = @"{
                'name': 'A New Hope',
                'scopes': [
                '   user.profile.read',
                '   user.profile.update'
                ]
            }";
            json = JsonConvert.DeserializeObject<Object>(requestBody);
            response = await sg.client.api_keys._(api_key_id).put(requestBody: json.ToString());
            Console.WriteLine(response.StatusCode);
            Console.WriteLine(response.Body.ReadAsStringAsync().Result);
            Console.WriteLine(response.Headers.ToString());

            Console.WriteLine("\n\nPress any key to continue to DELETE.");
            Console.ReadLine();

            // DELETE
            response = await sg.client.api_keys._(api_key_id).delete();
            Console.WriteLine(response.StatusCode);
            Console.WriteLine(response.Headers.ToString());

            Console.WriteLine("\n\nPress any key to exit.");
            Console.ReadLine();

        }
    }
}
=======
﻿using System;
using System.Collections.Generic;
using System.Web.Script.Serialization;
using SendGrid.Helpers.Mail;
using Newtonsoft.Json;
using System.Threading.Tasks;

namespace Example
{
    internal class Example
    {
        private static void Main()
        {
            // v3 Mail Helper
            HelloEmail().Wait(); // this will actually send an email
            KitchenSink().Wait(); // this will only send an email if you set SandBox Mode to false

            // v3 Template Example with Mail Helper
            TemplateWithHelper().Wait();

            // v3 Template Example without Mail Helper
            TemplateWithoutHelper().Wait();

            // v3 Web API
            ApiKeys().Wait();

        }

        private static async Task TemplateWithHelper()
        {
            String apiKey = Environment.GetEnvironmentVariable("SENDGRID_APIKEY", EnvironmentVariableTarget.User);
            dynamic sg = new SendGrid.SendGridAPIClient(apiKey, "https://api.sendgrid.com");

            Email from = new Email("dx@sendgrid.com");
            String subject = "I'm replacing the subject tag";
            Email to = new Email("elmer@sendgrid.com");
            Content content = new Content("text/html", "I'm replacing the <strong>body tag</strong>");
            Mail mail = new Mail(from, subject, to, content);

            mail.TemplateId = "13b8f94f-bcae-4ec6-b752-70d6cb59f932";
            mail.Personalization[0].AddSubstitution("-name-", "Example User");
            mail.Personalization[0].AddSubstitution("-city-", "Denver");

            dynamic response = await sg.client.mail.send.post(requestBody: mail.Get());
            Console.WriteLine(response.StatusCode);
            Console.WriteLine(response.Body.ReadAsStringAsync().Result);
            Console.WriteLine(response.Headers.ToString());

            Console.ReadLine();

        }

        private static async Task TemplateWithoutHelper()
        {
            String apiKey = Environment.GetEnvironmentVariable("SENDGRID_APIKEY", EnvironmentVariableTarget.User);
            dynamic sg = new SendGrid.SendGridAPIClient(apiKey, "https://api.sendgrid.com");

            string data = @"{
              'personalizations': [
                {
                  'to': [
                    {
                      'email': 'elmer@sendgrid.com'
                    }
                  ],
                  'substitutions': {
                    '-name-': 'Example User',
                    '-city-': 'Denver'
                  },
                  'subject': 'I\'m replacing the subject tag'
                }
              ],
              'from': {
                'email': 'dx@sendgrid.com'
              },
              'content': [
                {
                  'type': 'text/html',
                  'value': 'I\'m replacing the <strong>body tag</strong>'
                }
              ],
              'template_id': '13b8f94f-bcae-4ec6-b752-70d6cb59f932'
            }";
            //test @example.com
            Object json = JsonConvert.DeserializeObject<Object>(data);
            dynamic response = await sg.client.mail.send.post(requestBody: json.ToString());

            Console.WriteLine(response.StatusCode);
            Console.WriteLine(response.Body.ReadAsStringAsync().Result);
            Console.WriteLine(response.Headers.ToString());

            Console.ReadLine();

        }

        private static async Task HelloEmail()
        {
            String apiKey = Environment.GetEnvironmentVariable("SENDGRID_APIKEY", EnvironmentVariableTarget.User);
            dynamic sg = new SendGrid.SendGridAPIClient(apiKey, "https://api.sendgrid.com");

            Email from = new Email("test@example.com");
            String subject = "Hello World from the SendGrid CSharp Library";
            Email to = new Email("test@example.com");
            Content content = new Content("text/plain", "Textual content");
            Mail mail = new Mail(from, subject, to, content);
            Email email = new Email("test2@example.com");
            mail.Personalization[0].AddTo(email);

            dynamic response = await sg.client.mail.send.post(requestBody: mail.Get());
            Console.WriteLine(response.StatusCode);
            Console.WriteLine(response.Body.ReadAsStringAsync().Result);
            Console.WriteLine(response.Headers.ToString());

            Console.WriteLine(mail.Get());
            Console.ReadLine();

        }

        private static async Task KitchenSink()
        {
            String apiKey = Environment.GetEnvironmentVariable("SENDGRID_APIKEY", EnvironmentVariableTarget.User);
            dynamic sg = new SendGrid.SendGridAPIClient(apiKey, "https://api.sendgrid.com");

            Mail mail = new Mail();

            Email email = new Email();
            email.Name = "Example User";
            email.Address = "test@example.com";
            mail.From = email;

            mail.Subject = "Hello World from the SendGrid CSharp Library";

            Personalization personalization = new Personalization();
            email = new Email();
            email.Name = "Example User";
            email.Address = "test1@example.com";
            personalization.AddTo(email);
            email = new Email();
            email.Name = "Example User";
            email.Address = "test2@example.com";
            personalization.AddCc(email);
            email = new Email();
            email.Name = "Example User";
            email.Address = "test3@example.com";
            personalization.AddCc(email);
            email = new Email();
            email.Name = "Example User";
            email.Address = "test4@example.com";
            personalization.AddBcc(email);
            email = new Email();
            email.Name = "Example User";
            email.Address = "test5@example.com";
            personalization.AddBcc(email);
            personalization.Subject = "Thank you for signing up, %name%";
            personalization.AddHeader("X-Test", "True");
            personalization.AddHeader("X-Mock", "True");
            personalization.AddSubstitution("%name%", "Example User");
            personalization.AddSubstitution("%city%", "Denver");
            personalization.AddCustomArgs("marketing", "false");
            personalization.AddCustomArgs("transactional", "true");
            personalization.SendAt = 1461775051;
            mail.AddPersonalization(personalization);

            personalization = new Personalization();
            email = new Email();
            email.Name = "Example User";
            email.Address = "test1@example.com";
            personalization.AddTo(email);
            email = new Email();
            email.Name = "Example User";
            email.Address = "test2@example.com";
            personalization.AddCc(email);
            email = new Email();
            email.Name = "Example User";
            email.Address = "test3@example.com";
            personalization.AddCc(email);
            email = new Email();
            email.Name = "Example User";
            email.Address = "test4@example.com";
            personalization.AddBcc(email);
            email = new Email();
            email.Name = "Example User";
            email.Address = "test5@example.com";
            personalization.AddBcc(email);
            personalization.Subject = "Thank you for signing up, %name%";
            personalization.AddHeader("X-Test", "True");
            personalization.AddHeader("X-Mock", "True");
            personalization.AddSubstitution("%name%", "Example User");
            personalization.AddSubstitution("%city%", "Denver");
            personalization.AddCustomArgs("marketing", "false");
            personalization.AddCustomArgs("transactional", "true");
            personalization.SendAt = 1461775051;
            mail.AddPersonalization(personalization);

            Content content = new Content();
            content.Type = "text/plain";
            content.Value = "Textual content";
            mail.AddContent(content);
            content = new Content();
            content.Type = "text/html";
            content.Value = "<html><body>HTML content</body></html>";
            mail.AddContent(content);
            content = new Content();
            content.Type = "text/calendar";
            content.Value = "Party Time!!";
            mail.AddContent(content);

            Attachment attachment = new Attachment();
            attachment.Content = "TG9yZW0gaXBzdW0gZG9sb3Igc2l0IGFtZXQsIGNvbnNlY3RldHVyIGFkaXBpc2NpbmcgZWxpdC4gQ3JhcyBwdW12";
            attachment.Type = "application/pdf";
            attachment.Filename = "balance_001.pdf";
            attachment.Disposition = "attachment";
            attachment.ContentId = "Balance Sheet";
            mail.AddAttachment(attachment);

            attachment = new Attachment();
            attachment.Content = "BwdW";
            attachment.Type = "image/png";
            attachment.Filename = "banner.png";
            attachment.Disposition = "inline";
            attachment.ContentId = "Banner";
            mail.AddAttachment(attachment);

            mail.TemplateId = "13b8f94f-bcae-4ec6-b752-70d6cb59f932";

            mail.AddHeader("X-Day", "Monday");
            mail.AddHeader("X-Month", "January");

            mail.AddSection("%section1", "Substitution for Section 1 Tag");
            mail.AddSection("%section2", "Substitution for Section 2 Tag");

            mail.AddCategory("customer");
            mail.AddCategory("vip");

            mail.AddCustomArgs("campaign", "welcome");
            mail.AddCustomArgs("sequence", "2");

            ASM asm = new ASM();
            asm.GroupId = 3;
            List<int> groups_to_display = new List<int>()
            {
                1, 4, 5
            };
            asm.GroupsToDisplay = groups_to_display;
            mail.Asm = asm;

            mail.SendAt = 1461775051;

            mail.SetIpPoolId = "23";

            // This must be a valid [batch ID](https://sendgrid.com/docs/API_Reference/SMTP_API/scheduling_parameters.html)
            // mail.BatchId = "some_batch_id";

            MailSettings mailSettings = new MailSettings();
            BCCSettings bccSettings = new BCCSettings();
            bccSettings.Enable = true;
            bccSettings.Email = "test@example.com";
            mailSettings.BccSettings = bccSettings;
            BypassListManagement bypassListManagement = new BypassListManagement();
            bypassListManagement.Enable = true;
            mailSettings.BypassListManagement = bypassListManagement;
            FooterSettings footerSettings = new FooterSettings();
            footerSettings.Enable = true;
            footerSettings.Text = "Some Footer Text";
            footerSettings.Html = "<bold>Some HTML Here</bold>";
            mailSettings.FooterSettings = footerSettings;
            SandboxMode sandboxMode = new SandboxMode();
            sandboxMode.Enable = true;
            mailSettings.SandboxMode = sandboxMode;
            SpamCheck spamCheck = new SpamCheck();
            spamCheck.Enable = true;
            spamCheck.Threshold = 1;
            spamCheck.PostToUrl = "https://gotchya.example.com";
            mailSettings.SpamCheck = spamCheck;
            mail.MailSettings = mailSettings;

            TrackingSettings trackingSettings = new TrackingSettings();
            ClickTracking clickTracking = new ClickTracking();
            clickTracking.Enable = true;
            clickTracking.EnableText = false;
            trackingSettings.ClickTracking = clickTracking;
            OpenTracking openTracking = new OpenTracking();
            openTracking.Enable = true;
            openTracking.SubstitutionTag = "Optional tag to replace with the open image in the body of the message";
            trackingSettings.OpenTracking = openTracking;
            SubscriptionTracking subscriptionTracking = new SubscriptionTracking();
            subscriptionTracking.Enable = true;
            subscriptionTracking.Text = "text to insert into the text/plain portion of the message";
            subscriptionTracking.Html = "<bold>HTML to insert into the text/html portion of the message</bold>";
            subscriptionTracking.SubstitutionTag = "text to insert into the text/plain portion of the message";
            trackingSettings.SubscriptionTracking = subscriptionTracking;
            Ganalytics ganalytics = new Ganalytics();
            ganalytics.Enable = true;
            ganalytics.UtmCampaign = "some campaign";
            ganalytics.UtmContent = "some content";
            ganalytics.UtmMedium = "some medium";
            ganalytics.UtmSource = "some source";
            ganalytics.UtmTerm = "some term";
            trackingSettings.Ganalytics = ganalytics;
            mail.TrackingSettings = trackingSettings;

            email = new Email();
            email.Address = "test@example.com";
            mail.ReplyTo = email;

            dynamic response = await sg.client.mail.send.post(requestBody: mail.Get());
            Console.WriteLine(response.StatusCode);
            Console.WriteLine(response.Body.ReadAsStringAsync().Result);
            Console.WriteLine(response.Headers.ToString());

            Console.WriteLine(mail.Get());
            Console.ReadLine();
        }

        private static async Task ApiKeys()
        {
            String apiKey = Environment.GetEnvironmentVariable("SENDGRID_APIKEY", EnvironmentVariableTarget.User);
            dynamic sg = new SendGrid.SendGridAPIClient(apiKey, "https://api.sendgrid.com");

            string queryParams = @"{
                'limit': 100
            }";
            dynamic response = await sg.client.api_keys.get(queryParams: queryParams);
            Console.WriteLine(response.StatusCode);
            Console.WriteLine(response.Body.ReadAsStringAsync().Result);
            Console.WriteLine(response.Headers.ToString());

            Console.WriteLine("\n\nPress any key to continue to POST.");
            Console.ReadLine();

            // POST
            string requestBody = @"{
                'name': 'My API Key 5',
                'scopes': [
                    'mail.send',
                    'alerts.create',
                    'alerts.read'
                ]
            }";
            Object json = JsonConvert.DeserializeObject<Object>(requestBody);
            response = await sg.client.api_keys.post(requestBody: json.ToString());
            Console.WriteLine(response.StatusCode);
            Console.WriteLine(response.Body.ReadAsStringAsync().Result);
            Console.WriteLine(response.Headers.ToString());
            JavaScriptSerializer jss = new JavaScriptSerializer();
            var ds_response = jss.Deserialize<Dictionary<string, dynamic>>(response.Body.ReadAsStringAsync().Result);
            string api_key_id = ds_response["api_key_id"];

            Console.WriteLine("\n\nPress any key to continue to GET single.");
            Console.ReadLine();

            // GET Single
            response = await sg.client.api_keys._(api_key_id).get();
            Console.WriteLine(response.StatusCode);
            Console.WriteLine(response.Body.ReadAsStringAsync().Result);
            Console.WriteLine(response.Headers.ToString());

            Console.WriteLine("\n\nPress any key to continue to PATCH.");
            Console.ReadLine();

            // PATCH
            requestBody = @"{
                'name': 'A New Hope'
            }";
            json = JsonConvert.DeserializeObject<Object>(requestBody);
            response = await sg.client.api_keys._(api_key_id).patch(requestBody: json.ToString());
            Console.WriteLine(response.StatusCode);
            Console.WriteLine(response.Body.ReadAsStringAsync().Result);
            Console.WriteLine(response.Headers.ToString());

            Console.WriteLine("\n\nPress any key to continue to PUT.");
            Console.ReadLine();

            // PUT
            requestBody = @"{
                'name': 'A New Hope',
                'scopes': [
                '   user.profile.read',
                '   user.profile.update'
                ]
            }";
            json = JsonConvert.DeserializeObject<Object>(requestBody);
            response = await sg.client.api_keys._(api_key_id).put(requestBody: json.ToString());
            Console.WriteLine(response.StatusCode);
            Console.WriteLine(response.Body.ReadAsStringAsync().Result);
            Console.WriteLine(response.Headers.ToString());

            Console.WriteLine("\n\nPress any key to continue to DELETE.");
            Console.ReadLine();

            // DELETE
            response = await sg.client.api_keys._(api_key_id).delete();
            Console.WriteLine(response.StatusCode);
            Console.WriteLine(response.Headers.ToString());

            Console.WriteLine("\n\nPress any key to exit.");
            Console.ReadLine();

        }
    }
}
>>>>>>> 52e690c8
<|MERGE_RESOLUTION|>--- conflicted
+++ resolved
@@ -1,732 +1,401 @@
-<<<<<<< HEAD
-﻿using System;
-using System.Collections.Generic;
-using System.Web.Script.Serialization;
-using SendGrid.Helpers.Mail;
-using Newtonsoft.Json;
-using System.Threading.Tasks;
-
-namespace Example
-{
-    internal class Example
-    {
-        private static void Main()
-        {
-            // v3 Mail Helper
-            HelloEmail().Wait(); // this will actually send an email
-            KitchenSink().Wait(); // this will only send an email if you set SandBox Mode to false
-
-            // v3 Web API
-            ApiKeys().Wait();
-
-        }
-
-        private static async Task HelloEmail()
-        {
-            String apiKey = Environment.GetEnvironmentVariable("SENDGRID_APIKEY", EnvironmentVariableTarget.User);
-            dynamic sg = new SendGrid.SendGridAPIClient(apiKey, "https://api.sendgrid.com");
-
-            Email from = new Email("test@example.com");
-            String subject = "Hello World from the SendGrid CSharp Library";
-            Email to = new Email("test@example.com");
-            Content content = new Content("text/plain", "Textual content");
-            Mail mail = new Mail(from, subject, to, content);
-            Email email = new Email("test2@example.com");
-            mail.Personalization[0].AddTo(email);
-
-            dynamic response = await sg.client.mail.send.post(requestBody: mail.Get());
-            Console.WriteLine(response.StatusCode);
-            Console.WriteLine(response.Body.ReadAsStringAsync().Result);
-            Console.WriteLine(response.Headers.ToString());
-
-            Console.WriteLine(mail.Get());
-            Console.ReadLine();
-
-        }
-
-        private static async Task KitchenSink()
-        {
-            String apiKey = Environment.GetEnvironmentVariable("SENDGRID_APIKEY", EnvironmentVariableTarget.User);
-            dynamic sg = new SendGrid.SendGridAPIClient(apiKey, "https://api.sendgrid.com");
-
-            Mail mail = new Mail();
-
-            Email email = new Email();
-            email.Name = "Example User";
-            email.Address = "test@example.com";
-            mail.From = email;
-
-            mail.Subject = "Hello World from the SendGrid CSharp Library";
-
-            Personalization personalization = new Personalization();
-            email = new Email();
-            email.Name = "Example User";
-            email.Address = "test1@example.com";
-            personalization.AddTo(email);
-            email = new Email();
-            email.Name = "Example User";
-            email.Address = "test2@example.com";
-            personalization.AddCc(email);
-            email = new Email();
-            email.Name = "Example User";
-            email.Address = "test3@example.com";
-            personalization.AddCc(email);
-            email = new Email();
-            email.Name = "Example User";
-            email.Address = "test4@example.com";
-            personalization.AddBcc(email);
-            email = new Email();
-            email.Name = "Example User";
-            email.Address = "test5@example.com";
-            personalization.AddBcc(email);
-            personalization.Subject = "Thank you for signing up, %name%";
-            personalization.AddHeader("X-Test", "True");
-            personalization.AddHeader("X-Mock", "True");
-            personalization.AddSubstitution("%name%", "Example User");
-            personalization.AddSubstitution("%city%", "Denver");
-            personalization.AddCustomArgs("marketing", "false");
-            personalization.AddCustomArgs("transactional", "true");
-            personalization.SendAt = 1461775051;
-            mail.AddPersonalization(personalization);
-
-            personalization = new Personalization();
-            email = new Email();
-            email.Name = "Example User";
-            email.Address = "test1@example.com";
-            personalization.AddTo(email);
-            email = new Email();
-            email.Name = "Example User";
-            email.Address = "test2@example.com";
-            personalization.AddCc(email);
-            email = new Email();
-            email.Name = "Example User";
-            email.Address = "test3@example.com";
-            personalization.AddCc(email);
-            email = new Email();
-            email.Name = "Example User";
-            email.Address = "test4@example.com";
-            personalization.AddBcc(email);
-            email = new Email();
-            email.Name = "Example User";
-            email.Address = "test5@example.com";
-            personalization.AddBcc(email);
-            personalization.Subject = "Thank you for signing up, %name%";
-            personalization.AddHeader("X-Test", "True");
-            personalization.AddHeader("X-Mock", "True");
-            personalization.AddSubstitution("%name%", "Example User");
-            personalization.AddSubstitution("%city%", "Denver");
-            personalization.AddCustomArgs("marketing", "false");
-            personalization.AddCustomArgs("transactional", "true");
-            personalization.SendAt = 1461775051;
-            mail.AddPersonalization(personalization);
-
-            Content content = new Content();
-            content.Type = "text/plain";
-            content.Value = "Textual content";
-            mail.AddContent(content);
-            content = new Content();
-            content.Type = "text/html";
-            content.Value = "<html><body>HTML content</body></html>";
-            mail.AddContent(content);
-            content = new Content();
-            content.Type = "text/calendar";
-            content.Value = "Party Time!!";
-            mail.AddContent(content);
-
-            Attachment attachment = new Attachment();
-            attachment.Content = "TG9yZW0gaXBzdW0gZG9sb3Igc2l0IGFtZXQsIGNvbnNlY3RldHVyIGFkaXBpc2NpbmcgZWxpdC4gQ3JhcyBwdW12";
-            attachment.Type = "application/pdf";
-            attachment.Filename = "balance_001.pdf";
-            attachment.Disposition = "attachment";
-            attachment.ContentId = "Balance Sheet";
-            mail.AddAttachment(attachment);
-
-            attachment = new Attachment();
-            attachment.Content = "BwdW";
-            attachment.Type = "image/png";
-            attachment.Filename = "banner.png";
-            attachment.Disposition = "inline";
-            attachment.ContentId = "Banner";
-            mail.AddAttachment(attachment);
-
-            mail.TemplateId = "13b8f94f-bcae-4ec6-b752-70d6cb59f932";
-
-            mail.AddHeader("X-Day", "Monday");
-            mail.AddHeader("X-Month", "January");
-
-            mail.AddSection("%section1", "Substitution for Section 1 Tag");
-            mail.AddSection("%section2", "Substitution for Section 2 Tag");
-
-            mail.AddCategory("customer");
-            mail.AddCategory("vip");
-
-            mail.AddCustomArgs("campaign", "welcome");
-            mail.AddCustomArgs("sequence", "2");
-
-            ASM asm = new ASM();
-            asm.GroupId = 3;
-            List<int> groups_to_display = new List<int>()
-            {
-                1, 4, 5
-            };
-            asm.GroupsToDisplay = groups_to_display;
-            mail.Asm = asm;
-
-            mail.SendAt = 1461775051;
-
-            mail.SetIpPoolId = "23";
-
-            // This must be a valid [batch ID](https://sendgrid.com/docs/API_Reference/SMTP_API/scheduling_parameters.html)
-            // mail.BatchId = "some_batch_id";
-
-            MailSettings mailSettings = new MailSettings();
-            BCCSettings bccSettings = new BCCSettings();
-            bccSettings.Enable = true;
-            bccSettings.Email = "test@example.com";
-            mailSettings.BccSettings = bccSettings;
-            BypassListManagement bypassListManagement = new BypassListManagement();
-            bypassListManagement.Enable = true;
-            mailSettings.BypassListManagement = bypassListManagement;
-            FooterSettings footerSettings = new FooterSettings();
-            footerSettings.Enable = true;
-            footerSettings.Text = "Some Footer Text";
-            footerSettings.Html = "<bold>Some HTML Here</bold>";
-            mailSettings.FooterSettings = footerSettings;
-            SandboxMode sandboxMode = new SandboxMode();
-            sandboxMode.Enable = true;
-            mailSettings.SandboxMode = sandboxMode;
-            SpamCheck spamCheck = new SpamCheck();
-            spamCheck.Enable = true;
-            spamCheck.Threshold = 1;
-            spamCheck.PostToUrl = "https://gotchya.example.com";
-            mailSettings.SpamCheck = spamCheck;
-            mail.MailSettings = mailSettings;
-
-            TrackingSettings trackingSettings = new TrackingSettings();
-            ClickTracking clickTracking = new ClickTracking();
-            clickTracking.Enable = true;
-            clickTracking.EnableText = false;
-            trackingSettings.ClickTracking = clickTracking;
-            OpenTracking openTracking = new OpenTracking();
-            openTracking.Enable = true;
-            openTracking.SubstitutionTag = "Optional tag to replace with the open image in the body of the message";
-            trackingSettings.OpenTracking = openTracking;
-            SubscriptionTracking subscriptionTracking = new SubscriptionTracking();
-            subscriptionTracking.Enable = true;
-            subscriptionTracking.Text = "text to insert into the text/plain portion of the message";
-            subscriptionTracking.Html = "<bold>HTML to insert into the text/html portion of the message</bold>";
-            subscriptionTracking.SubstitutionTag = "text to insert into the text/plain portion of the message";
-            trackingSettings.SubscriptionTracking = subscriptionTracking;
-            Ganalytics ganalytics = new Ganalytics();
-            ganalytics.Enable = true;
-            ganalytics.UtmCampaign = "some campaign";
-            ganalytics.UtmContent = "some content";
-            ganalytics.UtmMedium = "some medium";
-            ganalytics.UtmSource = "some source";
-            ganalytics.UtmTerm = "some term";
-            trackingSettings.Ganalytics = ganalytics;
-            mail.TrackingSettings = trackingSettings;
-
-            email = new Email();
-            email.Address = "test@example.com";
-            mail.ReplyTo = email;
-
-            dynamic response = await sg.client.mail.send.post(requestBody: mail.Get());
-            Console.WriteLine(response.StatusCode);
-            Console.WriteLine(response.Body.ReadAsStringAsync().Result);
-            Console.WriteLine(response.Headers.ToString());
-
-            Console.WriteLine(mail.Get());
-            Console.ReadLine();
-        }
-
-        private static async Task ApiKeys()
-        {
-            String apiKey = Environment.GetEnvironmentVariable("SENDGRID_APIKEY", EnvironmentVariableTarget.User);
-            dynamic sg = new SendGrid.SendGridAPIClient(apiKey, "https://api.sendgrid.com");
-
-            string queryParams = @"{
-                'limit': 100
-            }";
-            dynamic response = await sg.client.api_keys.get(queryParams: queryParams);
-            Console.WriteLine(response.StatusCode);
-            Console.WriteLine(response.Body.ReadAsStringAsync().Result);
-            Console.WriteLine(response.Headers.ToString());
-
-            Console.WriteLine("\n\nPress any key to continue to POST.");
-            Console.ReadLine();
-
-            // POST
-            string requestBody = @"{
-                'name': 'My API Key 5',
-                'scopes': [
-                    'mail.send',
-                    'alerts.create',
-                    'alerts.read'
-                ]
-            }";
-            Object json = JsonConvert.DeserializeObject<Object>(requestBody);
-            response = await sg.client.api_keys.post(requestBody: json.ToString());
-            Console.WriteLine(response.StatusCode);
-            Console.WriteLine(response.Body.ReadAsStringAsync().Result);
-            Console.WriteLine(response.Headers.ToString());
-            JavaScriptSerializer jss = new JavaScriptSerializer();
-            var ds_response = jss.Deserialize<Dictionary<string, dynamic>>(response.Body.ReadAsStringAsync().Result);
-            string api_key_id = ds_response["api_key_id"];
-
-            Console.WriteLine("\n\nPress any key to continue to GET single.");
-            Console.ReadLine();
-
-            // GET Single
-            response = await sg.client.api_keys._(api_key_id).get();
-            Console.WriteLine(response.StatusCode);
-            Console.WriteLine(response.Body.ReadAsStringAsync().Result);
-            Console.WriteLine(response.Headers.ToString());
-
-            Console.WriteLine("\n\nPress any key to continue to PATCH.");
-            Console.ReadLine();
-
-            // PATCH
-            requestBody = @"{
-                'name': 'A New Hope'
-            }";
-            json = JsonConvert.DeserializeObject<Object>(requestBody);
-            response = await sg.client.api_keys._(api_key_id).patch(requestBody: json.ToString());
-            Console.WriteLine(response.StatusCode);
-            Console.WriteLine(response.Body.ReadAsStringAsync().Result);
-            Console.WriteLine(response.Headers.ToString());
-
-            Console.WriteLine("\n\nPress any key to continue to PUT.");
-            Console.ReadLine();
-
-            // PUT
-            requestBody = @"{
-                'name': 'A New Hope',
-                'scopes': [
-                '   user.profile.read',
-                '   user.profile.update'
-                ]
-            }";
-            json = JsonConvert.DeserializeObject<Object>(requestBody);
-            response = await sg.client.api_keys._(api_key_id).put(requestBody: json.ToString());
-            Console.WriteLine(response.StatusCode);
-            Console.WriteLine(response.Body.ReadAsStringAsync().Result);
-            Console.WriteLine(response.Headers.ToString());
-
-            Console.WriteLine("\n\nPress any key to continue to DELETE.");
-            Console.ReadLine();
-
-            // DELETE
-            response = await sg.client.api_keys._(api_key_id).delete();
-            Console.WriteLine(response.StatusCode);
-            Console.WriteLine(response.Headers.ToString());
-
-            Console.WriteLine("\n\nPress any key to exit.");
-            Console.ReadLine();
-
-        }
-    }
-}
-=======
-﻿using System;
-using System.Collections.Generic;
-using System.Web.Script.Serialization;
-using SendGrid.Helpers.Mail;
-using Newtonsoft.Json;
-using System.Threading.Tasks;
-
-namespace Example
-{
-    internal class Example
-    {
-        private static void Main()
-        {
-            // v3 Mail Helper
-            HelloEmail().Wait(); // this will actually send an email
-            KitchenSink().Wait(); // this will only send an email if you set SandBox Mode to false
-
-            // v3 Template Example with Mail Helper
-            TemplateWithHelper().Wait();
-
-            // v3 Template Example without Mail Helper
-            TemplateWithoutHelper().Wait();
-
-            // v3 Web API
-            ApiKeys().Wait();
-
-        }
-
-        private static async Task TemplateWithHelper()
-        {
-            String apiKey = Environment.GetEnvironmentVariable("SENDGRID_APIKEY", EnvironmentVariableTarget.User);
-            dynamic sg = new SendGrid.SendGridAPIClient(apiKey, "https://api.sendgrid.com");
-
-            Email from = new Email("dx@sendgrid.com");
-            String subject = "I'm replacing the subject tag";
-            Email to = new Email("elmer@sendgrid.com");
-            Content content = new Content("text/html", "I'm replacing the <strong>body tag</strong>");
-            Mail mail = new Mail(from, subject, to, content);
-
-            mail.TemplateId = "13b8f94f-bcae-4ec6-b752-70d6cb59f932";
-            mail.Personalization[0].AddSubstitution("-name-", "Example User");
-            mail.Personalization[0].AddSubstitution("-city-", "Denver");
-
-            dynamic response = await sg.client.mail.send.post(requestBody: mail.Get());
-            Console.WriteLine(response.StatusCode);
-            Console.WriteLine(response.Body.ReadAsStringAsync().Result);
-            Console.WriteLine(response.Headers.ToString());
-
-            Console.ReadLine();
-
-        }
-
-        private static async Task TemplateWithoutHelper()
-        {
-            String apiKey = Environment.GetEnvironmentVariable("SENDGRID_APIKEY", EnvironmentVariableTarget.User);
-            dynamic sg = new SendGrid.SendGridAPIClient(apiKey, "https://api.sendgrid.com");
-
-            string data = @"{
-              'personalizations': [
-                {
-                  'to': [
-                    {
-                      'email': 'elmer@sendgrid.com'
-                    }
-                  ],
-                  'substitutions': {
-                    '-name-': 'Example User',
-                    '-city-': 'Denver'
-                  },
-                  'subject': 'I\'m replacing the subject tag'
-                }
-              ],
-              'from': {
-                'email': 'dx@sendgrid.com'
-              },
-              'content': [
-                {
-                  'type': 'text/html',
-                  'value': 'I\'m replacing the <strong>body tag</strong>'
-                }
-              ],
-              'template_id': '13b8f94f-bcae-4ec6-b752-70d6cb59f932'
-            }";
-            //test @example.com
-            Object json = JsonConvert.DeserializeObject<Object>(data);
-            dynamic response = await sg.client.mail.send.post(requestBody: json.ToString());
-
-            Console.WriteLine(response.StatusCode);
-            Console.WriteLine(response.Body.ReadAsStringAsync().Result);
-            Console.WriteLine(response.Headers.ToString());
-
-            Console.ReadLine();
-
-        }
-
-        private static async Task HelloEmail()
-        {
-            String apiKey = Environment.GetEnvironmentVariable("SENDGRID_APIKEY", EnvironmentVariableTarget.User);
-            dynamic sg = new SendGrid.SendGridAPIClient(apiKey, "https://api.sendgrid.com");
-
-            Email from = new Email("test@example.com");
-            String subject = "Hello World from the SendGrid CSharp Library";
-            Email to = new Email("test@example.com");
-            Content content = new Content("text/plain", "Textual content");
-            Mail mail = new Mail(from, subject, to, content);
-            Email email = new Email("test2@example.com");
-            mail.Personalization[0].AddTo(email);
-
-            dynamic response = await sg.client.mail.send.post(requestBody: mail.Get());
-            Console.WriteLine(response.StatusCode);
-            Console.WriteLine(response.Body.ReadAsStringAsync().Result);
-            Console.WriteLine(response.Headers.ToString());
-
-            Console.WriteLine(mail.Get());
-            Console.ReadLine();
-
-        }
-
-        private static async Task KitchenSink()
-        {
-            String apiKey = Environment.GetEnvironmentVariable("SENDGRID_APIKEY", EnvironmentVariableTarget.User);
-            dynamic sg = new SendGrid.SendGridAPIClient(apiKey, "https://api.sendgrid.com");
-
-            Mail mail = new Mail();
-
-            Email email = new Email();
-            email.Name = "Example User";
-            email.Address = "test@example.com";
-            mail.From = email;
-
-            mail.Subject = "Hello World from the SendGrid CSharp Library";
-
-            Personalization personalization = new Personalization();
-            email = new Email();
-            email.Name = "Example User";
-            email.Address = "test1@example.com";
-            personalization.AddTo(email);
-            email = new Email();
-            email.Name = "Example User";
-            email.Address = "test2@example.com";
-            personalization.AddCc(email);
-            email = new Email();
-            email.Name = "Example User";
-            email.Address = "test3@example.com";
-            personalization.AddCc(email);
-            email = new Email();
-            email.Name = "Example User";
-            email.Address = "test4@example.com";
-            personalization.AddBcc(email);
-            email = new Email();
-            email.Name = "Example User";
-            email.Address = "test5@example.com";
-            personalization.AddBcc(email);
-            personalization.Subject = "Thank you for signing up, %name%";
-            personalization.AddHeader("X-Test", "True");
-            personalization.AddHeader("X-Mock", "True");
-            personalization.AddSubstitution("%name%", "Example User");
-            personalization.AddSubstitution("%city%", "Denver");
-            personalization.AddCustomArgs("marketing", "false");
-            personalization.AddCustomArgs("transactional", "true");
-            personalization.SendAt = 1461775051;
-            mail.AddPersonalization(personalization);
-
-            personalization = new Personalization();
-            email = new Email();
-            email.Name = "Example User";
-            email.Address = "test1@example.com";
-            personalization.AddTo(email);
-            email = new Email();
-            email.Name = "Example User";
-            email.Address = "test2@example.com";
-            personalization.AddCc(email);
-            email = new Email();
-            email.Name = "Example User";
-            email.Address = "test3@example.com";
-            personalization.AddCc(email);
-            email = new Email();
-            email.Name = "Example User";
-            email.Address = "test4@example.com";
-            personalization.AddBcc(email);
-            email = new Email();
-            email.Name = "Example User";
-            email.Address = "test5@example.com";
-            personalization.AddBcc(email);
-            personalization.Subject = "Thank you for signing up, %name%";
-            personalization.AddHeader("X-Test", "True");
-            personalization.AddHeader("X-Mock", "True");
-            personalization.AddSubstitution("%name%", "Example User");
-            personalization.AddSubstitution("%city%", "Denver");
-            personalization.AddCustomArgs("marketing", "false");
-            personalization.AddCustomArgs("transactional", "true");
-            personalization.SendAt = 1461775051;
-            mail.AddPersonalization(personalization);
-
-            Content content = new Content();
-            content.Type = "text/plain";
-            content.Value = "Textual content";
-            mail.AddContent(content);
-            content = new Content();
-            content.Type = "text/html";
-            content.Value = "<html><body>HTML content</body></html>";
-            mail.AddContent(content);
-            content = new Content();
-            content.Type = "text/calendar";
-            content.Value = "Party Time!!";
-            mail.AddContent(content);
-
-            Attachment attachment = new Attachment();
-            attachment.Content = "TG9yZW0gaXBzdW0gZG9sb3Igc2l0IGFtZXQsIGNvbnNlY3RldHVyIGFkaXBpc2NpbmcgZWxpdC4gQ3JhcyBwdW12";
-            attachment.Type = "application/pdf";
-            attachment.Filename = "balance_001.pdf";
-            attachment.Disposition = "attachment";
-            attachment.ContentId = "Balance Sheet";
-            mail.AddAttachment(attachment);
-
-            attachment = new Attachment();
-            attachment.Content = "BwdW";
-            attachment.Type = "image/png";
-            attachment.Filename = "banner.png";
-            attachment.Disposition = "inline";
-            attachment.ContentId = "Banner";
-            mail.AddAttachment(attachment);
-
-            mail.TemplateId = "13b8f94f-bcae-4ec6-b752-70d6cb59f932";
-
-            mail.AddHeader("X-Day", "Monday");
-            mail.AddHeader("X-Month", "January");
-
-            mail.AddSection("%section1", "Substitution for Section 1 Tag");
-            mail.AddSection("%section2", "Substitution for Section 2 Tag");
-
-            mail.AddCategory("customer");
-            mail.AddCategory("vip");
-
-            mail.AddCustomArgs("campaign", "welcome");
-            mail.AddCustomArgs("sequence", "2");
-
-            ASM asm = new ASM();
-            asm.GroupId = 3;
-            List<int> groups_to_display = new List<int>()
-            {
-                1, 4, 5
-            };
-            asm.GroupsToDisplay = groups_to_display;
-            mail.Asm = asm;
-
-            mail.SendAt = 1461775051;
-
-            mail.SetIpPoolId = "23";
-
-            // This must be a valid [batch ID](https://sendgrid.com/docs/API_Reference/SMTP_API/scheduling_parameters.html)
-            // mail.BatchId = "some_batch_id";
-
-            MailSettings mailSettings = new MailSettings();
-            BCCSettings bccSettings = new BCCSettings();
-            bccSettings.Enable = true;
-            bccSettings.Email = "test@example.com";
-            mailSettings.BccSettings = bccSettings;
-            BypassListManagement bypassListManagement = new BypassListManagement();
-            bypassListManagement.Enable = true;
-            mailSettings.BypassListManagement = bypassListManagement;
-            FooterSettings footerSettings = new FooterSettings();
-            footerSettings.Enable = true;
-            footerSettings.Text = "Some Footer Text";
-            footerSettings.Html = "<bold>Some HTML Here</bold>";
-            mailSettings.FooterSettings = footerSettings;
-            SandboxMode sandboxMode = new SandboxMode();
-            sandboxMode.Enable = true;
-            mailSettings.SandboxMode = sandboxMode;
-            SpamCheck spamCheck = new SpamCheck();
-            spamCheck.Enable = true;
-            spamCheck.Threshold = 1;
-            spamCheck.PostToUrl = "https://gotchya.example.com";
-            mailSettings.SpamCheck = spamCheck;
-            mail.MailSettings = mailSettings;
-
-            TrackingSettings trackingSettings = new TrackingSettings();
-            ClickTracking clickTracking = new ClickTracking();
-            clickTracking.Enable = true;
-            clickTracking.EnableText = false;
-            trackingSettings.ClickTracking = clickTracking;
-            OpenTracking openTracking = new OpenTracking();
-            openTracking.Enable = true;
-            openTracking.SubstitutionTag = "Optional tag to replace with the open image in the body of the message";
-            trackingSettings.OpenTracking = openTracking;
-            SubscriptionTracking subscriptionTracking = new SubscriptionTracking();
-            subscriptionTracking.Enable = true;
-            subscriptionTracking.Text = "text to insert into the text/plain portion of the message";
-            subscriptionTracking.Html = "<bold>HTML to insert into the text/html portion of the message</bold>";
-            subscriptionTracking.SubstitutionTag = "text to insert into the text/plain portion of the message";
-            trackingSettings.SubscriptionTracking = subscriptionTracking;
-            Ganalytics ganalytics = new Ganalytics();
-            ganalytics.Enable = true;
-            ganalytics.UtmCampaign = "some campaign";
-            ganalytics.UtmContent = "some content";
-            ganalytics.UtmMedium = "some medium";
-            ganalytics.UtmSource = "some source";
-            ganalytics.UtmTerm = "some term";
-            trackingSettings.Ganalytics = ganalytics;
-            mail.TrackingSettings = trackingSettings;
-
-            email = new Email();
-            email.Address = "test@example.com";
-            mail.ReplyTo = email;
-
-            dynamic response = await sg.client.mail.send.post(requestBody: mail.Get());
-            Console.WriteLine(response.StatusCode);
-            Console.WriteLine(response.Body.ReadAsStringAsync().Result);
-            Console.WriteLine(response.Headers.ToString());
-
-            Console.WriteLine(mail.Get());
-            Console.ReadLine();
-        }
-
-        private static async Task ApiKeys()
-        {
-            String apiKey = Environment.GetEnvironmentVariable("SENDGRID_APIKEY", EnvironmentVariableTarget.User);
-            dynamic sg = new SendGrid.SendGridAPIClient(apiKey, "https://api.sendgrid.com");
-
-            string queryParams = @"{
-                'limit': 100
-            }";
-            dynamic response = await sg.client.api_keys.get(queryParams: queryParams);
-            Console.WriteLine(response.StatusCode);
-            Console.WriteLine(response.Body.ReadAsStringAsync().Result);
-            Console.WriteLine(response.Headers.ToString());
-
-            Console.WriteLine("\n\nPress any key to continue to POST.");
-            Console.ReadLine();
-
-            // POST
-            string requestBody = @"{
-                'name': 'My API Key 5',
-                'scopes': [
-                    'mail.send',
-                    'alerts.create',
-                    'alerts.read'
-                ]
-            }";
-            Object json = JsonConvert.DeserializeObject<Object>(requestBody);
-            response = await sg.client.api_keys.post(requestBody: json.ToString());
-            Console.WriteLine(response.StatusCode);
-            Console.WriteLine(response.Body.ReadAsStringAsync().Result);
-            Console.WriteLine(response.Headers.ToString());
-            JavaScriptSerializer jss = new JavaScriptSerializer();
-            var ds_response = jss.Deserialize<Dictionary<string, dynamic>>(response.Body.ReadAsStringAsync().Result);
-            string api_key_id = ds_response["api_key_id"];
-
-            Console.WriteLine("\n\nPress any key to continue to GET single.");
-            Console.ReadLine();
-
-            // GET Single
-            response = await sg.client.api_keys._(api_key_id).get();
-            Console.WriteLine(response.StatusCode);
-            Console.WriteLine(response.Body.ReadAsStringAsync().Result);
-            Console.WriteLine(response.Headers.ToString());
-
-            Console.WriteLine("\n\nPress any key to continue to PATCH.");
-            Console.ReadLine();
-
-            // PATCH
-            requestBody = @"{
-                'name': 'A New Hope'
-            }";
-            json = JsonConvert.DeserializeObject<Object>(requestBody);
-            response = await sg.client.api_keys._(api_key_id).patch(requestBody: json.ToString());
-            Console.WriteLine(response.StatusCode);
-            Console.WriteLine(response.Body.ReadAsStringAsync().Result);
-            Console.WriteLine(response.Headers.ToString());
-
-            Console.WriteLine("\n\nPress any key to continue to PUT.");
-            Console.ReadLine();
-
-            // PUT
-            requestBody = @"{
-                'name': 'A New Hope',
-                'scopes': [
-                '   user.profile.read',
-                '   user.profile.update'
-                ]
-            }";
-            json = JsonConvert.DeserializeObject<Object>(requestBody);
-            response = await sg.client.api_keys._(api_key_id).put(requestBody: json.ToString());
-            Console.WriteLine(response.StatusCode);
-            Console.WriteLine(response.Body.ReadAsStringAsync().Result);
-            Console.WriteLine(response.Headers.ToString());
-
-            Console.WriteLine("\n\nPress any key to continue to DELETE.");
-            Console.ReadLine();
-
-            // DELETE
-            response = await sg.client.api_keys._(api_key_id).delete();
-            Console.WriteLine(response.StatusCode);
-            Console.WriteLine(response.Headers.ToString());
-
-            Console.WriteLine("\n\nPress any key to exit.");
-            Console.ReadLine();
-
-        }
-    }
-}
->>>>>>> 52e690c8
+﻿using System;
+using System.Collections.Generic;
+using System.Web.Script.Serialization;
+using SendGrid.Helpers.Mail;
+using Newtonsoft.Json;
+using System.Threading.Tasks;
+
+namespace Example
+{
+    internal class Example
+    {
+        private static void Main()
+        {
+            // v3 Mail Helper
+            HelloEmail().Wait(); // this will actually send an email
+            KitchenSink().Wait(); // this will only send an email if you set SandBox Mode to false
+
+            // v3 Template Example with Mail Helper
+            TemplateWithHelper().Wait();
+
+            // v3 Template Example without Mail Helper
+            TemplateWithoutHelper().Wait();
+
+            // v3 Web API
+            ApiKeys().Wait();
+
+        }
+
+        private static async Task TemplateWithHelper()
+        {
+            String apiKey = Environment.GetEnvironmentVariable("SENDGRID_APIKEY", EnvironmentVariableTarget.User);
+            dynamic sg = new SendGrid.SendGridAPIClient(apiKey, "https://api.sendgrid.com");
+
+            Email from = new Email("dx@sendgrid.com");
+            String subject = "I'm replacing the subject tag";
+            Email to = new Email("elmer@sendgrid.com");
+            Content content = new Content("text/html", "I'm replacing the <strong>body tag</strong>");
+            Mail mail = new Mail(from, subject, to, content);
+
+            mail.TemplateId = "13b8f94f-bcae-4ec6-b752-70d6cb59f932";
+            mail.Personalization[0].AddSubstitution("-name-", "Example User");
+            mail.Personalization[0].AddSubstitution("-city-", "Denver");
+
+            dynamic response = await sg.client.mail.send.post(requestBody: mail.Get());
+            Console.WriteLine(response.StatusCode);
+            Console.WriteLine(response.Body.ReadAsStringAsync().Result);
+            Console.WriteLine(response.Headers.ToString());
+
+            Console.ReadLine();
+
+        }
+
+        private static async Task TemplateWithoutHelper()
+        {
+            String apiKey = Environment.GetEnvironmentVariable("SENDGRID_APIKEY", EnvironmentVariableTarget.User);
+            dynamic sg = new SendGrid.SendGridAPIClient(apiKey, "https://api.sendgrid.com");
+
+            string data = @"{
+              'personalizations': [
+                {
+                  'to': [
+                    {
+                      'email': 'elmer@sendgrid.com'
+                    }
+                  ],
+                  'substitutions': {
+                    '-name-': 'Example User',
+                    '-city-': 'Denver'
+                  },
+                  'subject': 'I\'m replacing the subject tag'
+                }
+              ],
+              'from': {
+                'email': 'dx@sendgrid.com'
+              },
+              'content': [
+                {
+                  'type': 'text/html',
+                  'value': 'I\'m replacing the <strong>body tag</strong>'
+                }
+              ],
+              'template_id': '13b8f94f-bcae-4ec6-b752-70d6cb59f932'
+            }";
+            //test @example.com
+            Object json = JsonConvert.DeserializeObject<Object>(data);
+            dynamic response = await sg.client.mail.send.post(requestBody: json.ToString());
+
+            Console.WriteLine(response.StatusCode);
+            Console.WriteLine(response.Body.ReadAsStringAsync().Result);
+            Console.WriteLine(response.Headers.ToString());
+
+            Console.ReadLine();
+
+        }
+
+        private static async Task HelloEmail()
+        {
+            String apiKey = Environment.GetEnvironmentVariable("SENDGRID_APIKEY", EnvironmentVariableTarget.User);
+            dynamic sg = new SendGrid.SendGridAPIClient(apiKey, "https://api.sendgrid.com");
+
+            Email from = new Email("test@example.com");
+            String subject = "Hello World from the SendGrid CSharp Library";
+            Email to = new Email("test@example.com");
+            Content content = new Content("text/plain", "Textual content");
+            Mail mail = new Mail(from, subject, to, content);
+            Email email = new Email("test2@example.com");
+            mail.Personalization[0].AddTo(email);
+
+            dynamic response = await sg.client.mail.send.post(requestBody: mail.Get());
+            Console.WriteLine(response.StatusCode);
+            Console.WriteLine(response.Body.ReadAsStringAsync().Result);
+            Console.WriteLine(response.Headers.ToString());
+
+            Console.WriteLine(mail.Get());
+            Console.ReadLine();
+
+        }
+
+        private static async Task KitchenSink()
+        {
+            String apiKey = Environment.GetEnvironmentVariable("SENDGRID_APIKEY", EnvironmentVariableTarget.User);
+            dynamic sg = new SendGrid.SendGridAPIClient(apiKey, "https://api.sendgrid.com");
+
+            Mail mail = new Mail();
+
+            Email email = new Email();
+            email.Name = "Example User";
+            email.Address = "test@example.com";
+            mail.From = email;
+
+            mail.Subject = "Hello World from the SendGrid CSharp Library";
+
+            Personalization personalization = new Personalization();
+            email = new Email();
+            email.Name = "Example User";
+            email.Address = "test1@example.com";
+            personalization.AddTo(email);
+            email = new Email();
+            email.Name = "Example User";
+            email.Address = "test2@example.com";
+            personalization.AddCc(email);
+            email = new Email();
+            email.Name = "Example User";
+            email.Address = "test3@example.com";
+            personalization.AddCc(email);
+            email = new Email();
+            email.Name = "Example User";
+            email.Address = "test4@example.com";
+            personalization.AddBcc(email);
+            email = new Email();
+            email.Name = "Example User";
+            email.Address = "test5@example.com";
+            personalization.AddBcc(email);
+            personalization.Subject = "Thank you for signing up, %name%";
+            personalization.AddHeader("X-Test", "True");
+            personalization.AddHeader("X-Mock", "True");
+            personalization.AddSubstitution("%name%", "Example User");
+            personalization.AddSubstitution("%city%", "Denver");
+            personalization.AddCustomArgs("marketing", "false");
+            personalization.AddCustomArgs("transactional", "true");
+            personalization.SendAt = 1461775051;
+            mail.AddPersonalization(personalization);
+
+            personalization = new Personalization();
+            email = new Email();
+            email.Name = "Example User";
+            email.Address = "test1@example.com";
+            personalization.AddTo(email);
+            email = new Email();
+            email.Name = "Example User";
+            email.Address = "test2@example.com";
+            personalization.AddCc(email);
+            email = new Email();
+            email.Name = "Example User";
+            email.Address = "test3@example.com";
+            personalization.AddCc(email);
+            email = new Email();
+            email.Name = "Example User";
+            email.Address = "test4@example.com";
+            personalization.AddBcc(email);
+            email = new Email();
+            email.Name = "Example User";
+            email.Address = "test5@example.com";
+            personalization.AddBcc(email);
+            personalization.Subject = "Thank you for signing up, %name%";
+            personalization.AddHeader("X-Test", "True");
+            personalization.AddHeader("X-Mock", "True");
+            personalization.AddSubstitution("%name%", "Example User");
+            personalization.AddSubstitution("%city%", "Denver");
+            personalization.AddCustomArgs("marketing", "false");
+            personalization.AddCustomArgs("transactional", "true");
+            personalization.SendAt = 1461775051;
+            mail.AddPersonalization(personalization);
+
+            Content content = new Content();
+            content.Type = "text/plain";
+            content.Value = "Textual content";
+            mail.AddContent(content);
+            content = new Content();
+            content.Type = "text/html";
+            content.Value = "<html><body>HTML content</body></html>";
+            mail.AddContent(content);
+            content = new Content();
+            content.Type = "text/calendar";
+            content.Value = "Party Time!!";
+            mail.AddContent(content);
+
+            Attachment attachment = new Attachment();
+            attachment.Content = "TG9yZW0gaXBzdW0gZG9sb3Igc2l0IGFtZXQsIGNvbnNlY3RldHVyIGFkaXBpc2NpbmcgZWxpdC4gQ3JhcyBwdW12";
+            attachment.Type = "application/pdf";
+            attachment.Filename = "balance_001.pdf";
+            attachment.Disposition = "attachment";
+            attachment.ContentId = "Balance Sheet";
+            mail.AddAttachment(attachment);
+
+            attachment = new Attachment();
+            attachment.Content = "BwdW";
+            attachment.Type = "image/png";
+            attachment.Filename = "banner.png";
+            attachment.Disposition = "inline";
+            attachment.ContentId = "Banner";
+            mail.AddAttachment(attachment);
+
+            mail.TemplateId = "13b8f94f-bcae-4ec6-b752-70d6cb59f932";
+
+            mail.AddHeader("X-Day", "Monday");
+            mail.AddHeader("X-Month", "January");
+
+            mail.AddSection("%section1", "Substitution for Section 1 Tag");
+            mail.AddSection("%section2", "Substitution for Section 2 Tag");
+
+            mail.AddCategory("customer");
+            mail.AddCategory("vip");
+
+            mail.AddCustomArgs("campaign", "welcome");
+            mail.AddCustomArgs("sequence", "2");
+
+            ASM asm = new ASM();
+            asm.GroupId = 3;
+            List<int> groups_to_display = new List<int>()
+            {
+                1, 4, 5
+            };
+            asm.GroupsToDisplay = groups_to_display;
+            mail.Asm = asm;
+
+            mail.SendAt = 1461775051;
+
+            mail.SetIpPoolId = "23";
+
+            // This must be a valid [batch ID](https://sendgrid.com/docs/API_Reference/SMTP_API/scheduling_parameters.html)
+            // mail.BatchId = "some_batch_id";
+
+            MailSettings mailSettings = new MailSettings();
+            BCCSettings bccSettings = new BCCSettings();
+            bccSettings.Enable = true;
+            bccSettings.Email = "test@example.com";
+            mailSettings.BccSettings = bccSettings;
+            BypassListManagement bypassListManagement = new BypassListManagement();
+            bypassListManagement.Enable = true;
+            mailSettings.BypassListManagement = bypassListManagement;
+            FooterSettings footerSettings = new FooterSettings();
+            footerSettings.Enable = true;
+            footerSettings.Text = "Some Footer Text";
+            footerSettings.Html = "<bold>Some HTML Here</bold>";
+            mailSettings.FooterSettings = footerSettings;
+            SandboxMode sandboxMode = new SandboxMode();
+            sandboxMode.Enable = true;
+            mailSettings.SandboxMode = sandboxMode;
+            SpamCheck spamCheck = new SpamCheck();
+            spamCheck.Enable = true;
+            spamCheck.Threshold = 1;
+            spamCheck.PostToUrl = "https://gotchya.example.com";
+            mailSettings.SpamCheck = spamCheck;
+            mail.MailSettings = mailSettings;
+
+            TrackingSettings trackingSettings = new TrackingSettings();
+            ClickTracking clickTracking = new ClickTracking();
+            clickTracking.Enable = true;
+            clickTracking.EnableText = false;
+            trackingSettings.ClickTracking = clickTracking;
+            OpenTracking openTracking = new OpenTracking();
+            openTracking.Enable = true;
+            openTracking.SubstitutionTag = "Optional tag to replace with the open image in the body of the message";
+            trackingSettings.OpenTracking = openTracking;
+            SubscriptionTracking subscriptionTracking = new SubscriptionTracking();
+            subscriptionTracking.Enable = true;
+            subscriptionTracking.Text = "text to insert into the text/plain portion of the message";
+            subscriptionTracking.Html = "<bold>HTML to insert into the text/html portion of the message</bold>";
+            subscriptionTracking.SubstitutionTag = "text to insert into the text/plain portion of the message";
+            trackingSettings.SubscriptionTracking = subscriptionTracking;
+            Ganalytics ganalytics = new Ganalytics();
+            ganalytics.Enable = true;
+            ganalytics.UtmCampaign = "some campaign";
+            ganalytics.UtmContent = "some content";
+            ganalytics.UtmMedium = "some medium";
+            ganalytics.UtmSource = "some source";
+            ganalytics.UtmTerm = "some term";
+            trackingSettings.Ganalytics = ganalytics;
+            mail.TrackingSettings = trackingSettings;
+
+            email = new Email();
+            email.Address = "test@example.com";
+            mail.ReplyTo = email;
+
+            dynamic response = await sg.client.mail.send.post(requestBody: mail.Get());
+            Console.WriteLine(response.StatusCode);
+            Console.WriteLine(response.Body.ReadAsStringAsync().Result);
+            Console.WriteLine(response.Headers.ToString());
+
+            Console.WriteLine(mail.Get());
+            Console.ReadLine();
+        }
+
+        private static async Task ApiKeys()
+        {
+            String apiKey = Environment.GetEnvironmentVariable("SENDGRID_APIKEY", EnvironmentVariableTarget.User);
+            dynamic sg = new SendGrid.SendGridAPIClient(apiKey, "https://api.sendgrid.com");
+
+            string queryParams = @"{
+                'limit': 100
+            }";
+            dynamic response = await sg.client.api_keys.get(queryParams: queryParams);
+            Console.WriteLine(response.StatusCode);
+            Console.WriteLine(response.Body.ReadAsStringAsync().Result);
+            Console.WriteLine(response.Headers.ToString());
+
+            Console.WriteLine("\n\nPress any key to continue to POST.");
+            Console.ReadLine();
+
+            // POST
+            string requestBody = @"{
+                'name': 'My API Key 5',
+                'scopes': [
+                    'mail.send',
+                    'alerts.create',
+                    'alerts.read'
+                ]
+            }";
+            Object json = JsonConvert.DeserializeObject<Object>(requestBody);
+            response = await sg.client.api_keys.post(requestBody: json.ToString());
+            Console.WriteLine(response.StatusCode);
+            Console.WriteLine(response.Body.ReadAsStringAsync().Result);
+            Console.WriteLine(response.Headers.ToString());
+            JavaScriptSerializer jss = new JavaScriptSerializer();
+            var ds_response = jss.Deserialize<Dictionary<string, dynamic>>(response.Body.ReadAsStringAsync().Result);
+            string api_key_id = ds_response["api_key_id"];
+
+            Console.WriteLine("\n\nPress any key to continue to GET single.");
+            Console.ReadLine();
+
+            // GET Single
+            response = await sg.client.api_keys._(api_key_id).get();
+            Console.WriteLine(response.StatusCode);
+            Console.WriteLine(response.Body.ReadAsStringAsync().Result);
+            Console.WriteLine(response.Headers.ToString());
+
+            Console.WriteLine("\n\nPress any key to continue to PATCH.");
+            Console.ReadLine();
+
+            // PATCH
+            requestBody = @"{
+                'name': 'A New Hope'
+            }";
+            json = JsonConvert.DeserializeObject<Object>(requestBody);
+            response = await sg.client.api_keys._(api_key_id).patch(requestBody: json.ToString());
+            Console.WriteLine(response.StatusCode);
+            Console.WriteLine(response.Body.ReadAsStringAsync().Result);
+            Console.WriteLine(response.Headers.ToString());
+
+            Console.WriteLine("\n\nPress any key to continue to PUT.");
+            Console.ReadLine();
+
+            // PUT
+            requestBody = @"{
+                'name': 'A New Hope',
+                'scopes': [
+                '   user.profile.read',
+                '   user.profile.update'
+                ]
+            }";
+            json = JsonConvert.DeserializeObject<Object>(requestBody);
+            response = await sg.client.api_keys._(api_key_id).put(requestBody: json.ToString());
+            Console.WriteLine(response.StatusCode);
+            Console.WriteLine(response.Body.ReadAsStringAsync().Result);
+            Console.WriteLine(response.Headers.ToString());
+
+            Console.WriteLine("\n\nPress any key to continue to DELETE.");
+            Console.ReadLine();
+
+            // DELETE
+            response = await sg.client.api_keys._(api_key_id).delete();
+            Console.WriteLine(response.StatusCode);
+            Console.WriteLine(response.Headers.ToString());
+
+            Console.WriteLine("\n\nPress any key to exit.");
+            Console.ReadLine();
+
+        }
+    }
+}