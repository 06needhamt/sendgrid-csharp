--- conflicted
+++ resolved
@@ -1,415 +1,411 @@
-﻿using System;
-using System.Collections.Generic;
-using System.IO;
-using System.Net.Mail;
-using NUnit.Framework;
-using SendGrid.SmtpApi;
-using SendGrid;
-
-namespace Tests
-{
-	[TestFixture]
-	internal class TestSendgrid
-	{
-		[Test]
-		public void CreateMimeMessage()
-		{
-			var message = new SendGridMessage();
-			var attachment = Path.GetTempFileName();
-			var text = "this is a test";
-			var html = "<b>This<\b> is a better test";
-			var headers = new KeyValuePair<String, String>("custom", "header");
-			message.AddAttachment(attachment);
-			message.Text = text;
-			message.Html = html;
-			message.AddTo("foo@bar.com");
-			message.From = new MailAddress("foo@bar.com");
-			message.AddHeaders(new Dictionary<string, string> {{headers.Key, headers.Value}});
-			message.EnableGravatar();
-
-			var mime = message.CreateMimeMessage();
-
-			var sr = new StreamReader(mime.AlternateViews[0].ContentStream);
-			var result = sr.ReadToEnd();
-			Assert.AreEqual(text, result);
-
-			sr = new StreamReader(mime.AlternateViews[1].ContentStream);
-			result = sr.ReadToEnd();
-			Assert.AreEqual(html, result);
-
-			result = mime.Headers.Get(headers.Key);
-			Assert.AreEqual(headers.Value, result);
-
-			result = mime.Headers.Get("X-Smtpapi");
-			var expected = "{\"filters\" : {\"gravatar\" : {\"settings\" : {\"enable\" : \"1\"}}}}";
-			Assert.AreEqual(expected, result);
-
-			result = mime.Attachments[0].Name;
-			Assert.AreEqual(Path.GetFileName(attachment), result);
-		}
-
-		[Test]
-		public void DisableBcc()
-		{
-			var header = new Header();
-			var sendgrid = new SendGridMessage(header);
-
-			sendgrid.DisableBcc();
-
-			var json = header.JsonString();
-			Assert.AreEqual("{\"filters\" : {\"bcc\" : {\"settings\" : {\"enable\" : \"0\"}}}}", json);
-		}
-
-		[Test]
-		public void DisableBypassListManagement()
-		{
-			var header = new Header();
-			var sendgrid = new SendGridMessage(header);
-
-			sendgrid.DisableBypassListManagement();
-
-			var json = header.JsonString();
-			Assert.AreEqual("{\"filters\" : {\"bypass_list_management\" : {\"settings\" : {\"enable\" : \"0\"}}}}", json);
-		}
-
-		[Test]
-		public void DisableClickTracking()
-		{
-			var header = new Header();
-			var sendgrid = new SendGridMessage(header);
-
-			sendgrid.DisableClickTracking();
-
-			var json = header.JsonString();
-			Assert.AreEqual("{\"filters\" : {\"clicktrack\" : {\"settings\" : {\"enable\" : \"0\"}}}}", json);
-		}
-
-		[Test]
-		public void DisableFooter()
-		{
-			var header = new Header();
-			var sendgrid = new SendGridMessage(header);
-
-			sendgrid.DisableFooter();
-
-			var json = header.JsonString();
-			Assert.AreEqual("{\"filters\" : {\"footer\" : {\"settings\" : {\"enable\" : \"0\"}}}}", json);
-		}
-
-		[Test]
-		public void DisableGoogleAnalytics()
-		{
-			var header = new Header();
-			var sendgrid = new SendGridMessage(header);
-
-			sendgrid.DisableGoogleAnalytics();
-
-			var json = header.JsonString();
-			Assert.AreEqual("{\"filters\" : {\"ganalytics\" : {\"settings\" : {\"enable\" : \"0\"}}}}", json);
-		}
-
-		[Test]
-		public void DisableSpamCheck()
-		{
-			var header = new Header();
-			var sendgrid = new SendGridMessage(header);
-
-			sendgrid.DisableSpamCheck();
-
-			var json = header.JsonString();
-			Assert.AreEqual("{\"filters\" : {\"spamcheck\" : {\"settings\" : {\"enable\" : \"0\"}}}}", json);
-		}
-
-		[Test]
-		public void DisableTemplate()
-		{
-			var header = new Header();
-			var sendgrid = new SendGridMessage(header);
-
-			sendgrid.DisableTemplate();
-
-			var json = header.JsonString();
-			Assert.AreEqual("{\"filters\" : {\"template\" : {\"settings\" : {\"enable\" : \"0\"}}}}", json);
-		}
-
-		[Test]
-		public void DisableUnsubscribe()
-		{
-			var header = new Header();
-			var sendgrid = new SendGridMessage(header);
-
-			sendgrid.DisableUnsubscribe();
-
-			var json = header.JsonString();
-			Assert.AreEqual("{\"filters\" : {\"subscriptiontrack\" : {\"settings\" : {\"enable\" : \"0\"}}}}", json);
-		}
-
-		[Test]
-		public void EnableBcc()
-		{
-			var header = new Header();
-			var sendgrid = new SendGridMessage(header);
-
-			var email = "somebody@someplace.com";
-			sendgrid.EnableBcc(email);
-
-			var json = header.JsonString();
-			Assert.AreEqual("{\"filters\" : {\"bcc\" : {\"settings\" : {\"enable\" : \"1\",\"email\" : \"" + email + "\"}}}}",
-				json);
-		}
-
-		[Test]
-		public void EnableBypassListManagement()
-		{
-			var header = new Header();
-			var sendgrid = new SendGridMessage(header);
-
-			sendgrid.EnableBypassListManagement();
-
-			var json = header.JsonString();
-			Assert.AreEqual("{\"filters\" : {\"bypass_list_management\" : {\"settings\" : {\"enable\" : \"1\"}}}}", json);
-		}
-
-		[Test]
-		public void EnableClickTracking()
-		{
-			var header = new Header();
-			var sendgrid = new SendGridMessage(header);
-			sendgrid.EnableClickTracking(true);
-
-			var json = header.JsonString();
-			Assert.AreEqual("{\"filters\" : {\"clicktrack\" : {\"settings\" : {\"enable\" : \"1\",\"enable_text\" : \"1\"}}}}",
-				json);
-		}
-
-		[Test]
-		public void EnableFooter()
-		{
-			var header = new Header();
-			var sendgrid = new SendGridMessage(header);
-
-			var text = "My Text";
-			var html = "<body><p>hello, <% name %></p></body>";
-			var escHtml = "<body><p>hello, <% name %><\\/p><\\/body>";
-
-			sendgrid.EnableFooter(text, html);
-
-			var json = header.JsonString();
-			Assert.AreEqual(
-				"{\"filters\" : {\"footer\" : {\"settings\" : {\"enable\" : \"1\",\"text\\/plain\" : \"" + text +
-				"\",\"text\\/html\" : \"" + escHtml + "\"}}}}", json);
-		}
-
-		[Test]
-		public void EnableGoogleAnalytics()
-		{
-			var header = new Header();
-			var sendgrid = new SendGridMessage(header);
-
-			var source = "SomeDomain.com";
-			var medium = "Email";
-			var term = "keyword1, keyword2, keyword3";
-			var content = "PG, PG13";
-			var campaign = "my_campaign";
-
-			sendgrid.EnableGoogleAnalytics(source, medium, term, content, campaign);
-
-			var jsonSource = "\"utm_source\" : \"SomeDomain.com\"";
-			var jsonMedium = "\"utm_medium\" : \"" + medium + "\"";
-			var jsonTerm = "\"utm_term\" : \"" + term + "\"";
-			var jsonContent = "\"utm_content\" : \"" + content + "\"";
-			var jsonCampaign = "\"utm_campaign\" : \"" + campaign + "\"";
-
-			var json = header.JsonString();
-			Assert.AreEqual("{\"filters\" : {\"ganalytics\" : {\"settings\" : {\"enable\" : \"1\"," +
-			                jsonSource + "," + jsonMedium + "," + jsonTerm + "," + jsonContent + "," + jsonCampaign + "}}}}",
-				json);
-		}
-
-		[Test]
-		public void EnableGravatar()
-		{
-			var header = new Header();
-			var sendgrid = new SendGridMessage(header);
-
-			sendgrid.EnableGravatar();
-
-			var json = header.JsonString();
-			Assert.AreEqual("{\"filters\" : {\"gravatar\" : {\"settings\" : {\"enable\" : \"1\"}}}}", json);
-		}
-
-		[Test]
-		public void EnableOpenTracking()
-		{
-			var header = new Header();
-			var sendgrid = new SendGridMessage(header);
-
-			sendgrid.EnableOpenTracking();
-
-			var json = header.JsonString();
-			Assert.AreEqual("{\"filters\" : {\"opentrack\" : {\"settings\" : {\"enable\" : \"1\"}}}}", json);
-		}
-
-		[Test]
-		public void EnableSpamCheck()
-		{
-			var header = new Header();
-			var sendgrid = new SendGridMessage(header);
-
-			var score = 5;
-			var url = "http://www.example.com";
-			sendgrid.EnableSpamCheck(score, url);
-
-			var json = header.JsonString();
-			Assert.AreEqual(
-				"{\"filters\" : {\"spamcheck\" : {\"settings\" : {\"enable\" : \"1\",\"maxscore\" : \"5\",\"url\" : \"http:\\/\\/www.example.com\"}}}}",
-				json);
-		}
-
-		[Test]
-		public void EnableTemplate()
-		{
-			var header = new Header();
-			var sendgrid = new SendGridMessage(header);
-			var html = "<% body %>";
-
-			var escHtml = "<% body %>";
-			sendgrid.EnableTemplate(html);
-
-			var json = header.JsonString();
-			Assert.AreEqual(
-				"{\"filters\" : {\"template\" : {\"settings\" : {\"enable\" : \"1\",\"text\\/html\" : \"" + escHtml + "\"}}}}", json);
-
-			escHtml = "bad";
-			Assert.Throws<Exception>(() => sendgrid.EnableTemplate(escHtml));
-		}
-
-		[Test]
-		public void EnableUnsubscribe()
-		{
-			var header = new Header();
-			var sendgrid = new SendGridMessage(header);
-
-			var text = "<% %>";
-			var html = "<% name %>";
-
-			var jsonText = "\"text\\/plain\" : \"" + text + "\"";
-			var jsonHtml = "\"text\\/html\" : \"" + html + "\"";
-
-			sendgrid.EnableUnsubscribe(text, html);
-
-			var json = header.JsonString();
-			Assert.AreEqual("{\"filters\" : {\"subscriptiontrack\" : {\"settings\" : {\"enable\" : \"1\"," +
-			                jsonText + "," + jsonHtml + "}}}}", json);
-
-			header = new Header();
-			sendgrid = new SendGridMessage(header);
-
-			var replace = "John";
-			var jsonReplace = "\"replace\" : \"" + replace + "\"";
-
-			sendgrid.EnableUnsubscribe(replace);
-
-			json = header.JsonString();
-			Assert.AreEqual(
-				"{\"filters\" : {\"subscriptiontrack\" : {\"settings\" : {\"enable\" : \"1\"," + jsonReplace + "}}}}", json);
-
-			text = "bad";
-			html = "<% name %>";
-			Assert.Throws<Exception>(() => sendgrid.EnableUnsubscribe(text, html));
-
-			text = "<% %>";
-			html = "bad";
-			Assert.Throws<Exception>(() => sendgrid.EnableUnsubscribe(text, html));
-		}
-
-		[Test]
-		public void TestDisableGravatar()
-		{
-			var header = new Header();
-			var sendgrid = new SendGridMessage(header);
-
-			sendgrid.DisableGravatar();
-
-			var json = header.JsonString();
-			Assert.AreEqual("{\"filters\" : {\"gravatar\" : {\"settings\" : {\"enable\" : \"0\"}}}}", json);
-		}
-
-		[Test]
-		public void TestDisableOpenTracking()
-		{
-			var header = new Header();
-			var sendgrid = new SendGridMessage(header);
-
-			sendgrid.DisableOpenTracking();
-
-			var json = header.JsonString();
-			Assert.AreEqual("{\"filters\" : {\"opentrack\" : {\"settings\" : {\"enable\" : \"0\"}}}}", json);
-		}
-
-<<<<<<< HEAD
-        [Test]
-        public void TestSendToSink()
-        {
-            // Arrange
-
-            var message = new SendGridMessage();
-            message.To = new[]
-	        {
-	            new MailAddress("foo@bar.com", "Foo Bar"),
-	        };
-            message.AddTo("foo1@bar1.com");
-
-            // Act
-
-            message.SendToSink();
-
-            // Assert
-
-            Assert.AreEqual("foo_at_bar.com@sink.sendgrid.net", message.To[0].Address);
-            Assert.AreEqual("Foo Bar", message.To[0].DisplayName);
-
-            Assert.AreEqual("foo1_at_bar1.com@sink.sendgrid.net", message.To[1].Address);
-            Assert.AreEqual("", message.To[1].DisplayName);
-        }
-
-        [Test]
-        public void TestSendToSinkOff()
-        {
-            // Arrange
-
-            var message = new SendGridMessage();
-            message.To = new[]
-	        {
-	            new MailAddress("foo@bar.com", "Foo Bar"),
-	        };
-            message.AddTo("foo1@bar1.com");
-            message.SendToSink();
-
-            // Act
-
-            message.SendToSink(false);
-
-            // Assert
-
-            Assert.AreEqual("foo@bar.com", message.To[0].Address);
-            Assert.AreEqual("Foo Bar", message.To[0].DisplayName);
-
-            Assert.AreEqual("foo1@bar1.com", message.To[1].Address);
-            Assert.AreEqual("", message.To[1].DisplayName);
-        }
-=======
-		[Test]
-		public void TestAddSection()
-		{
-			var header = new Header();
-			var sendgrid = new SendGridMessage(header);
-
-			sendgrid.AddSection("tag", "value");
-
-			var json = header.JsonString();
-			Assert.AreEqual("{\"section\" : {\"tag\" : \"value\"}}", json); 
-		}
->>>>>>> f251c6fb
-	}
-}+﻿using System;
+using System.Collections.Generic;
+using System.IO;
+using System.Net.Mail;
+using NUnit.Framework;
+using SendGrid.SmtpApi;
+using SendGrid;
+
+namespace Tests
+{
+	[TestFixture]
+	internal class TestSendgrid
+	{
+		[Test]
+		public void CreateMimeMessage()
+		{
+			var message = new SendGridMessage();
+			var attachment = Path.GetTempFileName();
+			var text = "this is a test";
+			var html = "<b>This<\b> is a better test";
+			var headers = new KeyValuePair<String, String>("custom", "header");
+			message.AddAttachment(attachment);
+			message.Text = text;
+			message.Html = html;
+			message.AddTo("foo@bar.com");
+			message.From = new MailAddress("foo@bar.com");
+			message.AddHeaders(new Dictionary<string, string> {{headers.Key, headers.Value}});
+			message.EnableGravatar();
+
+			var mime = message.CreateMimeMessage();
+
+			var sr = new StreamReader(mime.AlternateViews[0].ContentStream);
+			var result = sr.ReadToEnd();
+			Assert.AreEqual(text, result);
+
+			sr = new StreamReader(mime.AlternateViews[1].ContentStream);
+			result = sr.ReadToEnd();
+			Assert.AreEqual(html, result);
+
+			result = mime.Headers.Get(headers.Key);
+			Assert.AreEqual(headers.Value, result);
+
+			result = mime.Headers.Get("X-Smtpapi");
+			var expected = "{\"filters\" : {\"gravatar\" : {\"settings\" : {\"enable\" : \"1\"}}}}";
+			Assert.AreEqual(expected, result);
+
+			result = mime.Attachments[0].Name;
+			Assert.AreEqual(Path.GetFileName(attachment), result);
+		}
+
+		[Test]
+		public void DisableBcc()
+		{
+			var header = new Header();
+			var sendgrid = new SendGridMessage(header);
+
+			sendgrid.DisableBcc();
+
+			var json = header.JsonString();
+			Assert.AreEqual("{\"filters\" : {\"bcc\" : {\"settings\" : {\"enable\" : \"0\"}}}}", json);
+		}
+
+		[Test]
+		public void DisableBypassListManagement()
+		{
+			var header = new Header();
+			var sendgrid = new SendGridMessage(header);
+
+			sendgrid.DisableBypassListManagement();
+
+			var json = header.JsonString();
+			Assert.AreEqual("{\"filters\" : {\"bypass_list_management\" : {\"settings\" : {\"enable\" : \"0\"}}}}", json);
+		}
+
+		[Test]
+		public void DisableClickTracking()
+		{
+			var header = new Header();
+			var sendgrid = new SendGridMessage(header);
+
+			sendgrid.DisableClickTracking();
+
+			var json = header.JsonString();
+			Assert.AreEqual("{\"filters\" : {\"clicktrack\" : {\"settings\" : {\"enable\" : \"0\"}}}}", json);
+		}
+
+		[Test]
+		public void DisableFooter()
+		{
+			var header = new Header();
+			var sendgrid = new SendGridMessage(header);
+
+			sendgrid.DisableFooter();
+
+			var json = header.JsonString();
+			Assert.AreEqual("{\"filters\" : {\"footer\" : {\"settings\" : {\"enable\" : \"0\"}}}}", json);
+		}
+
+		[Test]
+		public void DisableGoogleAnalytics()
+		{
+			var header = new Header();
+			var sendgrid = new SendGridMessage(header);
+
+			sendgrid.DisableGoogleAnalytics();
+
+			var json = header.JsonString();
+			Assert.AreEqual("{\"filters\" : {\"ganalytics\" : {\"settings\" : {\"enable\" : \"0\"}}}}", json);
+		}
+
+		[Test]
+		public void DisableSpamCheck()
+		{
+			var header = new Header();
+			var sendgrid = new SendGridMessage(header);
+
+			sendgrid.DisableSpamCheck();
+
+			var json = header.JsonString();
+			Assert.AreEqual("{\"filters\" : {\"spamcheck\" : {\"settings\" : {\"enable\" : \"0\"}}}}", json);
+		}
+
+		[Test]
+		public void DisableTemplate()
+		{
+			var header = new Header();
+			var sendgrid = new SendGridMessage(header);
+
+			sendgrid.DisableTemplate();
+
+			var json = header.JsonString();
+			Assert.AreEqual("{\"filters\" : {\"template\" : {\"settings\" : {\"enable\" : \"0\"}}}}", json);
+		}
+
+		[Test]
+		public void DisableUnsubscribe()
+		{
+			var header = new Header();
+			var sendgrid = new SendGridMessage(header);
+
+			sendgrid.DisableUnsubscribe();
+
+			var json = header.JsonString();
+			Assert.AreEqual("{\"filters\" : {\"subscriptiontrack\" : {\"settings\" : {\"enable\" : \"0\"}}}}", json);
+		}
+
+		[Test]
+		public void EnableBcc()
+		{
+			var header = new Header();
+			var sendgrid = new SendGridMessage(header);
+
+			var email = "somebody@someplace.com";
+			sendgrid.EnableBcc(email);
+
+			var json = header.JsonString();
+			Assert.AreEqual("{\"filters\" : {\"bcc\" : {\"settings\" : {\"enable\" : \"1\",\"email\" : \"" + email + "\"}}}}",
+				json);
+		}
+
+		[Test]
+		public void EnableBypassListManagement()
+		{
+			var header = new Header();
+			var sendgrid = new SendGridMessage(header);
+
+			sendgrid.EnableBypassListManagement();
+
+			var json = header.JsonString();
+			Assert.AreEqual("{\"filters\" : {\"bypass_list_management\" : {\"settings\" : {\"enable\" : \"1\"}}}}", json);
+		}
+
+		[Test]
+		public void EnableClickTracking()
+		{
+			var header = new Header();
+			var sendgrid = new SendGridMessage(header);
+			sendgrid.EnableClickTracking(true);
+
+			var json = header.JsonString();
+			Assert.AreEqual("{\"filters\" : {\"clicktrack\" : {\"settings\" : {\"enable\" : \"1\",\"enable_text\" : \"1\"}}}}",
+				json);
+		}
+
+		[Test]
+		public void EnableFooter()
+		{
+			var header = new Header();
+			var sendgrid = new SendGridMessage(header);
+
+			var text = "My Text";
+			var html = "<body><p>hello, <% name %></p></body>";
+			var escHtml = "<body><p>hello, <% name %><\\/p><\\/body>";
+
+			sendgrid.EnableFooter(text, html);
+
+			var json = header.JsonString();
+			Assert.AreEqual(
+				"{\"filters\" : {\"footer\" : {\"settings\" : {\"enable\" : \"1\",\"text\\/plain\" : \"" + text +
+				"\",\"text\\/html\" : \"" + escHtml + "\"}}}}", json);
+		}
+
+		[Test]
+		public void EnableGoogleAnalytics()
+		{
+			var header = new Header();
+			var sendgrid = new SendGridMessage(header);
+
+			var source = "SomeDomain.com";
+			var medium = "Email";
+			var term = "keyword1, keyword2, keyword3";
+			var content = "PG, PG13";
+			var campaign = "my_campaign";
+
+			sendgrid.EnableGoogleAnalytics(source, medium, term, content, campaign);
+
+			var jsonSource = "\"utm_source\" : \"SomeDomain.com\"";
+			var jsonMedium = "\"utm_medium\" : \"" + medium + "\"";
+			var jsonTerm = "\"utm_term\" : \"" + term + "\"";
+			var jsonContent = "\"utm_content\" : \"" + content + "\"";
+			var jsonCampaign = "\"utm_campaign\" : \"" + campaign + "\"";
+
+			var json = header.JsonString();
+			Assert.AreEqual("{\"filters\" : {\"ganalytics\" : {\"settings\" : {\"enable\" : \"1\"," +
+			                jsonSource + "," + jsonMedium + "," + jsonTerm + "," + jsonContent + "," + jsonCampaign + "}}}}",
+				json);
+		}
+
+		[Test]
+		public void EnableGravatar()
+		{
+			var header = new Header();
+			var sendgrid = new SendGridMessage(header);
+
+			sendgrid.EnableGravatar();
+
+			var json = header.JsonString();
+			Assert.AreEqual("{\"filters\" : {\"gravatar\" : {\"settings\" : {\"enable\" : \"1\"}}}}", json);
+		}
+
+		[Test]
+		public void EnableOpenTracking()
+		{
+			var header = new Header();
+			var sendgrid = new SendGridMessage(header);
+
+			sendgrid.EnableOpenTracking();
+
+			var json = header.JsonString();
+			Assert.AreEqual("{\"filters\" : {\"opentrack\" : {\"settings\" : {\"enable\" : \"1\"}}}}", json);
+		}
+
+		[Test]
+		public void EnableSpamCheck()
+		{
+			var header = new Header();
+			var sendgrid = new SendGridMessage(header);
+
+			var score = 5;
+			var url = "http://www.example.com";
+			sendgrid.EnableSpamCheck(score, url);
+
+			var json = header.JsonString();
+			Assert.AreEqual(
+				"{\"filters\" : {\"spamcheck\" : {\"settings\" : {\"enable\" : \"1\",\"maxscore\" : \"5\",\"url\" : \"http:\\/\\/www.example.com\"}}}}",
+				json);
+		}
+
+		[Test]
+		public void EnableTemplate()
+		{
+			var header = new Header();
+			var sendgrid = new SendGridMessage(header);
+			var html = "<% body %>";
+
+			var escHtml = "<% body %>";
+			sendgrid.EnableTemplate(html);
+
+			var json = header.JsonString();
+			Assert.AreEqual(
+				"{\"filters\" : {\"template\" : {\"settings\" : {\"enable\" : \"1\",\"text\\/html\" : \"" + escHtml + "\"}}}}", json);
+
+			escHtml = "bad";
+			Assert.Throws<Exception>(() => sendgrid.EnableTemplate(escHtml));
+		}
+
+		[Test]
+		public void EnableUnsubscribe()
+		{
+			var header = new Header();
+			var sendgrid = new SendGridMessage(header);
+
+			var text = "<% %>";
+			var html = "<% name %>";
+
+			var jsonText = "\"text\\/plain\" : \"" + text + "\"";
+			var jsonHtml = "\"text\\/html\" : \"" + html + "\"";
+
+			sendgrid.EnableUnsubscribe(text, html);
+
+			var json = header.JsonString();
+			Assert.AreEqual("{\"filters\" : {\"subscriptiontrack\" : {\"settings\" : {\"enable\" : \"1\"," +
+			                jsonText + "," + jsonHtml + "}}}}", json);
+
+			header = new Header();
+			sendgrid = new SendGridMessage(header);
+
+			var replace = "John";
+			var jsonReplace = "\"replace\" : \"" + replace + "\"";
+
+			sendgrid.EnableUnsubscribe(replace);
+
+			json = header.JsonString();
+			Assert.AreEqual(
+				"{\"filters\" : {\"subscriptiontrack\" : {\"settings\" : {\"enable\" : \"1\"," + jsonReplace + "}}}}", json);
+
+			text = "bad";
+			html = "<% name %>";
+			Assert.Throws<Exception>(() => sendgrid.EnableUnsubscribe(text, html));
+
+			text = "<% %>";
+			html = "bad";
+			Assert.Throws<Exception>(() => sendgrid.EnableUnsubscribe(text, html));
+		}
+
+		[Test]
+		public void TestDisableGravatar()
+		{
+			var header = new Header();
+			var sendgrid = new SendGridMessage(header);
+
+			sendgrid.DisableGravatar();
+
+			var json = header.JsonString();
+			Assert.AreEqual("{\"filters\" : {\"gravatar\" : {\"settings\" : {\"enable\" : \"0\"}}}}", json);
+		}
+
+		[Test]
+		public void TestDisableOpenTracking()
+		{
+			var header = new Header();
+			var sendgrid = new SendGridMessage(header);
+
+			sendgrid.DisableOpenTracking();
+
+			var json = header.JsonString();
+			Assert.AreEqual("{\"filters\" : {\"opentrack\" : {\"settings\" : {\"enable\" : \"0\"}}}}", json);
+		}
+	[Test]
+	public void TestAddSection()
+	{
+		var header = new Header();
+		var sendgrid = new SendGridMessage(header);
+
+		sendgrid.AddSection("tag", "value");
+
+		var json = header.JsonString();
+		Assert.AreEqual("{\"section\" : {\"tag\" : \"value\"}}", json); 
+	}
+
+        [Test]
+        public void TestSendToSink()
+        {
+            // Arrange
+
+            var message = new SendGridMessage();
+            message.To = new[]
+	        {
+	            new MailAddress("foo@bar.com", "Foo Bar"),
+	        };
+            message.AddTo("foo1@bar1.com");
+
+            // Act
+
+            message.SendToSink();
+
+            // Assert
+
+            Assert.AreEqual("foo_at_bar.com@sink.sendgrid.net", message.To[0].Address);
+            Assert.AreEqual("Foo Bar", message.To[0].DisplayName);
+
+            Assert.AreEqual("foo1_at_bar1.com@sink.sendgrid.net", message.To[1].Address);
+            Assert.AreEqual("", message.To[1].DisplayName);
+        }
+
+        [Test]
+        public void TestSendToSinkOff()
+        {
+            // Arrange
+
+            var message = new SendGridMessage();
+            message.To = new[]
+	        {
+	            new MailAddress("foo@bar.com", "Foo Bar"),
+	        };
+            message.AddTo("foo1@bar1.com");
+            message.SendToSink();
+
+            // Act
+
+            message.SendToSink(false);
+
+            // Assert
+
+            Assert.AreEqual("foo@bar.com", message.To[0].Address);
+            Assert.AreEqual("Foo Bar", message.To[0].DisplayName);
+
+            Assert.AreEqual("foo1@bar1.com", message.To[1].Address);
+            Assert.AreEqual("", message.To[1].DisplayName);
+        }
+}	