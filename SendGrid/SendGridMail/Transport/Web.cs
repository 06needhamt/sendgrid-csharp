--- conflicted
+++ resolved
@@ -1,173 +1,169 @@
-﻿using System;
-using System.Collections.Generic;
-using System.IO;
-using System.Linq;
-using System.Net;
-using System.Text;
-using System.Xml;
-using CodeScales.Http;
-using CodeScales.Http.Entity;
-using CodeScales.Http.Entity.Mime;
-using CodeScales.Http.Methods;
-
-namespace SendGridMail.Transport
-{
-    public class Web : ITransport
-    {
-        #region Properties
-        public const String Endpoint = "http://sendgrid.com/api/mail.send";
-        public const String JsonFormat = "json";
-        public const String XmlFormat = "xml";
-
-        private readonly NetworkCredential _credentials;
-        private readonly String _restEndpoint;
-        private readonly String _format;
-        #endregion
-
-        /// <summary>
-        /// Factory method for Web transport of sendgrid messages
-        /// </summary>
-        /// <param name="credentials">SendGrid credentials for sending mail messages</param>
-        /// <param name="url">The uri of the Web endpoint</param>
-        /// <returns>New instance of the transport mechanism</returns>
-        public static Web GetInstance(NetworkCredential credentials, String url = Endpoint)
-        {
-            return new Web(credentials, url);
-        }
-
-        /// <summary>
-        /// Creates a new Web interface for sending mail.  Preference is using the Factory method.
-        /// </summary>
-        /// <param name="credentials">SendGrid user parameters</param>
-        /// <param name="url">The uri of the Web endpoint</param>
-        internal Web(NetworkCredential credentials, String url = Endpoint)
-        {
-            _credentials = credentials;
-
-            _format = XmlFormat;
-            _restEndpoint = url + "." + _format;
-        }
-
-        /// <summary>
-        /// Delivers a message over SendGrid's Web interface
-        /// </summary>
-        /// <param name="message"></param>
-        public void Deliver(ISendGrid message)
-        {
-            MultipartEntity multipartEntity;
-            HttpPost postMethod;
-
-            var client = InitializeTransport(out multipartEntity, out postMethod);
-            AttachFormParams(message, multipartEntity);
-            AttachFiles(message, multipartEntity);
-            var response = client.Execute(postMethod);
-            CheckForErrors(response);
-        }
-
-        #region Support Methods
-
-        internal HttpClient InitializeTransport(out MultipartEntity multipartEntity, out HttpPost postMethod)
-        {
-            var client = new HttpClient();
-            postMethod = new HttpPost(new Uri(_restEndpoint));
-
-            multipartEntity = new MultipartEntity();
-            postMethod.Entity = multipartEntity;
-            return client;
-        }
-
-        private void AttachFormParams(ISendGrid message, MultipartEntity multipartEntity)
-        {
-            var formParams = FetchFormParams(message);
-            formParams.ForEach(kvp => multipartEntity.AddBody(new StringBody(Encoding.UTF8, kvp.Key, kvp.Value)));
-        }
-
-        private void AttachFiles(ISendGrid message, MultipartEntity multipartEntity)
-        {
+﻿using System;
+using System.Collections.Generic;
+using System.IO;
+using System.Linq;
+using System.Net;
+using System.Text;
+using System.Xml;
+using CodeScales.Http;
+using CodeScales.Http.Entity;
+using CodeScales.Http.Entity.Mime;
+using CodeScales.Http.Methods;
+
+namespace SendGridMail.Transport
+{
+    public class Web : ITransport
+    {
+        #region Properties
+        public const String Endpoint = "http://sendgrid.com/api/mail.send";
+        public const String JsonFormat = "json";
+        public const String XmlFormat = "xml";
+
+        private readonly NetworkCredential _credentials;
+        private readonly String _restEndpoint;
+        private readonly String _format;
+        #endregion
+
+        /// <summary>
+        /// Factory method for Web transport of sendgrid messages
+        /// </summary>
+        /// <param name="credentials">SendGrid credentials for sending mail messages</param>
+        /// <param name="url">The uri of the Web endpoint</param>
+        /// <returns>New instance of the transport mechanism</returns>
+        public static Web GetInstance(NetworkCredential credentials, String url = Endpoint)
+        {
+            return new Web(credentials, url);
+        }
+
+        /// <summary>
+        /// Creates a new Web interface for sending mail.  Preference is using the Factory method.
+        /// </summary>
+        /// <param name="credentials">SendGrid user parameters</param>
+        /// <param name="url">The uri of the Web endpoint</param>
+        internal Web(NetworkCredential credentials, String url = Endpoint)
+        {
+            _credentials = credentials;
+
+            _format = XmlFormat;
+            _restEndpoint = url + "." + _format;
+        }
+
+        /// <summary>
+        /// Delivers a message over SendGrid's Web interface
+        /// </summary>
+        /// <param name="message"></param>
+        public void Deliver(ISendGrid message)
+        {
+            MultipartEntity multipartEntity;
+            HttpPost postMethod;
+
+            var client = InitializeTransport(out multipartEntity, out postMethod);
+            AttachFormParams(message, multipartEntity);
+            AttachFiles(message, multipartEntity);
+            var response = client.Execute(postMethod);
+            CheckForErrors(response);
+        }
+
+        #region Support Methods
+
+        internal HttpClient InitializeTransport(out MultipartEntity multipartEntity, out HttpPost postMethod)
+        {
+            var client = new HttpClient();
+            postMethod = new HttpPost(new Uri(_restEndpoint));
+
+            multipartEntity = new MultipartEntity();
+            postMethod.Entity = multipartEntity;
+            return client;
+        }
+
+        private void AttachFormParams(ISendGrid message, MultipartEntity multipartEntity)
+        {
+            var formParams = FetchFormParams(message);
+            formParams.ForEach(kvp => multipartEntity.AddBody(new StringBody(Encoding.UTF8, kvp.Key, kvp.Value)));
+        }
+
+        private void AttachFiles(ISendGrid message, MultipartEntity multipartEntity)
+        {
             var files = FetchFileBodies(message);
-<<<<<<< HEAD
-            files.ForEach(kvp => multipartEntity.AddBody(new FileBody("files[" + Path.GetFileName(kvp.Key) + "]", Path.GetFileName(kvp.Key), kvp.Value)));
-=======
-            files.ForEach(kvp => multipartEntity.AddBody(new FileBody("files[" + Path.GetFileName(kvp.Key) + "]", kvp.Key, kvp.Value)));
-
-            var streamingFiles = FetchStreamingFileBodies(message);
+            files.ForEach(kvp => multipartEntity.AddBody(new FileBody("files[" + Path.GetFileName(kvp.Key) + "]", Path.GetFileName(kvp.Key), kvp.Value)));
+
+            var streamingFiles = FetchStreamingFileBodies(message);
             streamingFiles.ForEach(kvp => multipartEntity.AddBody(new StreamedFileBody(kvp.Value, kvp.Key)));
->>>>>>> 1112ba4c
-        }
-
-        private void CheckForErrors(CodeScales.Http.Methods.HttpResponse response)
-        {
-            var status = EntityUtils.ToString(response.Entity);
-            var stream = new MemoryStream(Encoding.UTF8.GetBytes(status));
-
-            using (var reader = XmlReader.Create(stream))
-            {
-                while (reader.Read())
-                {
-                    if (reader.IsStartElement())
-                    {
-                        switch (reader.Name)
-                        {
-                            case "result":
-                                break;
-                            case "message": // success
-                                return;
-                            case "error": // failure
-                                throw new ProtocolViolationException(status);
-                            default:
-                                throw new ArgumentException("Unknown element: " + reader.Name);
-                        }
-                    }
-                }
-            }
-        }
-
-        internal List<KeyValuePair<String, String>> FetchFormParams(ISendGrid message)
-        {
-            var result = new List<KeyValuePair<string, string>>()
-            {
-                new KeyValuePair<String, String>("api_user", _credentials.UserName),
-                new KeyValuePair<String, String>("api_key", _credentials.Password),
-                new KeyValuePair<String, String>("headers", message.Headers.Count == 0 ? null :  Utils.SerializeDictionary(message.Headers)),
-                new KeyValuePair<String, String>("replyto", message.ReplyTo.Length == 0 ? null : message.ReplyTo.ToList().First().Address),
-                new KeyValuePair<String, String>("from", message.From.Address),
-                new KeyValuePair<String, String>("fromname", message.From.DisplayName),
-                new KeyValuePair<String, String>("subject", message.Subject),
-                new KeyValuePair<String, String>("text", message.Text),
-                new KeyValuePair<String, String>("html", message.Html),
-                new KeyValuePair<String, String>("x-smtpapi", message.Header.AsJson())
-            };
-            if(message.To != null)
-            {
-                result = result.Concat(message.To.ToList().Select(a => new KeyValuePair<String, String>("to[]", a.Address)))
-                    .Concat(message.To.ToList().Select(a => new KeyValuePair<String, String>("toname[]", a.DisplayName)))
-                    .ToList();
-            }
-            if(message.Bcc != null)
-            {
-                result = result.Concat(message.Bcc.ToList().Select(a => new KeyValuePair<String, String>("bcc[]", a.Address)))
-                        .ToList();
-            }
-            if(message.Cc != null)
-            {
-                result = result.Concat(message.Cc.ToList().Select(a => new KeyValuePair<String, String>("cc[]", a.Address)))
-                    .ToList();
-            }
-            return result.Where(r => !String.IsNullOrEmpty(r.Value)).ToList();
-        }
-        
-        internal List<KeyValuePair<String, MemoryStream>> FetchStreamingFileBodies(ISendGrid message)
-        {
-            return message.StreamedAttachments.Select(kvp => kvp).ToList();
-        }
-
-        internal List<KeyValuePair<String, FileInfo>> FetchFileBodies(ISendGrid message)
-        {
-            if(message.Attachments == null)
-                return new List<KeyValuePair<string, FileInfo>>();
-            return message.Attachments.Select(name => new KeyValuePair<String, FileInfo>(name, new FileInfo(name))).ToList();
-        }
-
-        #endregion
-    }
-}
+        }
+
+        private void CheckForErrors(CodeScales.Http.Methods.HttpResponse response)
+        {
+            var status = EntityUtils.ToString(response.Entity);
+            var stream = new MemoryStream(Encoding.UTF8.GetBytes(status));
+
+            using (var reader = XmlReader.Create(stream))
+            {
+                while (reader.Read())
+                {
+                    if (reader.IsStartElement())
+                    {
+                        switch (reader.Name)
+                        {
+                            case "result":
+                                break;
+                            case "message": // success
+                                return;
+                            case "error": // failure
+                                throw new ProtocolViolationException(status);
+                            default:
+                                throw new ArgumentException("Unknown element: " + reader.Name);
+                        }
+                    }
+                }
+            }
+        }
+
+        internal List<KeyValuePair<String, String>> FetchFormParams(ISendGrid message)
+        {
+            var result = new List<KeyValuePair<string, string>>()
+            {
+                new KeyValuePair<String, String>("api_user", _credentials.UserName),
+                new KeyValuePair<String, String>("api_key", _credentials.Password),
+                new KeyValuePair<String, String>("headers", message.Headers.Count == 0 ? null :  Utils.SerializeDictionary(message.Headers)),
+                new KeyValuePair<String, String>("replyto", message.ReplyTo.Length == 0 ? null : message.ReplyTo.ToList().First().Address),
+                new KeyValuePair<String, String>("from", message.From.Address),
+                new KeyValuePair<String, String>("fromname", message.From.DisplayName),
+                new KeyValuePair<String, String>("subject", message.Subject),
+                new KeyValuePair<String, String>("text", message.Text),
+                new KeyValuePair<String, String>("html", message.Html),
+                new KeyValuePair<String, String>("x-smtpapi", message.Header.AsJson())
+            };
+            if(message.To != null)
+            {
+                result = result.Concat(message.To.ToList().Select(a => new KeyValuePair<String, String>("to[]", a.Address)))
+                    .Concat(message.To.ToList().Select(a => new KeyValuePair<String, String>("toname[]", a.DisplayName)))
+                    .ToList();
+            }
+            if(message.Bcc != null)
+            {
+                result = result.Concat(message.Bcc.ToList().Select(a => new KeyValuePair<String, String>("bcc[]", a.Address)))
+                        .ToList();
+            }
+            if(message.Cc != null)
+            {
+                result = result.Concat(message.Cc.ToList().Select(a => new KeyValuePair<String, String>("cc[]", a.Address)))
+                    .ToList();
+            }
+            return result.Where(r => !String.IsNullOrEmpty(r.Value)).ToList();
+        }
+        
+        internal List<KeyValuePair<String, MemoryStream>> FetchStreamingFileBodies(ISendGrid message)
+        {
+            return message.StreamedAttachments.Select(kvp => kvp).ToList();
+        }
+
+        internal List<KeyValuePair<String, FileInfo>> FetchFileBodies(ISendGrid message)
+        {
+            if(message.Attachments == null)
+                return new List<KeyValuePair<string, FileInfo>>();
+            return message.Attachments.Select(name => new KeyValuePair<String, FileInfo>(name, new FileInfo(name))).ToList();
+        }
+
+        #endregion
+    }
+}