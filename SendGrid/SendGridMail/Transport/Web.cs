﻿using System;
using System.Collections.Generic;
using System.IO;
using System.Linq;
using System.Net;
using System.Net.Http;
using System.Net.Http.Headers;
using System.Reflection;
using System.Threading.Tasks;
using System.Xml;
using Exceptions;
using SendGrid.SmtpApi;

// ReSharper disable MemberCanBePrivate.Global
namespace SendGrid
{
	public class Web : ITransport
	{
		#region Properties

		//TODO: Make this configurable
		public const String Endpoint = "https://api.sendgrid.com/api/mail.send";

		private readonly NetworkCredential _credentials;
	    private readonly TimeSpan _timeout;

		#endregion

		/// <summary>
		///     Creates a new Web interface for sending mail
		/// </summary>
		/// <param name="credentials">SendGridMessage user parameters</param>
		public Web(NetworkCredential credentials)
		{
			_credentials = credentials;
		    _timeout = TimeSpan.FromSeconds(100);
		}

        /// <summary>
        ///     Creates a new Web interface for sending mail.
        /// </summary>
        /// <param name="credentials">SendGridMessage user parameters</param>
        /// <param name="httpTimeout">HTTP request timeout</param>
	    public Web(NetworkCredential credentials, TimeSpan httpTimeout)
	    {
            _credentials = credentials;
	        _timeout = httpTimeout;
	    }

		/// <summary>
		///     Delivers a message over SendGrid's Web interface
		/// </summary>
		/// <param name="message"></param>
		public void Deliver(ISendGrid message)
		{
<<<<<<< HEAD
            var client = new HttpClient();
		    client.Timeout = _timeout;
=======
			var client = new HttpClient ();
>>>>>>> 5b28a8a0

            var version = Assembly.GetExecutingAssembly().GetName().Version.ToString();
            client.DefaultRequestHeaders.TryAddWithoutValidation("User-Agent", "sendgrid/" + version + ";csharp");

			var content = new MultipartFormDataContent();
			AttachFormParams(message, content);
			AttachFiles(message, content);
			var response = client.PostAsync("https://" + BaseUrl + Endpoint + ".xml", content).Result;
			CheckForErrors(response);
		}

		/// <summary>
		///     Asynchronously delivers a message over SendGrid's Web interface
		/// </summary>
		/// <param name="message"></param>
		public async Task DeliverAsync(ISendGrid message)
		{
<<<<<<< HEAD
		    var client = new HttpClient();
		    client.Timeout = _timeout;
=======
			var client = new HttpClient ();
>>>>>>> 5b28a8a0

            var version = Assembly.GetExecutingAssembly().GetName().Version.ToString();

			client.DefaultRequestHeaders.TryAddWithoutValidation("User-Agent", "sendgrid/" + version + ";csharp");

			var content = new MultipartFormDataContent();
			AttachFormParams(message, content);
			AttachFiles(message, content);
			var response = await client.PostAsync("https://" + BaseUrl + Endpoint + ".xml", content);
			await CheckForErrorsAsync(response);
		}

	    #region Support Methods

		private void AttachFormParams(ISendGrid message, MultipartFormDataContent content)
		{
			var formParams = FetchFormParams(message);
			foreach (var keyValuePair in formParams)
			{
				content.Add(new StringContent(keyValuePair.Value), keyValuePair.Key);
			}
		}

		private void AttachFiles(ISendGrid message, MultipartFormDataContent content)
		{
			var files = FetchFileBodies(message);
			foreach (var file in files)
			{
				var fs = new FileStream(file.Key, FileMode.Open, FileAccess.Read);
				var fileContent = new StreamContent(fs);

				fileContent.Headers.ContentDisposition = new ContentDispositionHeaderValue("form-data")
				{
					Name = "files[" + Path.GetFileName(file.Key) + "]",
					FileName = Path.GetFileName(file.Key)
				};

				fileContent.Headers.ContentType = MediaTypeHeaderValue.Parse("application/octet-stream");
				content.Add(fileContent);
			}

			var streamingFiles = FetchStreamingFileBodies(message);
			foreach (var file in streamingFiles)
			{
				var stream = file.Value;
				var fileContent = new StreamContent(stream);

				fileContent.Headers.ContentDisposition = new ContentDispositionHeaderValue("form-data")
				{
					Name = "files[" + Path.GetFileName(file.Key) + "]",
					FileName = Path.GetFileName(file.Key)
				};

				fileContent.Headers.ContentType = MediaTypeHeaderValue.Parse("application/octet-stream");
				content.Add(fileContent);
			}
		}

		private static void CheckForErrors(HttpResponseMessage response)
		{
			var content = response.Content.ReadAsStreamAsync().Result;
			var errors = GetErrorsInResponse(content);

			// API error
			if (errors.Any())
				throw new InvalidApiRequestException(response.StatusCode, errors, response.ReasonPhrase);

			// Other error
			if (response.StatusCode != HttpStatusCode.OK)
				FindErrorsInResponse(content);
		}

		private static void FindErrorsInResponse(Stream content)
		{
			using (var reader = XmlReader.Create(content))
			{
				while (reader.Read())
				{
					if (!reader.IsStartElement()) continue;
					switch (reader.Name)
					{
						case "result":
							break;
						case "message": // success
							if (reader.ReadToNextSibling("errors"))
								throw new ProtocolViolationException();
							return;
						case "error": // failure
							throw new ProtocolViolationException();
						default:
							throw new ArgumentException("Unknown element: " + reader.Name);
					}
				}
			}
		}

		private static string[] GetErrorsInResponse(Stream content)
		{
			var xmlDoc = new XmlDocument();
			xmlDoc.Load(content);
			return (from XmlNode errorNode in xmlDoc.SelectNodes("//error") select errorNode.InnerText).ToArray();
		}

		private static async Task CheckForErrorsAsync(HttpResponseMessage response)
		{
			var content = await response.Content.ReadAsStreamAsync();

		    var errors = GetErrorsInResponse(content);

            // API error
            if (errors.Any())
                throw new InvalidApiRequestException(response.StatusCode, errors, response.ReasonPhrase);

            // Other error
            if (response.StatusCode != HttpStatusCode.OK)
                FindErrorsInResponse(content);
		}

		internal List<KeyValuePair<String, String>> FetchFormParams(ISendGrid message)
		{
			var result = new List<KeyValuePair<string, string>>
			{
				new KeyValuePair<String, String>("api_user", _credentials.UserName),
				new KeyValuePair<String, String>("api_key", _credentials.Password),
				new KeyValuePair<String, String>("headers",
					message.Headers.Count == 0 ? null : Utils.SerializeDictionary(message.Headers)),
				new KeyValuePair<String, String>("replyto",
					message.ReplyTo.Length == 0 ? null : message.ReplyTo.ToList().First().Address),
				new KeyValuePair<String, String>("from", message.From.Address),
				new KeyValuePair<String, String>("fromname", message.From.DisplayName),
				new KeyValuePair<String, String>("subject", message.Subject),
				new KeyValuePair<String, String>("text", message.Text),
				new KeyValuePair<String, String>("html", message.Html),
				new KeyValuePair<String, String>("x-smtpapi", message.Header.JsonString() ?? "")
			};
			if (message.To != null)
			{
				result = result.Concat(message.To.ToList().Select(a => new KeyValuePair<String, String>("to[]", a.Address)))
					.Concat(message.To.ToList().Select(a => new KeyValuePair<String, String>("toname[]", a.DisplayName)))
					.ToList();
			}

		    if (message.Cc != null)
		    {
		        result.AddRange(message.Cc.Select(c => new KeyValuePair<string, string>("cc[]", c.Address)));
		    }

		    if (message.Bcc != null)
		    {
		        result.AddRange(message.Bcc.Select(c => new KeyValuePair<string, string>("bcc[]", c.Address)));
		    }
            
			if (message.GetEmbeddedImages().Count > 0) {
				result = result.Concat(message.GetEmbeddedImages().ToList().Select(x => new KeyValuePair<String, String>(string.Format("content[{0}]", x.Key), x.Value)))
					.ToList();
			}
			return result.Where(r => !String.IsNullOrEmpty(r.Value)).ToList();
		}

		internal IEnumerable<KeyValuePair<string, MemoryStream>> FetchStreamingFileBodies(ISendGrid message)
		{
			return message.StreamedAttachments.Select(kvp => kvp).ToList();
		}

		internal List<KeyValuePair<String, FileInfo>> FetchFileBodies(ISendGrid message)
		{
			return message.Attachments == null
				? new List<KeyValuePair<string, FileInfo>>()
				: message.Attachments.Select(name => new KeyValuePair<String, FileInfo>(name, new FileInfo(name))).ToList();
		}

		#endregion
	}
}
<|MERGE_RESOLUTION|>--- conflicted
+++ resolved
@@ -1,258 +1,248 @@
-﻿using System;
-using System.Collections.Generic;
-using System.IO;
-using System.Linq;
-using System.Net;
-using System.Net.Http;
-using System.Net.Http.Headers;
-using System.Reflection;
-using System.Threading.Tasks;
-using System.Xml;
-using Exceptions;
-using SendGrid.SmtpApi;
-
-// ReSharper disable MemberCanBePrivate.Global
-namespace SendGrid
-{
-	public class Web : ITransport
-	{
-		#region Properties
-
-		//TODO: Make this configurable
-		public const String Endpoint = "https://api.sendgrid.com/api/mail.send";
-
-		private readonly NetworkCredential _credentials;
-	    private readonly TimeSpan _timeout;
-
-		#endregion
-
-		/// <summary>
-		///     Creates a new Web interface for sending mail
-		/// </summary>
-		/// <param name="credentials">SendGridMessage user parameters</param>
-		public Web(NetworkCredential credentials)
-		{
-			_credentials = credentials;
-		    _timeout = TimeSpan.FromSeconds(100);
-		}
-
-        /// <summary>
-        ///     Creates a new Web interface for sending mail.
-        /// </summary>
-        /// <param name="credentials">SendGridMessage user parameters</param>
-        /// <param name="httpTimeout">HTTP request timeout</param>
-	    public Web(NetworkCredential credentials, TimeSpan httpTimeout)
-	    {
-            _credentials = credentials;
-	        _timeout = httpTimeout;
-	    }
-
-		/// <summary>
-		///     Delivers a message over SendGrid's Web interface
-		/// </summary>
-		/// <param name="message"></param>
-		public void Deliver(ISendGrid message)
-		{
-<<<<<<< HEAD
-            var client = new HttpClient();
-		    client.Timeout = _timeout;
-=======
-			var client = new HttpClient ();
->>>>>>> 5b28a8a0
-
-            var version = Assembly.GetExecutingAssembly().GetName().Version.ToString();
-            client.DefaultRequestHeaders.TryAddWithoutValidation("User-Agent", "sendgrid/" + version + ";csharp");
-
-			var content = new MultipartFormDataContent();
-			AttachFormParams(message, content);
-			AttachFiles(message, content);
-			var response = client.PostAsync("https://" + BaseUrl + Endpoint + ".xml", content).Result;
-			CheckForErrors(response);
-		}
-
-		/// <summary>
-		///     Asynchronously delivers a message over SendGrid's Web interface
-		/// </summary>
-		/// <param name="message"></param>
-		public async Task DeliverAsync(ISendGrid message)
-		{
-<<<<<<< HEAD
-		    var client = new HttpClient();
-		    client.Timeout = _timeout;
-=======
-			var client = new HttpClient ();
->>>>>>> 5b28a8a0
-
-            var version = Assembly.GetExecutingAssembly().GetName().Version.ToString();
-
-			client.DefaultRequestHeaders.TryAddWithoutValidation("User-Agent", "sendgrid/" + version + ";csharp");
-
-			var content = new MultipartFormDataContent();
-			AttachFormParams(message, content);
-			AttachFiles(message, content);
-			var response = await client.PostAsync("https://" + BaseUrl + Endpoint + ".xml", content);
-			await CheckForErrorsAsync(response);
-		}
-
-	    #region Support Methods
-
-		private void AttachFormParams(ISendGrid message, MultipartFormDataContent content)
-		{
-			var formParams = FetchFormParams(message);
-			foreach (var keyValuePair in formParams)
-			{
-				content.Add(new StringContent(keyValuePair.Value), keyValuePair.Key);
-			}
-		}
-
-		private void AttachFiles(ISendGrid message, MultipartFormDataContent content)
-		{
-			var files = FetchFileBodies(message);
-			foreach (var file in files)
-			{
-				var fs = new FileStream(file.Key, FileMode.Open, FileAccess.Read);
-				var fileContent = new StreamContent(fs);
-
-				fileContent.Headers.ContentDisposition = new ContentDispositionHeaderValue("form-data")
-				{
-					Name = "files[" + Path.GetFileName(file.Key) + "]",
-					FileName = Path.GetFileName(file.Key)
-				};
-
-				fileContent.Headers.ContentType = MediaTypeHeaderValue.Parse("application/octet-stream");
-				content.Add(fileContent);
-			}
-
-			var streamingFiles = FetchStreamingFileBodies(message);
-			foreach (var file in streamingFiles)
-			{
-				var stream = file.Value;
-				var fileContent = new StreamContent(stream);
-
-				fileContent.Headers.ContentDisposition = new ContentDispositionHeaderValue("form-data")
-				{
-					Name = "files[" + Path.GetFileName(file.Key) + "]",
-					FileName = Path.GetFileName(file.Key)
-				};
-
-				fileContent.Headers.ContentType = MediaTypeHeaderValue.Parse("application/octet-stream");
-				content.Add(fileContent);
-			}
-		}
-
-		private static void CheckForErrors(HttpResponseMessage response)
-		{
-			var content = response.Content.ReadAsStreamAsync().Result;
-			var errors = GetErrorsInResponse(content);
-
-			// API error
-			if (errors.Any())
-				throw new InvalidApiRequestException(response.StatusCode, errors, response.ReasonPhrase);
-
-			// Other error
-			if (response.StatusCode != HttpStatusCode.OK)
-				FindErrorsInResponse(content);
-		}
-
-		private static void FindErrorsInResponse(Stream content)
-		{
-			using (var reader = XmlReader.Create(content))
-			{
-				while (reader.Read())
-				{
-					if (!reader.IsStartElement()) continue;
-					switch (reader.Name)
-					{
-						case "result":
-							break;
-						case "message": // success
-							if (reader.ReadToNextSibling("errors"))
-								throw new ProtocolViolationException();
-							return;
-						case "error": // failure
-							throw new ProtocolViolationException();
-						default:
-							throw new ArgumentException("Unknown element: " + reader.Name);
-					}
-				}
-			}
-		}
-
-		private static string[] GetErrorsInResponse(Stream content)
-		{
-			var xmlDoc = new XmlDocument();
-			xmlDoc.Load(content);
-			return (from XmlNode errorNode in xmlDoc.SelectNodes("//error") select errorNode.InnerText).ToArray();
-		}
-
-		private static async Task CheckForErrorsAsync(HttpResponseMessage response)
-		{
-			var content = await response.Content.ReadAsStreamAsync();
-
-		    var errors = GetErrorsInResponse(content);
-
-            // API error
-            if (errors.Any())
-                throw new InvalidApiRequestException(response.StatusCode, errors, response.ReasonPhrase);
-
-            // Other error
-            if (response.StatusCode != HttpStatusCode.OK)
-                FindErrorsInResponse(content);
-		}
-
-		internal List<KeyValuePair<String, String>> FetchFormParams(ISendGrid message)
-		{
-			var result = new List<KeyValuePair<string, string>>
-			{
-				new KeyValuePair<String, String>("api_user", _credentials.UserName),
-				new KeyValuePair<String, String>("api_key", _credentials.Password),
-				new KeyValuePair<String, String>("headers",
-					message.Headers.Count == 0 ? null : Utils.SerializeDictionary(message.Headers)),
-				new KeyValuePair<String, String>("replyto",
-					message.ReplyTo.Length == 0 ? null : message.ReplyTo.ToList().First().Address),
-				new KeyValuePair<String, String>("from", message.From.Address),
-				new KeyValuePair<String, String>("fromname", message.From.DisplayName),
-				new KeyValuePair<String, String>("subject", message.Subject),
-				new KeyValuePair<String, String>("text", message.Text),
-				new KeyValuePair<String, String>("html", message.Html),
-				new KeyValuePair<String, String>("x-smtpapi", message.Header.JsonString() ?? "")
-			};
-			if (message.To != null)
-			{
-				result = result.Concat(message.To.ToList().Select(a => new KeyValuePair<String, String>("to[]", a.Address)))
-					.Concat(message.To.ToList().Select(a => new KeyValuePair<String, String>("toname[]", a.DisplayName)))
-					.ToList();
-			}
-
-		    if (message.Cc != null)
-		    {
-		        result.AddRange(message.Cc.Select(c => new KeyValuePair<string, string>("cc[]", c.Address)));
-		    }
-
-		    if (message.Bcc != null)
-		    {
-		        result.AddRange(message.Bcc.Select(c => new KeyValuePair<string, string>("bcc[]", c.Address)));
-		    }
-            
-			if (message.GetEmbeddedImages().Count > 0) {
-				result = result.Concat(message.GetEmbeddedImages().ToList().Select(x => new KeyValuePair<String, String>(string.Format("content[{0}]", x.Key), x.Value)))
-					.ToList();
-			}
-			return result.Where(r => !String.IsNullOrEmpty(r.Value)).ToList();
-		}
-
-		internal IEnumerable<KeyValuePair<string, MemoryStream>> FetchStreamingFileBodies(ISendGrid message)
-		{
-			return message.StreamedAttachments.Select(kvp => kvp).ToList();
-		}
-
-		internal List<KeyValuePair<String, FileInfo>> FetchFileBodies(ISendGrid message)
-		{
-			return message.Attachments == null
-				? new List<KeyValuePair<string, FileInfo>>()
-				: message.Attachments.Select(name => new KeyValuePair<String, FileInfo>(name, new FileInfo(name))).ToList();
-		}
-
-		#endregion
-	}
-}
+﻿using System;
+using System.Collections.Generic;
+using System.IO;
+using System.Linq;
+using System.Net;
+using System.Net.Http;
+using System.Net.Http.Headers;
+using System.Reflection;
+using System.Threading.Tasks;
+using System.Xml;
+using Exceptions;
+using SendGrid.SmtpApi;
+
+// ReSharper disable MemberCanBePrivate.Global
+namespace SendGrid
+{
+	public class Web : ITransport
+	{
+		#region Properties
+
+		//TODO: Make this configurable
+		public const String Endpoint = "https://api.sendgrid.com/api/mail.send";
+
+		private readonly NetworkCredential _credentials;
+	    	private readonly TimeSpan _timeout;
+
+		#endregion
+
+		/// <summary>
+		///     Creates a new Web interface for sending mail
+		/// </summary>
+		/// <param name="credentials">SendGridMessage user parameters</param>
+		public Web(NetworkCredential credentials)
+		{
+			_credentials = credentials;
+		    _timeout = TimeSpan.FromSeconds(100);
+		}
+
+        	/// <summary>
+        	///     Creates a new Web interface for sending mail.
+        	/// </summary>
+        	/// <param name="credentials">SendGridMessage user parameters</param>
+        	/// <param name="httpTimeout">HTTP request timeout</param>
+	    	public Web(NetworkCredential credentials, TimeSpan httpTimeout)
+	    	{
+            _		credentials = credentials;
+	        _	timeout = httpTimeout;
+	    	}
+
+		/// <summary>
+		///     Delivers a message over SendGrid's Web interface
+		/// </summary>
+		/// <param name="message"></param>
+		public void Deliver(ISendGrid message)
+		{
+			var client = new HttpClient()
+
+            var version = Assembly.GetExecutingAssembly().GetName().Version.ToString();
+            client.DefaultRequestHeaders.TryAddWithoutValidation("User-Agent", "sendgrid/" + version + ";csharp");
+
+			var content = new MultipartFormDataContent();
+			AttachFormParams(message, content);
+			AttachFiles(message, content);
+			var response = client.PostAsync(Endpoint + ".xml", content).Result;
+			CheckForErrors(response);
+		}
+
+		/// <summary>
+		///     Asynchronously delivers a message over SendGrid's Web interface
+		/// </summary>
+		/// <param name="message"></param>
+		public async Task DeliverAsync(ISendGrid message)
+		{
+			var client = new HttpClient ();
+
+            var version = Assembly.GetExecutingAssembly().GetName().Version.ToString();
+
+			client.DefaultRequestHeaders.TryAddWithoutValidation("User-Agent", "sendgrid/" + version + ";csharp");
+
+			var content = new MultipartFormDataContent();
+			AttachFormParams(message, content);
+			AttachFiles(message, content);
+			var response = await client.PostAsync("https://" + BaseUrl + Endpoint + ".xml", content);
+			await CheckForErrorsAsync(response);
+		}
+
+	    #region Support Methods
+
+		private void AttachFormParams(ISendGrid message, MultipartFormDataContent content)
+		{
+			var formParams = FetchFormParams(message);
+			foreach (var keyValuePair in formParams)
+			{
+				content.Add(new StringContent(keyValuePair.Value), keyValuePair.Key);
+			}
+		}
+
+		private void AttachFiles(ISendGrid message, MultipartFormDataContent content)
+		{
+			var files = FetchFileBodies(message);
+			foreach (var file in files)
+			{
+				var fs = new FileStream(file.Key, FileMode.Open, FileAccess.Read);
+				var fileContent = new StreamContent(fs);
+
+				fileContent.Headers.ContentDisposition = new ContentDispositionHeaderValue("form-data")
+				{
+					Name = "files[" + Path.GetFileName(file.Key) + "]",
+					FileName = Path.GetFileName(file.Key)
+				};
+
+				fileContent.Headers.ContentType = MediaTypeHeaderValue.Parse("application/octet-stream");
+				content.Add(fileContent);
+			}
+
+			var streamingFiles = FetchStreamingFileBodies(message);
+			foreach (var file in streamingFiles)
+			{
+				var stream = file.Value;
+				var fileContent = new StreamContent(stream);
+
+				fileContent.Headers.ContentDisposition = new ContentDispositionHeaderValue("form-data")
+				{
+					Name = "files[" + Path.GetFileName(file.Key) + "]",
+					FileName = Path.GetFileName(file.Key)
+				};
+
+				fileContent.Headers.ContentType = MediaTypeHeaderValue.Parse("application/octet-stream");
+				content.Add(fileContent);
+			}
+		}
+
+		private static void CheckForErrors(HttpResponseMessage response)
+		{
+			var content = response.Content.ReadAsStreamAsync().Result;
+			var errors = GetErrorsInResponse(content);
+
+			// API error
+			if (errors.Any())
+				throw new InvalidApiRequestException(response.StatusCode, errors, response.ReasonPhrase);
+
+			// Other error
+			if (response.StatusCode != HttpStatusCode.OK)
+				FindErrorsInResponse(content);
+		}
+
+		private static void FindErrorsInResponse(Stream content)
+		{
+			using (var reader = XmlReader.Create(content))
+			{
+				while (reader.Read())
+				{
+					if (!reader.IsStartElement()) continue;
+					switch (reader.Name)
+					{
+						case "result":
+							break;
+						case "message": // success
+							if (reader.ReadToNextSibling("errors"))
+								throw new ProtocolViolationException();
+							return;
+						case "error": // failure
+							throw new ProtocolViolationException();
+						default:
+							throw new ArgumentException("Unknown element: " + reader.Name);
+					}
+				}
+			}
+		}
+
+		private static string[] GetErrorsInResponse(Stream content)
+		{
+			var xmlDoc = new XmlDocument();
+			xmlDoc.Load(content);
+			return (from XmlNode errorNode in xmlDoc.SelectNodes("//error") select errorNode.InnerText).ToArray();
+		}
+
+		private static async Task CheckForErrorsAsync(HttpResponseMessage response)
+		{
+			var content = await response.Content.ReadAsStreamAsync();
+
+		    var errors = GetErrorsInResponse(content);
+
+            // API error
+            if (errors.Any())
+                throw new InvalidApiRequestException(response.StatusCode, errors, response.ReasonPhrase);
+
+            // Other error
+            if (response.StatusCode != HttpStatusCode.OK)
+                FindErrorsInResponse(content);
+		}
+
+		internal List<KeyValuePair<String, String>> FetchFormParams(ISendGrid message)
+		{
+			var result = new List<KeyValuePair<string, string>>
+			{
+				new KeyValuePair<String, String>("api_user", _credentials.UserName),
+				new KeyValuePair<String, String>("api_key", _credentials.Password),
+				new KeyValuePair<String, String>("headers",
+					message.Headers.Count == 0 ? null : Utils.SerializeDictionary(message.Headers)),
+				new KeyValuePair<String, String>("replyto",
+					message.ReplyTo.Length == 0 ? null : message.ReplyTo.ToList().First().Address),
+				new KeyValuePair<String, String>("from", message.From.Address),
+				new KeyValuePair<String, String>("fromname", message.From.DisplayName),
+				new KeyValuePair<String, String>("subject", message.Subject),
+				new KeyValuePair<String, String>("text", message.Text),
+				new KeyValuePair<String, String>("html", message.Html),
+				new KeyValuePair<String, String>("x-smtpapi", message.Header.JsonString() ?? "")
+			};
+			if (message.To != null)
+			{
+				result = result.Concat(message.To.ToList().Select(a => new KeyValuePair<String, String>("to[]", a.Address)))
+					.Concat(message.To.ToList().Select(a => new KeyValuePair<String, String>("toname[]", a.DisplayName)))
+					.ToList();
+			}
+
+		    if (message.Cc != null)
+		    {
+		        result.AddRange(message.Cc.Select(c => new KeyValuePair<string, string>("cc[]", c.Address)));
+		    }
+
+		    if (message.Bcc != null)
+		    {
+		        result.AddRange(message.Bcc.Select(c => new KeyValuePair<string, string>("bcc[]", c.Address)));
+		    }
+            
+			if (message.GetEmbeddedImages().Count > 0) {
+				result = result.Concat(message.GetEmbeddedImages().ToList().Select(x => new KeyValuePair<String, String>(string.Format("content[{0}]", x.Key), x.Value)))
+					.ToList();
+			}
+			return result.Where(r => !String.IsNullOrEmpty(r.Value)).ToList();
+		}
+
+		internal IEnumerable<KeyValuePair<string, MemoryStream>> FetchStreamingFileBodies(ISendGrid message)
+		{
+			return message.StreamedAttachments.Select(kvp => kvp).ToList();
+		}
+
+		internal List<KeyValuePair<String, FileInfo>> FetchFileBodies(ISendGrid message)
+		{
+			return message.Attachments == null
+				? new List<KeyValuePair<string, FileInfo>>()
+				: message.Attachments.Select(name => new KeyValuePair<String, FileInfo>(name, new FileInfo(name))).ToList();
+		}
+
+		#endregion
+	}
+}