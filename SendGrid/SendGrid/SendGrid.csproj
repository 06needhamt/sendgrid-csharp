--- conflicted
+++ resolved
@@ -1,187 +1,88 @@
-<<<<<<< HEAD
-﻿<?xml version="1.0" encoding="utf-8"?>
-<Project ToolsVersion="14.0" DefaultTargets="Build" xmlns="http://schemas.microsoft.com/developer/msbuild/2003">
-  <Import Project="$(MSBuildExtensionsPath)\$(MSBuildToolsVersion)\Microsoft.Common.props" Condition="Exists('$(MSBuildExtensionsPath)\$(MSBuildToolsVersion)\Microsoft.Common.props')" />
-  <PropertyGroup>
-    <Configuration Condition=" '$(Configuration)' == '' ">Debug</Configuration>
-    <Platform Condition=" '$(Platform)' == '' ">AnyCPU</Platform>
-    <ProjectGuid>{1C318867-440B-4EB9-99E3-C0CC2C556962}</ProjectGuid>
-    <OutputType>Library</OutputType>
-    <AppDesignerFolder>Properties</AppDesignerFolder>
-    <RootNamespace>SendGrid</RootNamespace>
-    <AssemblyName>SendGrid</AssemblyName>
-    <TargetFrameworkVersion>v4.5.2</TargetFrameworkVersion>
-    <FileAlignment>512</FileAlignment>
-    <AutoGenerateBindingRedirects>true</AutoGenerateBindingRedirects>
-    <TargetFrameworkProfile />
-  </PropertyGroup>
-  <PropertyGroup Condition=" '$(Configuration)|$(Platform)' == 'Debug|AnyCPU' ">
-    <PlatformTarget>AnyCPU</PlatformTarget>
-    <DebugSymbols>true</DebugSymbols>
-    <DebugType>full</DebugType>
-    <Optimize>false</Optimize>
-    <OutputPath>bin\Debug\</OutputPath>
-    <DefineConstants>DEBUG;TRACE</DefineConstants>
-    <ErrorReport>prompt</ErrorReport>
-    <WarningLevel>4</WarningLevel>
-  </PropertyGroup>
-  <PropertyGroup Condition=" '$(Configuration)|$(Platform)' == 'Release|AnyCPU' ">
-    <PlatformTarget>AnyCPU</PlatformTarget>
-    <DebugType>none</DebugType>
-    <Optimize>true</Optimize>
-    <OutputPath>bin\Release\</OutputPath>
-    <DefineConstants>TRACE</DefineConstants>
-    <ErrorReport>prompt</ErrorReport>
-    <WarningLevel>4</WarningLevel>
-  </PropertyGroup>
-  <PropertyGroup>
-    <StartupObject />
-  </PropertyGroup>
-  <PropertyGroup>
-    <SignAssembly>true</SignAssembly>
-  </PropertyGroup>
-  <PropertyGroup>
-    <AssemblyOriginatorKeyFile>sendgrid-csharp.snk</AssemblyOriginatorKeyFile>
-  </PropertyGroup>
-  <ItemGroup>
-    <Reference Include="Newtonsoft.Json, Version=9.0.0.0, Culture=neutral, PublicKeyToken=30ad4fe6b2a6aeed, processorArchitecture=MSIL">
-      <HintPath>..\packages\Newtonsoft.Json.9.0.1\lib\net45\Newtonsoft.Json.dll</HintPath>
-      <Private>True</Private>
-    </Reference>
-    <Reference Include="SendGrid.CSharp.HTTP.Client, Version=3.0.0.0, Culture=neutral, PublicKeyToken=79219bf4e5ecaaca, processorArchitecture=MSIL">
-      <HintPath>..\packages\SendGrid.CSharp.HTTP.Client.3.0.0\lib\SendGrid.CSharp.HTTP.Client.dll</HintPath>
-      <Private>True</Private>
-    </Reference>
-    <Reference Include="System" />
-    <Reference Include="System.Core" />
-    <Reference Include="System.Net.Http.Formatting, Version=5.2.3.0, Culture=neutral, PublicKeyToken=31bf3856ad364e35, processorArchitecture=MSIL">
-      <HintPath>..\packages\Microsoft.AspNet.WebApi.Client.5.2.3\lib\net45\System.Net.Http.Formatting.dll</HintPath>
-      <Private>True</Private>
-    </Reference>
-    <Reference Include="System.Web" />
-    <Reference Include="System.Web.Extensions" />
-    <Reference Include="System.Xml.Linq" />
-    <Reference Include="System.Data.DataSetExtensions" />
-    <Reference Include="Microsoft.CSharp" />
-    <Reference Include="System.Data" />
-    <Reference Include="System.Net.Http" />
-    <Reference Include="System.Xml" />
-  </ItemGroup>
-  <ItemGroup>
-    <Compile Include="Client.cs" />
-    <Compile Include="Helpers\Mail\ASM.cs" />
-    <Compile Include="Helpers\Mail\Attachment.cs" />
-    <Compile Include="Helpers\Mail\BCCSettings.cs" />
-    <Compile Include="Helpers\Mail\BypassListManagement.cs" />
-    <Compile Include="Helpers\Mail\ClickTracking.cs" />
-    <Compile Include="Helpers\Mail\Content.cs" />
-    <Compile Include="Helpers\Mail\Email.cs" />
-    <Compile Include="Helpers\Mail\FooterSettings.cs" />
-    <Compile Include="Helpers\Mail\Ganalytics.cs" />
-    <Compile Include="Helpers\Mail\Mail.cs" />
-    <Compile Include="Helpers\Mail\MailSettings.cs" />
-    <Compile Include="Helpers\Mail\OpenTracking.cs" />
-    <Compile Include="Helpers\Mail\Personalization.cs" />
-    <Compile Include="Helpers\Mail\SandboxMode.cs" />
-    <Compile Include="Helpers\Mail\SpamCheck.cs" />
-    <Compile Include="Helpers\Mail\SubscriptionTracking.cs" />
-    <Compile Include="Helpers\Mail\TrackingSettings.cs" />
-    <Compile Include="Properties\AssemblyInfo.cs" />
-  </ItemGroup>
-  <ItemGroup>
-    <None Include="App.config" />
-    <None Include="packages.config" />
-    <None Include="sendgrid-csharp.snk" />
-  </ItemGroup>
-  <ItemGroup />
-  <Import Project="$(MSBuildToolsPath)\Microsoft.CSharp.targets" />
-=======
-﻿<?xml version="1.0" encoding="utf-8"?>
-<Project ToolsVersion="14.0" DefaultTargets="Build" xmlns="http://schemas.microsoft.com/developer/msbuild/2003">
-  <Import Project="$(MSBuildExtensionsPath)\$(MSBuildToolsVersion)\Microsoft.Common.props" Condition="Exists('$(MSBuildExtensionsPath)\$(MSBuildToolsVersion)\Microsoft.Common.props')" />
-  <PropertyGroup>
-    <Configuration Condition=" '$(Configuration)' == '' ">Debug</Configuration>
-    <Platform Condition=" '$(Platform)' == '' ">AnyCPU</Platform>
-    <ProjectGuid>{1C318867-440B-4EB9-99E3-C0CC2C556962}</ProjectGuid>
-    <OutputType>Library</OutputType>
-    <AppDesignerFolder>Properties</AppDesignerFolder>
-    <RootNamespace>SendGrid</RootNamespace>
-    <AssemblyName>SendGrid</AssemblyName>
-    <TargetFrameworkVersion>v4.5.2</TargetFrameworkVersion>
-    <FileAlignment>512</FileAlignment>
-    <AutoGenerateBindingRedirects>true</AutoGenerateBindingRedirects>
-    <TargetFrameworkProfile />
-  </PropertyGroup>
-  <PropertyGroup Condition=" '$(Configuration)|$(Platform)' == 'Debug|AnyCPU' ">
-    <PlatformTarget>AnyCPU</PlatformTarget>
-    <DebugSymbols>true</DebugSymbols>
-    <DebugType>full</DebugType>
-    <Optimize>false</Optimize>
-    <OutputPath>bin\Debug\</OutputPath>
-    <DefineConstants>DEBUG;TRACE</DefineConstants>
-    <ErrorReport>prompt</ErrorReport>
-    <WarningLevel>4</WarningLevel>
-  </PropertyGroup>
-  <PropertyGroup Condition=" '$(Configuration)|$(Platform)' == 'Release|AnyCPU' ">
-    <PlatformTarget>AnyCPU</PlatformTarget>
-    <DebugType>none</DebugType>
-    <Optimize>true</Optimize>
-    <OutputPath>bin\Release\</OutputPath>
-    <DefineConstants>TRACE</DefineConstants>
-    <ErrorReport>prompt</ErrorReport>
-    <WarningLevel>4</WarningLevel>
-  </PropertyGroup>
-  <PropertyGroup>
-    <StartupObject />
-  </PropertyGroup>
-  <PropertyGroup>
-    <SignAssembly>true</SignAssembly>
-  </PropertyGroup>
-  <PropertyGroup>
-    <AssemblyOriginatorKeyFile>sendgrid-csharp.snk</AssemblyOriginatorKeyFile>
-  </PropertyGroup>
-  <ItemGroup>
-    <Reference Include="Newtonsoft.Json, Version=9.0.0.0, Culture=neutral, PublicKeyToken=30ad4fe6b2a6aeed, processorArchitecture=MSIL">
-      <HintPath>..\packages\Newtonsoft.Json.9.0.1\lib\net45\Newtonsoft.Json.dll</HintPath>
-      <Private>True</Private>
-    </Reference>
-    <Reference Include="SendGrid.CSharp.HTTP.Client, Version=3.0.0.0, Culture=neutral, PublicKeyToken=79219bf4e5ecaaca, processorArchitecture=MSIL">
-      <HintPath>..\packages\SendGrid.CSharp.HTTP.Client.3.0.0\lib\SendGrid.CSharp.HTTP.Client.dll</HintPath>
-      <Private>True</Private>
-    </Reference>
-    <Reference Include="System" />
-    <Reference Include="System.Core" />
-    <Reference Include="System.Net.Http.Formatting, Version=5.2.3.0, Culture=neutral, PublicKeyToken=31bf3856ad364e35, processorArchitecture=MSIL">
-      <HintPath>..\packages\Microsoft.AspNet.WebApi.Client.5.2.3\lib\net45\System.Net.Http.Formatting.dll</HintPath>
-      <Private>True</Private>
-    </Reference>
-    <Reference Include="System.Web" />
-    <Reference Include="System.Web.Extensions" />
-    <Reference Include="System.Xml.Linq" />
-    <Reference Include="System.Data.DataSetExtensions" />
-    <Reference Include="Microsoft.CSharp" />
-    <Reference Include="System.Data" />
-    <Reference Include="System.Net.Http" />
-    <Reference Include="System.Xml" />
-  </ItemGroup>
-  <ItemGroup>
-    <Compile Include="Client.cs" />
-    <Compile Include="Helpers\Mail\Mail.cs" />
-    <Compile Include="Properties\AssemblyInfo.cs" />
-  </ItemGroup>
-  <ItemGroup>
-    <None Include="App.config" />
-    <None Include="packages.config" />
-    <None Include="sendgrid-csharp.snk" />
-  </ItemGroup>
-  <ItemGroup />
-  <Import Project="$(MSBuildToolsPath)\Microsoft.CSharp.targets" />
->>>>>>> 52e690c8
-  <!-- To modify your build process, add your task inside one of the targets below and uncomment it.
-       Other similar extension points exist, see Microsoft.Common.targets.
-  <Target Name="BeforeBuild">
-  </Target>
-  <Target Name="AfterBuild">
-  </Target>
-  -->
+﻿<?xml version="1.0" encoding="utf-8"?>
+<Project ToolsVersion="14.0" DefaultTargets="Build" xmlns="http://schemas.microsoft.com/developer/msbuild/2003">
+  <Import Project="$(MSBuildExtensionsPath)\$(MSBuildToolsVersion)\Microsoft.Common.props" Condition="Exists('$(MSBuildExtensionsPath)\$(MSBuildToolsVersion)\Microsoft.Common.props')" />
+  <PropertyGroup>
+    <Configuration Condition=" '$(Configuration)' == '' ">Debug</Configuration>
+    <Platform Condition=" '$(Platform)' == '' ">AnyCPU</Platform>
+    <ProjectGuid>{1C318867-440B-4EB9-99E3-C0CC2C556962}</ProjectGuid>
+    <OutputType>Library</OutputType>
+    <AppDesignerFolder>Properties</AppDesignerFolder>
+    <RootNamespace>SendGrid</RootNamespace>
+    <AssemblyName>SendGrid</AssemblyName>
+    <TargetFrameworkVersion>v4.5.2</TargetFrameworkVersion>
+    <FileAlignment>512</FileAlignment>
+    <AutoGenerateBindingRedirects>true</AutoGenerateBindingRedirects>
+    <TargetFrameworkProfile />
+  </PropertyGroup>
+  <PropertyGroup Condition=" '$(Configuration)|$(Platform)' == 'Debug|AnyCPU' ">
+    <PlatformTarget>AnyCPU</PlatformTarget>
+    <DebugSymbols>true</DebugSymbols>
+    <DebugType>full</DebugType>
+    <Optimize>false</Optimize>
+    <OutputPath>bin\Debug\</OutputPath>
+    <DefineConstants>DEBUG;TRACE</DefineConstants>
+    <ErrorReport>prompt</ErrorReport>
+    <WarningLevel>4</WarningLevel>
+  </PropertyGroup>
+  <PropertyGroup Condition=" '$(Configuration)|$(Platform)' == 'Release|AnyCPU' ">
+    <PlatformTarget>AnyCPU</PlatformTarget>
+    <DebugType>none</DebugType>
+    <Optimize>true</Optimize>
+    <OutputPath>bin\Release\</OutputPath>
+    <DefineConstants>TRACE</DefineConstants>
+    <ErrorReport>prompt</ErrorReport>
+    <WarningLevel>4</WarningLevel>
+  </PropertyGroup>
+  <PropertyGroup>
+    <StartupObject />
+  </PropertyGroup>
+  <PropertyGroup>
+    <SignAssembly>true</SignAssembly>
+  </PropertyGroup>
+  <PropertyGroup>
+    <AssemblyOriginatorKeyFile>sendgrid-csharp.snk</AssemblyOriginatorKeyFile>
+  </PropertyGroup>
+  <ItemGroup>
+    <Reference Include="Newtonsoft.Json, Version=9.0.0.0, Culture=neutral, PublicKeyToken=30ad4fe6b2a6aeed, processorArchitecture=MSIL">
+      <HintPath>..\packages\Newtonsoft.Json.9.0.1\lib\net45\Newtonsoft.Json.dll</HintPath>
+      <Private>True</Private>
+    </Reference>
+    <Reference Include="SendGrid.CSharp.HTTP.Client, Version=3.0.0.0, Culture=neutral, PublicKeyToken=79219bf4e5ecaaca, processorArchitecture=MSIL">
+      <HintPath>..\packages\SendGrid.CSharp.HTTP.Client.3.0.0\lib\SendGrid.CSharp.HTTP.Client.dll</HintPath>
+      <Private>True</Private>
+    </Reference>
+    <Reference Include="System" />
+    <Reference Include="System.Core" />
+    <Reference Include="System.Net.Http.Formatting, Version=5.2.3.0, Culture=neutral, PublicKeyToken=31bf3856ad364e35, processorArchitecture=MSIL">
+      <HintPath>..\packages\Microsoft.AspNet.WebApi.Client.5.2.3\lib\net45\System.Net.Http.Formatting.dll</HintPath>
+      <Private>True</Private>
+    </Reference>
+    <Reference Include="System.Web" />
+    <Reference Include="System.Web.Extensions" />
+    <Reference Include="System.Xml.Linq" />
+    <Reference Include="System.Data.DataSetExtensions" />
+    <Reference Include="Microsoft.CSharp" />
+    <Reference Include="System.Data" />
+    <Reference Include="System.Net.Http" />
+    <Reference Include="System.Xml" />
+  </ItemGroup>
+  <ItemGroup>
+    <Compile Include="Client.cs" />
+    <Compile Include="Helpers\Mail\Mail.cs" />
+    <Compile Include="Properties\AssemblyInfo.cs" />
+  </ItemGroup>
+  <ItemGroup>
+    <None Include="App.config" />
+    <None Include="packages.config" />
+    <None Include="sendgrid-csharp.snk" />
+  </ItemGroup>
+  <ItemGroup />
+  <Import Project="$(MSBuildToolsPath)\Microsoft.CSharp.targets" />
+  <!-- To modify your build process, add your task inside one of the targets below and uncomment it.
+       Other similar extension points exist, see Microsoft.Common.targets.
+  <Target Name="BeforeBuild">
+  </Target>
+  <Target Name="AfterBuild">
+  </Target>
+  -->
 </Project>